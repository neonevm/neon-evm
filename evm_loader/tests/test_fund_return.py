--- conflicted
+++ resolved
@@ -58,15 +58,6 @@
         cls.alice_account = create_holder(cls.alice, "1")
         cls.bob_account = create_holder(cls.bob, "2")
 
-<<<<<<< HEAD
-    def test_creator_not_signer(self):
-        err_msg = "keypair-pubkey mismatch"
-
-        with pytest.raises(solders.errors.SignerError, match=err_msg):
-            delete_holder(self.bob_account, self.alice, self.bob)
-
-=======
->>>>>>> 0e903739
     def test_error_on_wrong_creator(self):
         err_msg = "invalid account data for instruction"
 
