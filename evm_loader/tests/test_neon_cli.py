--- conflicted
+++ resolved
@@ -163,7 +163,6 @@
             f"update-valids-table {contract_id} --evm_loader {evm_loader_id}")
         self.assertIsNotNone(output)
         self.assertIn('ok', output)
-<<<<<<< HEAD
         
         
     def test_command_version(self):
@@ -173,9 +172,7 @@
         output = neon_cli().call(f"-V")
         self.assertIsNotNone(output)
         self.assertIn('neon-cli', output)
-=======
 
->>>>>>> 1019bfe0
 
 if __name__ == '__main__':
     unittest.main()