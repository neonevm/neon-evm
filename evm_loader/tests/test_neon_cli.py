--- conflicted
+++ resolved
@@ -92,14 +92,9 @@
         )
         self.assertIsNotNone(output)
         expected_line = f""""ether":"{ether_account[2:]}","""
-<<<<<<< HEAD
         # self.assertIn(expected_line, output,
         #               "There is no address in the output")
         self.print_output(output)
-=======
-        self.assertIn(expected_line, output,
-                      "There is no address in the output")
->>>>>>> 60b511e1
 
     def test_command_create_program_address(self):
         '''
@@ -107,7 +102,6 @@
         '''
         output_re = re.compile(r"^(\w+\s+\d{1,3})$", flags=re.DOTALL)
         seed_string = self.generate_address()
-<<<<<<< HEAD
         output = neon_cli().call(
             f"create-program-address {seed_string} --evm_loader {evm_loader_id}"
         )
@@ -122,30 +116,12 @@
         neon-cli deploy <PROGRAM_FILEPATH> --commitment <COMMITMENT_LEVEL> --config <PATH> --url <URL>
         '''
         program_filepath = "./neon-cli"
-=======
->>>>>>> 60b511e1
         output = neon_cli().call(
             f"create-program-address {seed_string} --evm_loader {evm_loader_id}"
         )
         self.assertIsNotNone(output)
-<<<<<<< HEAD
-        # self.assertIn('ok', output)
-        self.print_output(output)
-=======
-        self.assertEqual(
-            output_re.match(output).groups(), 1,
-            "The output structure is not 'address nonce'")
-
-    # def test_command_deploy(self):
-    #     '''
-    #     neon-cli deploy <PROGRAM_FILEPATH> --commitment <COMMITMENT_LEVEL> --config <PATH> --url <URL>
-    #     '''
-    #     program_filepath = "./neon-cli"
-    #     output = neon_cli().call(
-    #         f"deploy {program_filepath} --evm_loader {evm_loader_id}")
-    #     self.assertIsNotNone(output)
-    #     self.assertIn('ok', output)
->>>>>>> 60b511e1
+        # self.assertIn('ok', output)
+        self.print_output(output)
 
     def test_command_emulate(self):
         '''
@@ -159,10 +135,7 @@
             f"emulate {sender} {contract} --evm_loader {evm_loader_id}")
         self.assertIsNotNone(output)
         # self.assertIn('ok', output)
-<<<<<<< HEAD
-        self.print_output(output)
-=======
->>>>>>> 60b511e1
+        self.print_output(output)
 
     def test_command_migrate_account(self):
         '''
@@ -176,30 +149,20 @@
             f"migrate-account {ether_account} --evm_loader {evm_loader_id}")
         self.assertIsNotNone(output)
         # self.assertIn('ok', output)
-<<<<<<< HEAD
-        self.print_output(output)
-=======
->>>>>>> 60b511e1
+        self.print_output(output)
 
     def test_command_neon_elf_params(self):
         '''
         neon-cli neon-elf-params --commitment <COMMITMENT_LEVEL> --config <PATH> --url <URL>
         '''
-<<<<<<< HEAD
         output_re = re.compile(r"^(NEON_CHAIN_ID\=\d+)$", flags=re.DOTALL)
-=======
-        output_re = re.compile(r"^NEON_CHAIN_ID\=\d+)$", flags=re.DOTALL)
->>>>>>> 60b511e1
         output = neon_cli().call(
             f"neon-elf-params --evm_loader {evm_loader_id}")
         self.assertIsNotNone(output)
         self.assertEqual(
             output_re.match(output).groups(), 1,
             "The output structure is not 'NEON_CHAIN_ID=numeric_value'")
-<<<<<<< HEAD
-        self.print_output(output)
-=======
->>>>>>> 60b511e1
+        self.print_output(output)
 
     def test_command_update_valids_table(self):
         '''
@@ -210,10 +173,7 @@
             f"update-valids-table {contract_id} --evm_loader {evm_loader_id}")
         self.assertIsNotNone(output)
         # self.assertIn('ok', output)
-<<<<<<< HEAD
-        self.print_output(output)
-=======
->>>>>>> 60b511e1
+        self.print_output(output)
 
     def test_command_version(self):
         '''
@@ -228,7 +188,6 @@
             output_re.match(output).groups(), 1,
             "The output structure is not 'neon-cli Neon-cli/vNNN-alphanumeric'"
         )
-<<<<<<< HEAD
         self.print_output(output)
 
     def generate_address(self) -> str:
@@ -237,11 +196,6 @@
     def print_output(self, output: str):
         print("<<<<<<<<<<<<<<<< output >>>>>>>>>>>>>>>>>")
         print(output)
-=======
-
-    def generate_address(self) -> str:
-        return eth_keys.PrivateKey(os.urandom(32)).public_key.to_address()
->>>>>>> 60b511e1
 
 
 if __name__ == '__main__':
