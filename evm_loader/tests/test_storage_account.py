--- conflicted
+++ resolved
@@ -48,6 +48,7 @@
                 operator_keypair, evm_loader, storage_account, treasury_pool.account, treasury_pool.buffer, 10,
                 [
                     deployed_contract.solana_address,
+                    deployed_contract.code_solana_address,
                     user_account.solana_account_address,
                 ]
             )
@@ -67,6 +68,7 @@
                 operator_keypair, evm_loader, storage_account, treasury_pool.account, treasury_pool.buffer, 1000,
                 [
                     deployed_contract.solana_address,
+                    deployed_contract.code_solana_address,
                     user_account.solana_account_address,
                 ]
             )
@@ -97,6 +99,7 @@
                 operator_keypair, evm_loader, storage_account, treasury_pool.account, treasury_pool.buffer, 1,
                 [
                     deployed_contract.solana_address,
+                    deployed_contract.code_solana_address,
                     user_account.solana_account_address,
                 ]
             )
@@ -122,6 +125,7 @@
                 operator_keypair, evm_loader, storage_account, treasury_pool.account, treasury_pool.buffer, 100,
                 [
                     deployed_contract.solana_address,
+                    deployed_contract.code_solana_address,
                     user2.solana_account_address,
                 ]
             )
@@ -153,6 +157,7 @@
                     operator_keypair, evm_loader, storage_account, treasury_pool.account, treasury_pool.buffer, 1000,
                     [
                         deployed_contract.solana_address,
+                        deployed_contract.code_solana_address,
                         user_account.solana_account_address,
                     ]
                 )
@@ -183,6 +188,7 @@
                 operator_keypair, evm_loader, storage_account, treasury_pool.account, treasury_pool.buffer, 1,
                 [
                     deployed_contract.solana_address,
+                    deployed_contract.code_solana_address,
                     user_account.solana_account_address,
                 ]
             )
@@ -195,25 +201,12 @@
         user_nonce = get_transaction_count(solana_client, user_account.solana_account_address)
         trx = Transaction()
         trx.add(
-<<<<<<< HEAD
-            make_CancelWithNonce(
-                storage_account,
-                operator_keypair,
-                user_nonce,
-                [
-                    deployed_contract.solana_address,
-                    user_account.solana_account_address,
-                ]
-            )
-=======
             make_Cancel(storage_account, operator_keypair, eth_transaction.hash,
                                  [
                                      deployed_contract.solana_address,
-                                     deployed_contract.code_solana_address,
                                      user_account.solana_account_address,
                                  ]
                                  )
->>>>>>> 30505ed2
         )
         send_transaction(solana_client, trx, operator_keypair)
         account_data = base64.b64decode(solana_client.get_account_info(storage_account)["result"]["value"]["data"][0])
