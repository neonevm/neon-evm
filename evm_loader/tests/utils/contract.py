--- conflicted
+++ resolved
@@ -12,14 +12,8 @@
 from ..solana_utils import EVM_LOADER, solana_client, \
     send_transaction, create_account_with_seed, get_transaction_count, EvmLoader, \
     wait_confirm_transaction
-<<<<<<< HEAD
-from .storage import create_storage_account, create_holder_account
-from ..eth_tx_utils import make_instruction_data_from_tx
+from .storage import create_holder, create_holder_account
 from .instructions import TransactionWithComputeBudget, make_WriteHolder, make_ExecuteTrxFromAccountDataIterativeOrContinue
-=======
-from .storage import create_holder, create_holder_account
-from .instructions import TransactionWithComputeBudget, make_WriteHolder, make_CreateAccountV02, make_ExecuteTrxFromAccountDataIterativeOrContinue
->>>>>>> 30505ed2
 from ..conftest import Caller, TreasuryPool
 from .ethereum import create_contract_address, Contract
 
@@ -75,13 +69,8 @@
     trx = TransactionWithComputeBudget()
 
     trx.add(make_ExecuteTrxFromAccountDataIterativeOrContinue(
-<<<<<<< HEAD
-        operator, evm_loader, holder_address, storage, treasury.account, treasury.buffer, step_count,
+        operator, evm_loader, holder_address, treasury.account, treasury.buffer, step_count,
         [contract.solana_address, user.solana_account_address]
-=======
-        operator, evm_loader, holder_address, treasury.account, treasury.buffer, step_count,
-        [contract.solana_address, contract.code_solana_address, user.solana_account_address]
->>>>>>> 30505ed2
     ))
     receipt = send_transaction(solana_client, trx, operator)["result"]
     return receipt
@@ -93,14 +82,8 @@
         contract_path = pathlib.Path(contract_path)
     # storage_account = create_storage_account(operator)
     contract = create_contract_address(user, evm_loader)
-<<<<<<< HEAD
-    holder_acc, holder_id = create_holder_account(operator, random.randint(0, 100))
-    write_transaction_to_holder_account(user, contract_path, holder_acc, holder_id, operator)
-=======
     holder_acc = create_holder(operator)
     size = write_transaction_to_holder_account(user, contract_path, holder_acc, operator)
-    create_contract_accounts(contract.seed, size + 1 + 32 + 4 + 2048, contract, operator)
->>>>>>> 30505ed2
 
     contract_deployed = False
     while not contract_deployed:
