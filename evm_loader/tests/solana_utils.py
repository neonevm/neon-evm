--- conflicted
+++ resolved
@@ -23,10 +23,6 @@
 from solana.rpc.commitment import Confirmed
 from solana.rpc.types import TxOpts
 from solana.transaction import AccountMeta, TransactionInstruction, Transaction
-<<<<<<< HEAD
-from solders.rpc.responses import GetAccountInfoResp, SendTransactionResp
-=======
->>>>>>> 0e903739
 from solders.transaction_status import TransactionConfirmationStatus
 from spl.token.constants import TOKEN_PROGRAM_ID
 from spl.token.instructions import get_associated_token_address, ApproveParams
@@ -211,10 +207,6 @@
                contract
                ]
         print('cmd:', cmd)
-<<<<<<< HEAD
-        print("data:", data)
-=======
->>>>>>> 0e903739
         try:
             if data:
                 proc_result = subprocess.run(cmd, input=data, text=True, stdout=subprocess.PIPE, stderr=subprocess.PIPE,
@@ -533,42 +525,4 @@
 
     print("Cancel receipt:", cancel_receipt)
     assert cancel_receipt.value.transaction.meta.err is None
-    return cancel_receipt
-
-
-def write_transaction_to_holder_account(
-        signed_tx: SignedTransaction,
-        holder_account: PublicKey,
-        operator: Keypair,
-):
-    # Write transaction to transaction holder account
-    offset = 0
-    receipts = []
-    rest = signed_tx.rawTransaction
-    while len(rest):
-        (part, rest) = (rest[:920], rest[920:])
-        trx = Transaction()
-        trx.add(make_WriteHolder(operator.public_key, holder_account, signed_tx.hash, offset, part))
-        receipts.append(
-            solana_client.send_transaction(
-                trx,
-                operator,
-                opts=TxOpts(skip_confirmation=True, preflight_commitment=Confirmed),
-            )
-        )
-        offset += len(part)
-    for rcpt in receipts:
-        wait_confirm_transaction(solana_client, rcpt.value)
-
-
-def execute_trx_from_instruction(operator: Keypair, evm_loader, treasury_address: PublicKey, treasury_buffer: bytes,
-                                 instruction: SignedTransaction,
-<<<<<<< HEAD
-                                 additional_accounts, signer: Keypair) -> SendTransactionResp:
-=======
-                                 additional_accounts, signer: Keypair):
->>>>>>> 0e903739
-    trx = Transaction()
-    trx.add(make_ExecuteTrxFromInstruction(operator, evm_loader, treasury_address,
-                                           treasury_buffer, instruction.rawTransaction, additional_accounts))
-    return solana_client.send_transaction(trx, signer, opts=TxOpts(skip_preflight=False, skip_confirmation=False))+    return cancel_receipt