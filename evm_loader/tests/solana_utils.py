--- conflicted
+++ resolved
@@ -190,7 +190,6 @@
 
     def call(self, arguments):
         cmd = 'neon-cli {} --commitment=processed --url {} {} -vvv'.format(self.verbose_flags, SOLANA_URL, arguments)
-<<<<<<< HEAD
         proc_result = subprocess.run(cmd, shell=True,  text=True, stdout=subprocess.PIPE, universal_newlines=True)
         result = json.loads(proc_result.stdout)
         if result["result"] == "error":
@@ -199,14 +198,6 @@
         
         proc_result.check_returncode()
         return result["value"]
-=======
-        try:
-            return subprocess.check_output(cmd, shell=True, text=True, universal_newlines=True,
-                                           stderr=subprocess.STDOUT)
-        except subprocess.CalledProcessError as err:
-            print(f"ERR: neon-cli error {err}")
-            raise
->>>>>>> 872b701f
 
     def emulate(self, loader_id, sender, contract, data):
         cmd = ["neon-cli",
@@ -218,7 +209,6 @@
                contract
                ]
         print('cmd:', cmd)
-<<<<<<< HEAD
         print ("data:", data)
 
         if data:
@@ -233,27 +223,6 @@
         
         proc_result.check_returncode()
         return result["value"]
-=======
-        try:
-            if data:
-                proc_result = subprocess.run(cmd, input=data, text=True, stdout=subprocess.PIPE, stderr=subprocess.PIPE,
-                                             universal_newlines=True)
-            else:
-                proc_result = subprocess.run(cmd, input="", text=True, stdout=subprocess.PIPE, stderr=subprocess.PIPE,
-                                             universal_newlines=True)
-            if proc_result.stderr is not None:
-                print(proc_result.stderr)
-            output = proc_result.stdout
-            if not output:
-                proc_result.check_returncode()
-
-            without_empty_lines = os.linesep.join([s for s in output.splitlines() if s])
-            last_line = without_empty_lines.splitlines()[-1]
-            return last_line
-        except subprocess.CalledProcessError as err:
-            print(f"ERR: neon-cli error {err}")
-            raise
->>>>>>> 872b701f
 
     def call_contract_get_function(self, evm_loader, sender, contract, function_signature: str):
         data = abi.function_signature_to_4byte_selector(function_signature)
