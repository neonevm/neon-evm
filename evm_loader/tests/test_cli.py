import os
import random

import pytest
from solana.rpc.api import Client
from solana.publickey import PublicKey
from solana.rpc.commitment import Confirmed

from .solana_utils import neon_cli, create_treasury_pool_address, get_neon_balance, get_transaction_count
from .solana_utils import solana_client, wait_confirm_transaction, get_solana_balance, send_transaction
from .utils.constants import SOLANA_URL
from .utils.contract import deploy_contract
from .utils.ethereum import make_eth_transaction
from eth_utils import abi, to_text

from .utils.instructions import TransactionWithComputeBudget, make_PartialCallOrContinueFromRawEthereumTX
from .utils.storage import create_holder


def gen_hash_of_block(size: int) -> str:
    """Generates a block hash of the given size"""
    try:
        block_hash = hex(int.from_bytes(os.urandom(size), "big"))
        if bytes.fromhex(block_hash[2:]):
            return block_hash
    except ValueError:
        return gen_hash_of_block(size)


def test_emulate_transfer(user_account, evm_loader, session_user):
    result = neon_cli().emulate(
        evm_loader.loader_id,
        user_account.eth_address.hex(),
        session_user.eth_address.hex(),
        data=None
    )
    assert result['exit_status'] == 'succeed', f"The 'exit_status' field is not succeed. Result: {result}"
    assert result['steps_executed'] == 1, f"Steps executed amount is not 1. Result: {result}"
    assert result['used_gas'] > 0, f"Used gas is less than 0. Result: {result}"


def test_emulate_contract_deploy(user_account, evm_loader):
    contract_path = pytest.CONTRACTS_PATH / "hello_world.binary"

    with open(contract_path, 'rb') as f:
        contract_code = f.read()

    result = neon_cli().emulate(
        evm_loader.loader_id,
        user_account.eth_address.hex(),
        'deploy',
        contract_code.hex()
    )
    assert result['exit_status'] == 'succeed', f"The 'exit_status' field is not succeed. Result: {result}"
    assert result['steps_executed'] > 0, f"Steps executed amount is not 0. Result: {result}"
    assert result['used_gas'] > 0, f"Used gas is less than 0. Result: {result}"


def test_emulate_call_contract_function(user_account, evm_loader, operator_keypair, treasury_pool):
    contract = deploy_contract(operator_keypair, user_account, "hello_world.binary", evm_loader, treasury_pool)
    assert contract.eth_address
    assert get_solana_balance(contract.solana_address) > 0
    data = abi.function_signature_to_4byte_selector('call_hello_world()')
    result = neon_cli().emulate(
        evm_loader.loader_id,
        user_account.eth_address.hex(),
        contract.eth_address.hex(),
        data.hex()
    )

    assert result['exit_status'] == 'succeed', f"The 'exit_status' field is not succeed. Result: {result}"
    assert result['steps_executed'] > 0, f"Steps executed amount is 0. Result: {result}"
    assert result['used_gas'] > 0, f"Used gas is less than 0. Result: {result}"
    assert "Hello World" in to_text(result["result"])


def test_neon_elf_params(evm_loader):
    result = neon_cli().call(f"--evm_loader={evm_loader.loader_id} neon-elf-params")
    some_fields = ['NEON_CHAIN_ID', 'NEON_TOKEN_MINT', 'NEON_REVISION']
    for field in some_fields:
        assert field in result, f"The field {field} is not in result {result}"
        assert result[field] != "", f"The value for fiels {field} is empty"


def test_collect_treasury(evm_loader):
    command_args = f"collect-treasury --evm_loader {evm_loader.loader_id}"
    index = random.randint(0, 127)
    treasury_pool_address = create_treasury_pool_address(index)
    result = neon_cli().call(command_args)
    main_pool_address = PublicKey(result["pool_address"])
    balance_before = get_solana_balance(main_pool_address)

    amount = random.randint(1, 1000)
    trx = solana_client.request_airdrop(treasury_pool_address, amount)
    wait_confirm_transaction(solana_client, trx.value)
    result = neon_cli().call(command_args)

<<<<<<< HEAD
    balance_after = get_solana_balance(main_pool_address)
    assert balance_after == balance_before + amount
=======
    balance_after = get_solana_balance(PublicKey(main_pool_address))
    assert balance_after >= balance_before + amount
>>>>>>> 1142844e


def test_init_environment(evm_loader):
    result = neon_cli().call(f"init-environment --evm_loader {evm_loader.loader_id}")
    assert len(result["transactions"]) == 0


def test_get_ether_account_data(evm_loader, user_account):
    result = neon_cli().call(
        f"get-ether-account-data --evm_loader {evm_loader.loader_id} {user_account.eth_address.hex()}")

    assert f"0x{user_account.eth_address.hex()}" == result["address"]
    assert str(user_account.solana_account_address) == result["solana_address"]

    assert solana_client.get_account_info(user_account.solana_account.public_key).value is not None


def test_create_ether_account(evm_loader):
    acc = gen_hash_of_block(20)
    result = neon_cli().call(
        f"create-ether-account --evm_loader {evm_loader.loader_id} {acc}")

    acc_info = solana_client.get_account_info(PublicKey(result['solana_address']), commitment=Confirmed)
    assert acc_info.value is not None


def test_deposit(evm_loader, user_account):
    amount = random.randint(1, 100000)
    result = neon_cli().call(
        f"deposit --evm_loader {evm_loader.loader_id} {amount} {user_account.eth_address.hex()}")
    balance_after = get_neon_balance(solana_client, user_account.solana_account_address)
    assert result["transaction"] is not None
    assert balance_after == amount * 1000000000


def test_get_storage_at(evm_loader, operator_keypair, user_account, treasury_pool):
    contract = deploy_contract(operator_keypair, user_account, "hello_world.binary", evm_loader, treasury_pool)
    expected_storage = '0000000000000000000000000000000000000000000000000000000000000005'
    result = neon_cli().call(
        f"get-storage-at --evm_loader {evm_loader.loader_id} {contract.eth_address.hex()} 0x0")
    assert result["value"] == expected_storage


def test_cancel_trx(evm_loader, user_account, rw_lock_contract, operator_keypair, treasury_pool):
    func_name = abi.function_signature_to_4byte_selector('unchange_storage(uint8,uint8)')
    data = (func_name + bytes.fromhex("%064x" % 0x01) + bytes.fromhex("%064x" % 0x01))

    eth_transaction = make_eth_transaction(
        rw_lock_contract.eth_address,
        data,
        user_account.solana_account,
        user_account.solana_account_address,
    )
    storage_account = create_holder(operator_keypair)
    instruction = eth_transaction.rawTransaction
    trx = TransactionWithComputeBudget(operator_keypair)
    trx.add(
        make_PartialCallOrContinueFromRawEthereumTX(
            instruction,
            operator_keypair, evm_loader, storage_account, treasury_pool.account, treasury_pool.buffer, 1,
            [
                rw_lock_contract.solana_address,
                user_account.solana_account_address,
            ]
        )
    )
    solana_client = Client(SOLANA_URL)

    receipt = send_transaction(solana_client, trx, operator_keypair)
    assert receipt.value.transaction.meta.err is None
    user_nonce = get_transaction_count(solana_client, user_account.solana_account_address)

    result = neon_cli().call(f"cancel-trx --evm_loader={evm_loader.loader_id} {storage_account}")
    assert result["transaction"] is not None
    assert user_nonce < get_transaction_count(solana_client, user_account.solana_account_address)<|MERGE_RESOLUTION|>--- conflicted
+++ resolved
@@ -95,13 +95,8 @@
     wait_confirm_transaction(solana_client, trx.value)
     result = neon_cli().call(command_args)
 
-<<<<<<< HEAD
-    balance_after = get_solana_balance(main_pool_address)
-    assert balance_after == balance_before + amount
-=======
     balance_after = get_solana_balance(PublicKey(main_pool_address))
     assert balance_after >= balance_before + amount
->>>>>>> 1142844e
 
 
 def test_init_environment(evm_loader):
@@ -142,7 +137,7 @@
     expected_storage = '0000000000000000000000000000000000000000000000000000000000000005'
     result = neon_cli().call(
         f"get-storage-at --evm_loader {evm_loader.loader_id} {contract.eth_address.hex()} 0x0")
-    assert result["value"] == expected_storage
+    assert result == expected_storage
 
 
 def test_cancel_trx(evm_loader, user_account, rw_lock_contract, operator_keypair, treasury_pool):
