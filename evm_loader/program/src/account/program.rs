use std::convert::From;
use solana_program::account_info::AccountInfo;
use solana_program::program_error::ProgramError;
use solana_program::pubkey::Pubkey;
use solana_program::log::sol_log_data;
use solana_program::{
    program::{invoke, invoke_signed}, system_instruction,
    rent::Rent, sysvar::Sysvar
};
use super::{Operator, EthereumAccount, sysvar, token};
use std::ops::Deref;
use evm::{ExitError, ExitFatal, ExitReason, ExitSucceed, H160, H256, U256};

use crate::account::ACCOUNT_SEED_VERSION;


pub struct Neon<'a> (&'a AccountInfo<'a>);

impl<'a> Neon<'a> {
    pub fn from_account(program_id: &Pubkey, info: &'a AccountInfo<'a>) -> Result<Self, ProgramError> {
        if program_id != info.key {
            return Err!(ProgramError::InvalidArgument; "Account {} - is not Neon program", info.key);
        }

        Ok(Self ( info ))
    }

    #[allow(clippy::unused_self)]
    pub fn on_return(&self, exit_reason: ExitReason, used_gas: U256, result: &[u8])
    {
        debug_print!("on_return {:?}", exit_reason);

        let (exit_message, exit_status) = match exit_reason {
            ExitReason::Succeed(success_code) => {
                match success_code {
                    ExitSucceed::Stopped => {("ExitSucceed: Machine encountered an explict stop.", 0x11_u8)},
                    ExitSucceed::Returned => {("ExitSucceed: Machine encountered an explict return.", 0x12)},
                    ExitSucceed::Suicided => {("ExitSucceed: Machine encountered an explict suicide.", 0x13)},
                }
            },
            ExitReason::Error(error_code) => {
                match error_code {
                    ExitError::StackUnderflow => {("ExitError: Trying to pop from an empty stack.", 0xe1)},
                    ExitError::StackOverflow => {("ExitError: Trying to push into a stack over stack limit.", 0xe2)},
                    ExitError::InvalidJump => {("ExitError: Jump destination is invalid.", 0xe3)},
                    ExitError::InvalidRange => {("ExitError: An opcode accesses memory region, but the region is invalid.", 0xe4)},
                    ExitError::DesignatedInvalid => {("ExitError: Encountered the designated invalid opcode.", 0xe5)},
                    ExitError::CallTooDeep => {("ExitError: Call stack is too deep (runtime).", 0xe6)},
                    ExitError::CreateCollision => {("ExitError: Create opcode encountered collision (runtime).", 0xe7)},
                    ExitError::CreateContractLimit => {("ExitError: Create init code exceeds limit (runtime).", 0xe8)},
                    ExitError::OutOfOffset => {("ExitError: An opcode accesses external information, but the request is off offset limit (runtime).", 0xe9)},
                    ExitError::OutOfGas => {("ExitError: Execution runs out of gas (runtime).", 0xea)},
                    ExitError::OutOfFund => {("ExitError: Not enough fund to start the execution (runtime).", 0xeb)},
                    ExitError::PCUnderflow => {("ExitError: PC underflowed (unused).", 0xec)},
                    ExitError::CreateEmpty => {("ExitError: Attempt to create an empty account (runtime, unused).", 0xed)},
                    ExitError::StaticModeViolation => {("ExitError: STATICCALL tried to change state", 0xee)}
                }
            },
            ExitReason::Revert(_) => {("Revert", 0xd0)},
            ExitReason::Fatal(fatal_code) => {
                match fatal_code {
                    ExitFatal::NotSupported => {("Fatal: The operation is not supported.", 0xf1)},
                    ExitFatal::UnhandledInterrupt => {("Fatal: The trap (interrupt) is unhandled.", 0xf2)},
                    ExitFatal::CallErrorAsFatal(_) => {("Fatal: The environment explictly set call errors as fatal error.", 0xf3)},
                }
            },
            ExitReason::StepLimitReached => unreachable!(),
        };

        solana_program::msg!("{} exit_status={:#04X}", exit_message, exit_status);
        debug_print!("used gas {}", used_gas);
        debug_print!("result {}", &hex::encode(&result));

        let used_gas = if used_gas > U256::from(u64::MAX) { // Convert to u64 to not break ABI
            solana_program::msg!("Error: used gas {} exceeds u64::MAX", used_gas);
            u64::MAX
        } else {
            used_gas.as_u64()
        };

<<<<<<< HEAD
        let mnemonic = b"RETURN";
        let exit_status = exit_status.to_le_bytes();
        let used_gas = used_gas.to_le_bytes();
        let fields = [mnemonic.as_slice(),
                      exit_status.as_slice(),
                      used_gas.as_slice(),
                      result];
        sol_log_data(&fields);
    }

    #[allow(clippy::unused_self)]
    pub fn on_event(&self, address: H160, topics: &[H256], data: &[u8]) -> Result<(), ProgramError> {
        debug_print!("on_event");

        assert!(topics.len() < 5);
        #[allow(clippy::cast_possible_truncation)]
        let nt = topics.len() as u8;
        let count_topics = topics.len().to_le_bytes();
        let empty = [] as [u8; 0];

        let mnemonic = [b'L', b'O', b'G', b'0' + nt];
        let t1 = if nt < 1 { &empty } else { topics[0].as_bytes() };
        let t2 = if nt < 2 { &empty } else { topics[1].as_bytes() };
        let t3 = if nt < 3 { &empty } else { topics[2].as_bytes() };
        let t4 = if nt < 4 { &empty } else { topics[3].as_bytes() };
        let fields = [mnemonic.as_slice(),
                      address.as_bytes(),
                      count_topics.as_slice(),
                      t1,
                      t2,
                      t3,
                      t4,
                      data];
        sol_log_data(&fields);

        Ok(())
=======

        let instruction = {
            use core::mem::size_of;
            let capacity = 2 * size_of::<u8>() + size_of::<u64>() + result.len();

            let mut data = Vec::with_capacity(capacity);
            data.push(6_u8);
            data.push(exit_status);
            data.extend(&used_gas.to_le_bytes());
            data.extend(result);

            Instruction { program_id: *self.0.key, accounts: Vec::new(), data }
        };
        invoke(&instruction, &[ self.0.clone() ])
    }

    pub fn on_event(&self, address: H160, topics: Vec<H256>, data: Vec<u8>) -> ProgramResult {
        let instruction = {
            use core::mem::size_of;
            let capacity = size_of::<u8>()
                + size_of::<H160>()  // address
                + size_of::<usize>() // topics.len
                + topics.len() * size_of::<H256>()
                + data.len();

            let mut buffer = Vec::with_capacity(capacity);
            buffer.push(7_u8);
            buffer.extend_from_slice(address.as_bytes());
            buffer.extend_from_slice(&topics.len().to_le_bytes());
            for topic in topics {
                buffer.extend_from_slice(topic.as_bytes());
            }
            buffer.extend(data);

            Instruction { program_id: *self.0.key, accounts: Vec::new(), data: buffer }
        };
        invoke(&instruction, &[ self.0.clone() ])
>>>>>>> cbd12666
    }
}

impl<'a> Deref for Neon<'a> {
    type Target = AccountInfo<'a>;

    fn deref(&self) -> &Self::Target {
        self.0
    }
}


pub struct System<'a> (&'a AccountInfo<'a>);

impl<'a> From<&'a AccountInfo<'a>> for System<'a> {
    fn from(info: &'a AccountInfo<'a>) -> Self {
        Self( info )
    }
}

impl<'a> From<& System<'a>> for &'a AccountInfo<'a> {
    fn from(f:& System<'a>) -> Self {
        f.0
    }
}

impl<'a> System<'a> {
    pub fn from_account(info: &'a AccountInfo<'a>) -> Result<Self, ProgramError> {
        if !solana_program::system_program::check_id(info.key) {
            return Err!(ProgramError::InvalidArgument; "Account {} - is not system program", info.key);
        }

        Ok(Self ( info ))
    }

    pub fn create_pda_account(
        &self,
        program_id: &Pubkey,
        payer: &Operator<'a>,
        new_account: &AccountInfo<'a>,
        new_account_seeds: &[&[u8]],
        space: usize
    ) -> Result<(), ProgramError> {
        let rent = Rent::get()?;
        let minimum_balance = rent.minimum_balance(space).max(1);

        if new_account.lamports() > 0 {
            let required_lamports = minimum_balance.saturating_sub(new_account.lamports());

            if required_lamports > 0 {
                invoke(
                    &system_instruction::transfer(payer.key, new_account.key, required_lamports),
                    &[(*payer).clone(), new_account.clone(), self.0.clone()]
                )?;
            }

            invoke_signed(
                &system_instruction::allocate(new_account.key, space as u64),
                &[new_account.clone(), self.0.clone()],
                &[new_account_seeds],
            )?;

            invoke_signed(
                &system_instruction::assign(new_account.key, program_id),
                &[new_account.clone(), self.0.clone()],
                &[new_account_seeds]
            )
        } else {
            invoke_signed(
                &system_instruction::create_account(
                    payer.key,
                    new_account.key,
                    minimum_balance,
                    space as u64,
                    program_id,
                ),
                &[(*payer).clone(), new_account.clone(), self.0.clone()],
                &[new_account_seeds],
            )
        }
    }

    pub fn transfer(
        &self,
        source: &Operator<'a>,
        target: &AccountInfo<'a>,
        lamports: u64
    ) -> Result<(), ProgramError> {
        crate::debug_print!("system transfer {} lamports from {} to {}", lamports, source.key, target.key);

        invoke(
            &system_instruction::transfer(source.key, target.key, lamports),
            &[(*source).clone(), target.clone(), self.0.clone()]
        )
    }
}

impl<'a> Deref for System<'a> {
    type Target = AccountInfo<'a>;

    fn deref(&self) -> &Self::Target {
        self.0
    }
}


pub struct Token<'a>(&'a AccountInfo<'a>);

impl<'a> Token<'a> {
    pub fn from_account(info: &'a AccountInfo<'a>) -> Result<Self, ProgramError> {
        if !spl_token::check_id(info.key) {
            return Err!(ProgramError::InvalidArgument; "Account {} - is not token program", info.key);
        }

        Ok(Self ( info ))
    }

    pub fn initialize_account(
        &self,
        account: &AccountInfo<'a>,
        mint: &token::Mint<'a>,
        owner: &EthereumAccount<'a>,
        rent: &sysvar::Rent<'a>,
    ) -> Result<(), ProgramError> {
        let instruction = spl_token::instruction::initialize_account(
            &spl_token::id(),
            account.key,
            mint.info.key,
            owner.info.key
        )?;
        let accounts = &[
            account.clone(),
            mint.info.clone(),
            owner.info.clone(),
            self.0.clone(),
            rent.info.clone(),
        ];

        invoke(&instruction, accounts)
    }

    pub fn transfer(
        &self,
        authority: &EthereumAccount<'a>,
        source: &AccountInfo<'a>,
        target: &AccountInfo<'a>,
        value: u64
    ) -> Result<(), ProgramError> {
        let instruction = spl_token::instruction::transfer(
            &spl_token::id(),
            source.key,
            target.key,
            authority.info.key,
            &[],
            value
        )?;
        let accounts = &[
            source.clone(),
            target.clone(),
            authority.info.clone(),
            self.0.clone(),
        ];
        let seeds: &[&[u8]] = &[
            &[ACCOUNT_SEED_VERSION],
            authority.address.as_bytes(),
            &[authority.bump_seed]
        ];

        invoke_signed(&instruction, accounts, &[seeds])
    }

    pub fn approve(
        &self,
        authority: &EthereumAccount<'a>,
        source: &AccountInfo<'a>,
        delegate: &AccountInfo<'a>,
        value: u64
    ) -> Result<(), ProgramError> {
        let instruction = spl_token::instruction::approve(
            &spl_token::id(),
            source.key,
            delegate.key,
            authority.info.key,
            &[],
            value
        )?;
        let accounts = &[
            source.clone(),
            delegate.clone(),
            authority.info.clone(),
            self.0.clone(),
        ];
        let seeds: &[&[u8]] = &[
            &[ACCOUNT_SEED_VERSION],
            authority.address.as_bytes(),
            &[authority.bump_seed]
        ];

        invoke_signed(&instruction, accounts, &[seeds])
    }

    pub fn close_account(
        &self,
        authority: &EthereumAccount<'a>,
        account: &AccountInfo<'a>,
        destination: &AccountInfo<'a>,
    ) -> Result<(), ProgramError> {
        let instruction = spl_token::instruction::close_account(
            &spl_token::id(),
            account.key,
            destination.key,
            authority.info.key,
            &[]
        )?;
        let accounts = &[
            destination.clone(),
            account.clone(),
            authority.info.clone(),
            self.0.clone(),
        ];
        let seeds: &[&[u8]] = &[
            &[ACCOUNT_SEED_VERSION],
            authority.address.as_bytes(),
            &[authority.bump_seed]
        ];

        invoke_signed(&instruction, accounts, &[seeds])
    }
}

impl<'a> Deref for Token<'a> {
    type Target = AccountInfo<'a>;

    fn deref(&self) -> &Self::Target {
        self.0
    }
}
<|MERGE_RESOLUTION|>--- conflicted
+++ resolved
@@ -1,393 +1,353 @@
-use std::convert::From;
-use solana_program::account_info::AccountInfo;
-use solana_program::program_error::ProgramError;
-use solana_program::pubkey::Pubkey;
-use solana_program::log::sol_log_data;
-use solana_program::{
-    program::{invoke, invoke_signed}, system_instruction,
-    rent::Rent, sysvar::Sysvar
-};
-use super::{Operator, EthereumAccount, sysvar, token};
-use std::ops::Deref;
-use evm::{ExitError, ExitFatal, ExitReason, ExitSucceed, H160, H256, U256};
-
-use crate::account::ACCOUNT_SEED_VERSION;
-
-
-pub struct Neon<'a> (&'a AccountInfo<'a>);
-
-impl<'a> Neon<'a> {
-    pub fn from_account(program_id: &Pubkey, info: &'a AccountInfo<'a>) -> Result<Self, ProgramError> {
-        if program_id != info.key {
-            return Err!(ProgramError::InvalidArgument; "Account {} - is not Neon program", info.key);
-        }
-
-        Ok(Self ( info ))
-    }
-
-    #[allow(clippy::unused_self)]
-    pub fn on_return(&self, exit_reason: ExitReason, used_gas: U256, result: &[u8])
-    {
-        debug_print!("on_return {:?}", exit_reason);
-
-        let (exit_message, exit_status) = match exit_reason {
-            ExitReason::Succeed(success_code) => {
-                match success_code {
-                    ExitSucceed::Stopped => {("ExitSucceed: Machine encountered an explict stop.", 0x11_u8)},
-                    ExitSucceed::Returned => {("ExitSucceed: Machine encountered an explict return.", 0x12)},
-                    ExitSucceed::Suicided => {("ExitSucceed: Machine encountered an explict suicide.", 0x13)},
-                }
-            },
-            ExitReason::Error(error_code) => {
-                match error_code {
-                    ExitError::StackUnderflow => {("ExitError: Trying to pop from an empty stack.", 0xe1)},
-                    ExitError::StackOverflow => {("ExitError: Trying to push into a stack over stack limit.", 0xe2)},
-                    ExitError::InvalidJump => {("ExitError: Jump destination is invalid.", 0xe3)},
-                    ExitError::InvalidRange => {("ExitError: An opcode accesses memory region, but the region is invalid.", 0xe4)},
-                    ExitError::DesignatedInvalid => {("ExitError: Encountered the designated invalid opcode.", 0xe5)},
-                    ExitError::CallTooDeep => {("ExitError: Call stack is too deep (runtime).", 0xe6)},
-                    ExitError::CreateCollision => {("ExitError: Create opcode encountered collision (runtime).", 0xe7)},
-                    ExitError::CreateContractLimit => {("ExitError: Create init code exceeds limit (runtime).", 0xe8)},
-                    ExitError::OutOfOffset => {("ExitError: An opcode accesses external information, but the request is off offset limit (runtime).", 0xe9)},
-                    ExitError::OutOfGas => {("ExitError: Execution runs out of gas (runtime).", 0xea)},
-                    ExitError::OutOfFund => {("ExitError: Not enough fund to start the execution (runtime).", 0xeb)},
-                    ExitError::PCUnderflow => {("ExitError: PC underflowed (unused).", 0xec)},
-                    ExitError::CreateEmpty => {("ExitError: Attempt to create an empty account (runtime, unused).", 0xed)},
-                    ExitError::StaticModeViolation => {("ExitError: STATICCALL tried to change state", 0xee)}
-                }
-            },
-            ExitReason::Revert(_) => {("Revert", 0xd0)},
-            ExitReason::Fatal(fatal_code) => {
-                match fatal_code {
-                    ExitFatal::NotSupported => {("Fatal: The operation is not supported.", 0xf1)},
-                    ExitFatal::UnhandledInterrupt => {("Fatal: The trap (interrupt) is unhandled.", 0xf2)},
-                    ExitFatal::CallErrorAsFatal(_) => {("Fatal: The environment explictly set call errors as fatal error.", 0xf3)},
-                }
-            },
-            ExitReason::StepLimitReached => unreachable!(),
-        };
-
-        solana_program::msg!("{} exit_status={:#04X}", exit_message, exit_status);
-        debug_print!("used gas {}", used_gas);
-        debug_print!("result {}", &hex::encode(&result));
-
-        let used_gas = if used_gas > U256::from(u64::MAX) { // Convert to u64 to not break ABI
-            solana_program::msg!("Error: used gas {} exceeds u64::MAX", used_gas);
-            u64::MAX
-        } else {
-            used_gas.as_u64()
-        };
-
-<<<<<<< HEAD
-        let mnemonic = b"RETURN";
-        let exit_status = exit_status.to_le_bytes();
-        let used_gas = used_gas.to_le_bytes();
-        let fields = [mnemonic.as_slice(),
-                      exit_status.as_slice(),
-                      used_gas.as_slice(),
-                      result];
-        sol_log_data(&fields);
-    }
-
-    #[allow(clippy::unused_self)]
-    pub fn on_event(&self, address: H160, topics: &[H256], data: &[u8]) -> Result<(), ProgramError> {
-        debug_print!("on_event");
-
-        assert!(topics.len() < 5);
-        #[allow(clippy::cast_possible_truncation)]
-        let nt = topics.len() as u8;
-        let count_topics = topics.len().to_le_bytes();
-        let empty = [] as [u8; 0];
-
-        let mnemonic = [b'L', b'O', b'G', b'0' + nt];
-        let t1 = if nt < 1 { &empty } else { topics[0].as_bytes() };
-        let t2 = if nt < 2 { &empty } else { topics[1].as_bytes() };
-        let t3 = if nt < 3 { &empty } else { topics[2].as_bytes() };
-        let t4 = if nt < 4 { &empty } else { topics[3].as_bytes() };
-        let fields = [mnemonic.as_slice(),
-                      address.as_bytes(),
-                      count_topics.as_slice(),
-                      t1,
-                      t2,
-                      t3,
-                      t4,
-                      data];
-        sol_log_data(&fields);
-
-        Ok(())
-=======
-
-        let instruction = {
-            use core::mem::size_of;
-            let capacity = 2 * size_of::<u8>() + size_of::<u64>() + result.len();
-
-            let mut data = Vec::with_capacity(capacity);
-            data.push(6_u8);
-            data.push(exit_status);
-            data.extend(&used_gas.to_le_bytes());
-            data.extend(result);
-
-            Instruction { program_id: *self.0.key, accounts: Vec::new(), data }
-        };
-        invoke(&instruction, &[ self.0.clone() ])
-    }
-
-    pub fn on_event(&self, address: H160, topics: Vec<H256>, data: Vec<u8>) -> ProgramResult {
-        let instruction = {
-            use core::mem::size_of;
-            let capacity = size_of::<u8>()
-                + size_of::<H160>()  // address
-                + size_of::<usize>() // topics.len
-                + topics.len() * size_of::<H256>()
-                + data.len();
-
-            let mut buffer = Vec::with_capacity(capacity);
-            buffer.push(7_u8);
-            buffer.extend_from_slice(address.as_bytes());
-            buffer.extend_from_slice(&topics.len().to_le_bytes());
-            for topic in topics {
-                buffer.extend_from_slice(topic.as_bytes());
-            }
-            buffer.extend(data);
-
-            Instruction { program_id: *self.0.key, accounts: Vec::new(), data: buffer }
-        };
-        invoke(&instruction, &[ self.0.clone() ])
->>>>>>> cbd12666
-    }
-}
-
-impl<'a> Deref for Neon<'a> {
-    type Target = AccountInfo<'a>;
-
-    fn deref(&self) -> &Self::Target {
-        self.0
-    }
-}
-
-
-pub struct System<'a> (&'a AccountInfo<'a>);
-
-impl<'a> From<&'a AccountInfo<'a>> for System<'a> {
-    fn from(info: &'a AccountInfo<'a>) -> Self {
-        Self( info )
-    }
-}
-
-impl<'a> From<& System<'a>> for &'a AccountInfo<'a> {
-    fn from(f:& System<'a>) -> Self {
-        f.0
-    }
-}
-
-impl<'a> System<'a> {
-    pub fn from_account(info: &'a AccountInfo<'a>) -> Result<Self, ProgramError> {
-        if !solana_program::system_program::check_id(info.key) {
-            return Err!(ProgramError::InvalidArgument; "Account {} - is not system program", info.key);
-        }
-
-        Ok(Self ( info ))
-    }
-
-    pub fn create_pda_account(
-        &self,
-        program_id: &Pubkey,
-        payer: &Operator<'a>,
-        new_account: &AccountInfo<'a>,
-        new_account_seeds: &[&[u8]],
-        space: usize
-    ) -> Result<(), ProgramError> {
-        let rent = Rent::get()?;
-        let minimum_balance = rent.minimum_balance(space).max(1);
-
-        if new_account.lamports() > 0 {
-            let required_lamports = minimum_balance.saturating_sub(new_account.lamports());
-
-            if required_lamports > 0 {
-                invoke(
-                    &system_instruction::transfer(payer.key, new_account.key, required_lamports),
-                    &[(*payer).clone(), new_account.clone(), self.0.clone()]
-                )?;
-            }
-
-            invoke_signed(
-                &system_instruction::allocate(new_account.key, space as u64),
-                &[new_account.clone(), self.0.clone()],
-                &[new_account_seeds],
-            )?;
-
-            invoke_signed(
-                &system_instruction::assign(new_account.key, program_id),
-                &[new_account.clone(), self.0.clone()],
-                &[new_account_seeds]
-            )
-        } else {
-            invoke_signed(
-                &system_instruction::create_account(
-                    payer.key,
-                    new_account.key,
-                    minimum_balance,
-                    space as u64,
-                    program_id,
-                ),
-                &[(*payer).clone(), new_account.clone(), self.0.clone()],
-                &[new_account_seeds],
-            )
-        }
-    }
-
-    pub fn transfer(
-        &self,
-        source: &Operator<'a>,
-        target: &AccountInfo<'a>,
-        lamports: u64
-    ) -> Result<(), ProgramError> {
-        crate::debug_print!("system transfer {} lamports from {} to {}", lamports, source.key, target.key);
-
-        invoke(
-            &system_instruction::transfer(source.key, target.key, lamports),
-            &[(*source).clone(), target.clone(), self.0.clone()]
-        )
-    }
-}
-
-impl<'a> Deref for System<'a> {
-    type Target = AccountInfo<'a>;
-
-    fn deref(&self) -> &Self::Target {
-        self.0
-    }
-}
-
-
-pub struct Token<'a>(&'a AccountInfo<'a>);
-
-impl<'a> Token<'a> {
-    pub fn from_account(info: &'a AccountInfo<'a>) -> Result<Self, ProgramError> {
-        if !spl_token::check_id(info.key) {
-            return Err!(ProgramError::InvalidArgument; "Account {} - is not token program", info.key);
-        }
-
-        Ok(Self ( info ))
-    }
-
-    pub fn initialize_account(
-        &self,
-        account: &AccountInfo<'a>,
-        mint: &token::Mint<'a>,
-        owner: &EthereumAccount<'a>,
-        rent: &sysvar::Rent<'a>,
-    ) -> Result<(), ProgramError> {
-        let instruction = spl_token::instruction::initialize_account(
-            &spl_token::id(),
-            account.key,
-            mint.info.key,
-            owner.info.key
-        )?;
-        let accounts = &[
-            account.clone(),
-            mint.info.clone(),
-            owner.info.clone(),
-            self.0.clone(),
-            rent.info.clone(),
-        ];
-
-        invoke(&instruction, accounts)
-    }
-
-    pub fn transfer(
-        &self,
-        authority: &EthereumAccount<'a>,
-        source: &AccountInfo<'a>,
-        target: &AccountInfo<'a>,
-        value: u64
-    ) -> Result<(), ProgramError> {
-        let instruction = spl_token::instruction::transfer(
-            &spl_token::id(),
-            source.key,
-            target.key,
-            authority.info.key,
-            &[],
-            value
-        )?;
-        let accounts = &[
-            source.clone(),
-            target.clone(),
-            authority.info.clone(),
-            self.0.clone(),
-        ];
-        let seeds: &[&[u8]] = &[
-            &[ACCOUNT_SEED_VERSION],
-            authority.address.as_bytes(),
-            &[authority.bump_seed]
-        ];
-
-        invoke_signed(&instruction, accounts, &[seeds])
-    }
-
-    pub fn approve(
-        &self,
-        authority: &EthereumAccount<'a>,
-        source: &AccountInfo<'a>,
-        delegate: &AccountInfo<'a>,
-        value: u64
-    ) -> Result<(), ProgramError> {
-        let instruction = spl_token::instruction::approve(
-            &spl_token::id(),
-            source.key,
-            delegate.key,
-            authority.info.key,
-            &[],
-            value
-        )?;
-        let accounts = &[
-            source.clone(),
-            delegate.clone(),
-            authority.info.clone(),
-            self.0.clone(),
-        ];
-        let seeds: &[&[u8]] = &[
-            &[ACCOUNT_SEED_VERSION],
-            authority.address.as_bytes(),
-            &[authority.bump_seed]
-        ];
-
-        invoke_signed(&instruction, accounts, &[seeds])
-    }
-
-    pub fn close_account(
-        &self,
-        authority: &EthereumAccount<'a>,
-        account: &AccountInfo<'a>,
-        destination: &AccountInfo<'a>,
-    ) -> Result<(), ProgramError> {
-        let instruction = spl_token::instruction::close_account(
-            &spl_token::id(),
-            account.key,
-            destination.key,
-            authority.info.key,
-            &[]
-        )?;
-        let accounts = &[
-            destination.clone(),
-            account.clone(),
-            authority.info.clone(),
-            self.0.clone(),
-        ];
-        let seeds: &[&[u8]] = &[
-            &[ACCOUNT_SEED_VERSION],
-            authority.address.as_bytes(),
-            &[authority.bump_seed]
-        ];
-
-        invoke_signed(&instruction, accounts, &[seeds])
-    }
-}
-
-impl<'a> Deref for Token<'a> {
-    type Target = AccountInfo<'a>;
-
-    fn deref(&self) -> &Self::Target {
-        self.0
-    }
-}
+use std::convert::From;
+use solana_program::account_info::AccountInfo;
+use solana_program::program_error::ProgramError;
+use solana_program::pubkey::Pubkey;
+use solana_program::log::sol_log_data;
+use solana_program::{
+    program::{invoke, invoke_signed}, system_instruction,
+    rent::Rent, sysvar::Sysvar
+};
+use super::{Operator, EthereumAccount, sysvar, token};
+use std::ops::Deref;
+use evm::{ExitError, ExitFatal, ExitReason, ExitSucceed, H160, H256, U256};
+
+use crate::account::ACCOUNT_SEED_VERSION;
+
+
+pub struct Neon<'a> (&'a AccountInfo<'a>);
+
+impl<'a> Neon<'a> {
+    pub fn from_account(program_id: &Pubkey, info: &'a AccountInfo<'a>) -> Result<Self, ProgramError> {
+        if program_id != info.key {
+            return Err!(ProgramError::InvalidArgument; "Account {} - is not Neon program", info.key);
+        }
+
+        Ok(Self ( info ))
+    }
+
+    #[allow(clippy::unused_self)]
+    pub fn on_return(&self, exit_reason: ExitReason, used_gas: U256, result: &[u8])
+    {
+        debug_print!("on_return {:?}", exit_reason);
+
+        let (exit_message, exit_status) = match exit_reason {
+            ExitReason::Succeed(success_code) => {
+                match success_code {
+                    ExitSucceed::Stopped => {("ExitSucceed: Machine encountered an explict stop.", 0x11_u8)},
+                    ExitSucceed::Returned => {("ExitSucceed: Machine encountered an explict return.", 0x12)},
+                    ExitSucceed::Suicided => {("ExitSucceed: Machine encountered an explict suicide.", 0x13)},
+                }
+            },
+            ExitReason::Error(error_code) => {
+                match error_code {
+                    ExitError::StackUnderflow => {("ExitError: Trying to pop from an empty stack.", 0xe1)},
+                    ExitError::StackOverflow => {("ExitError: Trying to push into a stack over stack limit.", 0xe2)},
+                    ExitError::InvalidJump => {("ExitError: Jump destination is invalid.", 0xe3)},
+                    ExitError::InvalidRange => {("ExitError: An opcode accesses memory region, but the region is invalid.", 0xe4)},
+                    ExitError::DesignatedInvalid => {("ExitError: Encountered the designated invalid opcode.", 0xe5)},
+                    ExitError::CallTooDeep => {("ExitError: Call stack is too deep (runtime).", 0xe6)},
+                    ExitError::CreateCollision => {("ExitError: Create opcode encountered collision (runtime).", 0xe7)},
+                    ExitError::CreateContractLimit => {("ExitError: Create init code exceeds limit (runtime).", 0xe8)},
+                    ExitError::OutOfOffset => {("ExitError: An opcode accesses external information, but the request is off offset limit (runtime).", 0xe9)},
+                    ExitError::OutOfGas => {("ExitError: Execution runs out of gas (runtime).", 0xea)},
+                    ExitError::OutOfFund => {("ExitError: Not enough fund to start the execution (runtime).", 0xeb)},
+                    ExitError::PCUnderflow => {("ExitError: PC underflowed (unused).", 0xec)},
+                    ExitError::CreateEmpty => {("ExitError: Attempt to create an empty account (runtime, unused).", 0xed)},
+                    ExitError::StaticModeViolation => {("ExitError: STATICCALL tried to change state", 0xee)}
+                }
+            },
+            ExitReason::Revert(_) => {("Revert", 0xd0)},
+            ExitReason::Fatal(fatal_code) => {
+                match fatal_code {
+                    ExitFatal::NotSupported => {("Fatal: The operation is not supported.", 0xf1)},
+                    ExitFatal::UnhandledInterrupt => {("Fatal: The trap (interrupt) is unhandled.", 0xf2)},
+                    ExitFatal::CallErrorAsFatal(_) => {("Fatal: The environment explictly set call errors as fatal error.", 0xf3)},
+                }
+            },
+            ExitReason::StepLimitReached => unreachable!(),
+        };
+
+        solana_program::msg!("{} exit_status={:#04X}", exit_message, exit_status);
+        debug_print!("used gas {}", used_gas);
+        debug_print!("result {}", &hex::encode(&result));
+
+        let used_gas = if used_gas > U256::from(u64::MAX) { // Convert to u64 to not break ABI
+            solana_program::msg!("Error: used gas {} exceeds u64::MAX", used_gas);
+            u64::MAX
+        } else {
+            used_gas.as_u64()
+        };
+
+        let mnemonic = b"RETURN";
+        let exit_status = exit_status.to_le_bytes();
+        let used_gas = used_gas.to_le_bytes();
+        let fields = [mnemonic.as_slice(),
+                      exit_status.as_slice(),
+                      used_gas.as_slice(),
+                      result];
+        sol_log_data(&fields);
+    }
+
+    #[allow(clippy::unused_self)]
+    pub fn on_event(&self, address: H160, topics: &[H256], data: &[u8]) -> Result<(), ProgramError> {
+        debug_print!("on_event");
+
+        assert!(topics.len() < 5);
+        #[allow(clippy::cast_possible_truncation)]
+        let nt = topics.len() as u8;
+        let count_topics = topics.len().to_le_bytes();
+        let empty = [] as [u8; 0];
+
+        let mnemonic = [b'L', b'O', b'G', b'0' + nt];
+        let t1 = if nt < 1 { &empty } else { topics[0].as_bytes() };
+        let t2 = if nt < 2 { &empty } else { topics[1].as_bytes() };
+        let t3 = if nt < 3 { &empty } else { topics[2].as_bytes() };
+        let t4 = if nt < 4 { &empty } else { topics[3].as_bytes() };
+        let fields = [mnemonic.as_slice(),
+                      address.as_bytes(),
+                      count_topics.as_slice(),
+                      t1,
+                      t2,
+                      t3,
+                      t4,
+                      data];
+        sol_log_data(&fields);
+
+        Ok(())
+    }
+}
+
+impl<'a> Deref for Neon<'a> {
+    type Target = AccountInfo<'a>;
+
+    fn deref(&self) -> &Self::Target {
+        self.0
+    }
+}
+
+
+pub struct System<'a> (&'a AccountInfo<'a>);
+
+impl<'a> From<&'a AccountInfo<'a>> for System<'a> {
+    fn from(info: &'a AccountInfo<'a>) -> Self {
+        Self( info )
+    }
+}
+
+impl<'a> From<& System<'a>> for &'a AccountInfo<'a> {
+    fn from(f:& System<'a>) -> Self {
+        f.0
+    }
+}
+
+impl<'a> System<'a> {
+    pub fn from_account(info: &'a AccountInfo<'a>) -> Result<Self, ProgramError> {
+        if !solana_program::system_program::check_id(info.key) {
+            return Err!(ProgramError::InvalidArgument; "Account {} - is not system program", info.key);
+        }
+
+        Ok(Self ( info ))
+    }
+
+    pub fn create_pda_account(
+        &self,
+        program_id: &Pubkey,
+        payer: &Operator<'a>,
+        new_account: &AccountInfo<'a>,
+        new_account_seeds: &[&[u8]],
+        space: usize
+    ) -> Result<(), ProgramError> {
+        let rent = Rent::get()?;
+        let minimum_balance = rent.minimum_balance(space).max(1);
+
+        if new_account.lamports() > 0 {
+            let required_lamports = minimum_balance.saturating_sub(new_account.lamports());
+
+            if required_lamports > 0 {
+                invoke(
+                    &system_instruction::transfer(payer.key, new_account.key, required_lamports),
+                    &[(*payer).clone(), new_account.clone(), self.0.clone()]
+                )?;
+            }
+
+            invoke_signed(
+                &system_instruction::allocate(new_account.key, space as u64),
+                &[new_account.clone(), self.0.clone()],
+                &[new_account_seeds],
+            )?;
+
+            invoke_signed(
+                &system_instruction::assign(new_account.key, program_id),
+                &[new_account.clone(), self.0.clone()],
+                &[new_account_seeds]
+            )
+        } else {
+            invoke_signed(
+                &system_instruction::create_account(
+                    payer.key,
+                    new_account.key,
+                    minimum_balance,
+                    space as u64,
+                    program_id,
+                ),
+                &[(*payer).clone(), new_account.clone(), self.0.clone()],
+                &[new_account_seeds],
+            )
+        }
+    }
+
+    pub fn transfer(
+        &self,
+        source: &Operator<'a>,
+        target: &AccountInfo<'a>,
+        lamports: u64
+    ) -> Result<(), ProgramError> {
+        crate::debug_print!("system transfer {} lamports from {} to {}", lamports, source.key, target.key);
+
+        invoke(
+            &system_instruction::transfer(source.key, target.key, lamports),
+            &[(*source).clone(), target.clone(), self.0.clone()]
+        )
+    }
+}
+
+impl<'a> Deref for System<'a> {
+    type Target = AccountInfo<'a>;
+
+    fn deref(&self) -> &Self::Target {
+        self.0
+    }
+}
+
+
+pub struct Token<'a>(&'a AccountInfo<'a>);
+
+impl<'a> Token<'a> {
+    pub fn from_account(info: &'a AccountInfo<'a>) -> Result<Self, ProgramError> {
+        if !spl_token::check_id(info.key) {
+            return Err!(ProgramError::InvalidArgument; "Account {} - is not token program", info.key);
+        }
+
+        Ok(Self ( info ))
+    }
+
+    pub fn initialize_account(
+        &self,
+        account: &AccountInfo<'a>,
+        mint: &token::Mint<'a>,
+        owner: &EthereumAccount<'a>,
+        rent: &sysvar::Rent<'a>,
+    ) -> Result<(), ProgramError> {
+        let instruction = spl_token::instruction::initialize_account(
+            &spl_token::id(),
+            account.key,
+            mint.info.key,
+            owner.info.key
+        )?;
+        let accounts = &[
+            account.clone(),
+            mint.info.clone(),
+            owner.info.clone(),
+            self.0.clone(),
+            rent.info.clone(),
+        ];
+
+        invoke(&instruction, accounts)
+    }
+
+    pub fn transfer(
+        &self,
+        authority: &EthereumAccount<'a>,
+        source: &AccountInfo<'a>,
+        target: &AccountInfo<'a>,
+        value: u64
+    ) -> Result<(), ProgramError> {
+        let instruction = spl_token::instruction::transfer(
+            &spl_token::id(),
+            source.key,
+            target.key,
+            authority.info.key,
+            &[],
+            value
+        )?;
+        let accounts = &[
+            source.clone(),
+            target.clone(),
+            authority.info.clone(),
+            self.0.clone(),
+        ];
+        let seeds: &[&[u8]] = &[
+            &[ACCOUNT_SEED_VERSION],
+            authority.address.as_bytes(),
+            &[authority.bump_seed]
+        ];
+
+        invoke_signed(&instruction, accounts, &[seeds])
+    }
+
+    pub fn approve(
+        &self,
+        authority: &EthereumAccount<'a>,
+        source: &AccountInfo<'a>,
+        delegate: &AccountInfo<'a>,
+        value: u64
+    ) -> Result<(), ProgramError> {
+        let instruction = spl_token::instruction::approve(
+            &spl_token::id(),
+            source.key,
+            delegate.key,
+            authority.info.key,
+            &[],
+            value
+        )?;
+        let accounts = &[
+            source.clone(),
+            delegate.clone(),
+            authority.info.clone(),
+            self.0.clone(),
+        ];
+        let seeds: &[&[u8]] = &[
+            &[ACCOUNT_SEED_VERSION],
+            authority.address.as_bytes(),
+            &[authority.bump_seed]
+        ];
+
+        invoke_signed(&instruction, accounts, &[seeds])
+    }
+
+    pub fn close_account(
+        &self,
+        authority: &EthereumAccount<'a>,
+        account: &AccountInfo<'a>,
+        destination: &AccountInfo<'a>,
+    ) -> Result<(), ProgramError> {
+        let instruction = spl_token::instruction::close_account(
+            &spl_token::id(),
+            account.key,
+            destination.key,
+            authority.info.key,
+            &[]
+        )?;
+        let accounts = &[
+            destination.clone(),
+            account.clone(),
+            authority.info.clone(),
+            self.0.clone(),
+        ];
+        let seeds: &[&[u8]] = &[
+            &[ACCOUNT_SEED_VERSION],
+            authority.address.as_bytes(),
+            &[authority.bump_seed]
+        ];
+
+        invoke_signed(&instruction, accounts, &[seeds])
+    }
+}
+
+impl<'a> Deref for Token<'a> {
+    type Target = AccountInfo<'a>;
+
+    fn deref(&self) -> &Self::Target {
+        self.0
+    }
+}