use std::convert::TryInto;

use evm::{U256, H160};
use solana_program::{
    sysvar::Sysvar, 
    rent::Rent,
    program_error::ProgramError,
};
use solana_program::entrypoint::MAX_PERMITTED_DATA_INCREASE;
use crate::{
    config::{HOLDER_MSG_SIZE, PAYMENT_TO_TREASURE, STORAGE_ENTIRIES_IN_CONTRACT_ACCOUNT},
    account_storage::AccountStorage,
    transaction::Transaction, 
<<<<<<< HEAD
    account::EthereumStorage,
=======
    account::{EthereumAccount}
>>>>>>> eeed4c4f
};
use crate::account_storage::{AccountOperation, AccountsOperations};

use super::ExecutorState;

pub const LAMPORTS_PER_SIGNATURE: u64 = 5000;

const WRITE_TO_HOLDER_TRX_COST: u64 = LAMPORTS_PER_SIGNATURE;
const CANCEL_TRX_COST: u64 = LAMPORTS_PER_SIGNATURE;
const LAST_ITERATION_COST: u64 = LAMPORTS_PER_SIGNATURE;

const EVM_STEPS_MIN: u64 = 500;
const EVM_STEP_COST: u64 = (LAMPORTS_PER_SIGNATURE / EVM_STEPS_MIN) + (PAYMENT_TO_TREASURE / EVM_STEPS_MIN);

pub struct Gasometer {
    paid_gas: U256,
    gas: u64,
    rent: Rent
}

impl Gasometer {
    pub fn new(paid_gas: Option<U256>) -> Result<Self, ProgramError> {
        let rent = Rent::get()?;

        Ok( Self { 
            paid_gas: paid_gas.unwrap_or(U256::zero()), 
            gas: 0_u64, 
            rent,
        } )
    }

    #[must_use]
    pub fn used_gas(&self) -> U256 {
        U256::from(self.gas)
    }

    #[must_use]
    pub fn used_gas_total(&self) -> U256 {
        self.paid_gas.saturating_add(U256::from(self.gas))
    }

    pub fn record_iterative_overhead(&mut self) {
        // High chance of last iteration to fail with solana error
        // Consume gas for it in the first iteration
        self.gas = self.gas
            .saturating_add(LAST_ITERATION_COST)
            .saturating_add(CANCEL_TRX_COST);
    }

    pub fn record_transaction_size(&mut self, trx: &Transaction) {
        let overhead = 65/*vrs*/ + 8/*u64 len*/;
        let size = trx.rlp_len.saturating_add(overhead);

        let size: u64 = size.try_into().expect("usize is 8 bytes");
        let cost: u64 = (size / HOLDER_MSG_SIZE)
            .saturating_add(1)
            .saturating_mul(WRITE_TO_HOLDER_TRX_COST);

        self.gas = self.gas.saturating_add(cost);
    }

    pub fn record_evm_steps(&mut self, steps: u64) {
        let cost = steps.saturating_mul(EVM_STEP_COST);

        self.gas = self.gas.saturating_add(cost);
    }

    pub fn pad_evm_steps(&mut self, steps: u64) {
        if steps >= EVM_STEPS_MIN {
            return;
        }

        self.record_evm_steps(EVM_STEPS_MIN - steps);
    }

    pub fn record_storage_write<B>(&mut self, state: &ExecutorState<B>, address: H160, key: U256, value: U256)
    where
        B: AccountStorage
    {
        if key < U256::from(STORAGE_ENTIRIES_IN_CONTRACT_ACCOUNT) {
            return;
        }

        if value.is_zero() {
            return;
        }

        if !state.storage(&address, &key).is_zero() {
            return;
        }

<<<<<<< HEAD
        self.record_account_rent(EthereumStorage::SIZE);
=======
        let data_len = 1/*tag*/ + 1/*subindex*/ + 32/*value*/;
        let rent = self.rent.minimum_balance(data_len);

        self.gas = self.gas.saturating_add(rent);
>>>>>>> eeed4c4f
    }

    pub fn record_accounts_operations(&mut self, accounts_operations: &AccountsOperations) {
        for operation in accounts_operations.values() {
            match operation {
                AccountOperation::Create { space, .. } => self.record_account_rent(
                    (*space).min(MAX_PERMITTED_DATA_INCREASE),
                ),

                AccountOperation::Resize { from, to, ..} => {
                    let account_rent_from = self.rent.minimum_balance(*from);
                    let account_rent_to = self.rent.minimum_balance(
                        (*to).min(from + MAX_PERMITTED_DATA_INCREASE),
                    );
                    self.gas = self.gas.saturating_add(account_rent_to.saturating_sub(account_rent_from));
                }
            }
        }
    }

    pub fn record_account_rent(&mut self, data_len: usize) {
        let account_rent = self.rent.minimum_balance(data_len);
        self.gas = self.gas.saturating_add(account_rent);
    }

    pub fn record_lamports_used(&mut self, lamports: u64)
    {
        self.gas = self.gas.saturating_add(lamports);
    }
<<<<<<< HEAD
=======

    pub fn record_alt_cost(&mut self, alt_cost: u64) { self.gas = self.gas.saturating_add(alt_cost); }
>>>>>>> eeed4c4f
}<|MERGE_RESOLUTION|>--- conflicted
+++ resolved
@@ -11,11 +11,6 @@
     config::{HOLDER_MSG_SIZE, PAYMENT_TO_TREASURE, STORAGE_ENTIRIES_IN_CONTRACT_ACCOUNT},
     account_storage::AccountStorage,
     transaction::Transaction, 
-<<<<<<< HEAD
-    account::EthereumStorage,
-=======
-    account::{EthereumAccount}
->>>>>>> eeed4c4f
 };
 use crate::account_storage::{AccountOperation, AccountsOperations};
 
@@ -107,14 +102,8 @@
             return;
         }
 
-<<<<<<< HEAD
-        self.record_account_rent(EthereumStorage::SIZE);
-=======
         let data_len = 1/*tag*/ + 1/*subindex*/ + 32/*value*/;
-        let rent = self.rent.minimum_balance(data_len);
-
-        self.gas = self.gas.saturating_add(rent);
->>>>>>> eeed4c4f
+        self.record_account_rent(data_len);
     }
 
     pub fn record_accounts_operations(&mut self, accounts_operations: &AccountsOperations) {
@@ -144,9 +133,6 @@
     {
         self.gas = self.gas.saturating_add(lamports);
     }
-<<<<<<< HEAD
-=======
 
     pub fn record_alt_cost(&mut self, alt_cost: u64) { self.gas = self.gas.saturating_add(alt_cost); }
->>>>>>> eeed4c4f
 }