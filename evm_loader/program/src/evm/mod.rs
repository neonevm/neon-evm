#![allow(clippy::trait_duplication_in_bounds)]
#![allow(clippy::type_repetition_in_bounds)]
#![allow(clippy::unsafe_derive_deserialize)]

use std::marker::PhantomData;

use ethnum::U256;
use serde::{Serialize, Deserialize};

use crate::{
    error::{Error, Result},
    types::{Address, Transaction}, evm::opcode::Action,
};

#[cfg(feature = "tracing")]
pub mod tracing;
pub mod database;
mod memory;
mod opcode;
mod opcode_table;
mod stack;
mod precompile;
mod buffer;

use self::{database::Database, memory::Memory, stack::Stack};
pub use buffer::Buffer;
pub use precompile::is_precompile_address;

macro_rules! tracing_event {
    ($x:expr) => {
        #[cfg(feature = "tracing")]
        crate::evm::tracing::with(|listener| listener.event($x));
    };
    ($condition:expr; $x:expr) => {
        #[cfg(feature = "tracing")]
        if $condition {
            crate::evm::tracing::with(|listener| listener.event($x));
        }
    };
}
pub(crate) use tracing_event;

#[derive(Debug, Clone, Eq, PartialEq)]
#[derive(Serialize, Deserialize)]
pub enum ExitStatus {
    Stop,
    Return(#[serde(with = "serde_bytes")] Vec<u8>),
    Revert(#[serde(with = "serde_bytes")] Vec<u8>),
    Suicide,
    StepLimit,
}

#[derive(Debug, Eq, PartialEq)]
#[derive(Serialize, Deserialize)]
pub enum Reason {
    Call,
    Create
}

#[derive(Debug, Copy, Clone)]
#[derive(Serialize, Deserialize)]
pub struct Context {
    pub caller: Address,
    pub contract: Address,
    #[serde(with="ethnum::serde::bytes::le")]
    pub value: U256,

    pub code_address: Option<Address>,
}

#[derive(Serialize, Deserialize)]
#[serde(bound = "B: Database")]
pub struct Machine<B: Database> {
    origin: Address,
    context: Context,
    
    #[serde(with="ethnum::serde::bytes::le")]
    gas_price: U256,
    #[serde(with="ethnum::serde::bytes::le")]
    gas_limit: U256,
    
    execution_code: Buffer,
    call_data: Buffer,
    return_data: Buffer,
    
    stack: stack::Stack,
    memory: memory::Memory,
    pc: usize,
    
    is_static: bool,
    reason: Reason,

    parent: Option<Box<Self>>,
    
    #[serde(skip)]
    phantom: PhantomData<*const B>,
}

impl<B: Database> Machine<B> {
    pub fn serialize_into<W>(self, writer: &mut W) -> Result<()> 
        where W: std::io::Write
    {
<<<<<<< HEAD
        if self.context.code_address.is_some() {
            // Execution code can be restored from the account
            self.execution_code = Buffer::empty();
        }

=======
>>>>>>> 995f3d1c
        bincode::serialize_into(writer, &self)
            .map_err(Error::from)
    }

    pub fn deserialize_from(buffer: &mut &[u8], _backend: &B) -> Result<Self> 
    {
        bincode::deserialize_from(buffer)
            .map_err(Error::from)
    }


    pub fn new(
        trx: Transaction,
        origin: Address,
        backend: &mut B,
    ) -> Result<Self> {
        let origin_nonce = backend.nonce(&origin)?;

        if origin_nonce == u64::MAX {
            return Err(Error::NonceOverflow(origin));
        }

        if origin_nonce != trx.nonce {
            return Err(Error::InvalidTransactionNonce(origin, origin_nonce, trx.nonce));
        }

        if let Some(chain_id) = trx.chain_id {
            if backend.chain_id() != chain_id {
                return Err(Error::InvalidChainId(chain_id));
            }
        }

        if backend.balance(&origin)? < trx.value {
            return Err(Error::InsufficientBalanceForTransfer(origin, trx.value));
        }

        if trx.target.is_some() {
            Self::new_call(trx, origin, backend)
        } else {
            Self::new_create(trx, origin, backend)
        }
    }

    fn new_call(
        trx: Transaction,
        origin: Address,
        backend: &mut B,
    ) -> Result<Self> {
        assert!(trx.target.is_some());

        let target = trx.target.unwrap();

        backend.increment_nonce(origin)?;
        backend.snapshot()?;

        backend.transfer(origin, target, trx.value)?;

        let execution_code = backend.code(&target)?;

        Ok(Self {
            origin,
            context: Context { 
                caller: origin,
                contract: target,
                value: trx.value,
                code_address: Some(target),
            },
            gas_price: trx.gas_price,
            gas_limit: trx.gas_limit,
            execution_code,
            call_data: trx.call_data,
            return_data: Buffer::empty(),
            stack: Stack::new(),
            memory: Memory::new(),
            pc: 0_usize,
            is_static: false,
            reason: Reason::Call,
            parent: None,
            phantom: PhantomData
        })
    }

    fn new_create(
        trx: Transaction,
        origin: Address,
        backend: &mut B,
    ) -> Result<Self> {
        assert!(trx.target.is_none());

        let target = Address::from_create(&origin, trx.nonce);

        if (backend.nonce(&target)? != 0) || (backend.code_size(&target)? != 0) {
            return Err(Error::DeployToExistingAccount(target, origin));
        }

        backend.increment_nonce(origin)?;
        backend.snapshot()?;

        backend.transfer(origin, target, trx.value)?;

        Ok(Self {
            origin,
            context: Context {
                caller: origin,
                contract: target,
                value: trx.value,
                code_address: None,
            },
            gas_price: trx.gas_price,
            gas_limit: trx.gas_limit,
            return_data: Buffer::empty(),
            stack: Stack::new(),
            memory: Memory::with_capacity(trx.call_data.len()),
            pc: 0_usize,
            is_static: false,
            reason: Reason::Create,
            execution_code: trx.call_data,
            call_data: Buffer::empty(),
            parent: None,
            phantom: PhantomData,
        })
    }

    pub fn execute(&mut self, step_limit: u64, backend: &mut B) -> Result<(ExitStatus, u64)> {
        let mut step = 0_u64;

        tracing_event!(tracing::Event::BeginVM { 
            context: self.context, code: self.execution_code.to_vec()
        });

        let status = loop {
            step += 1;
            if step > step_limit {
                break ExitStatus::StepLimit;
            }
            
            let opcode = self.execution_code.get_or_default(self.pc);

            tracing_event!(tracing::Event::BeginStep {
                opcode, pc: self.pc, stack: self.stack.to_vec(), memory: self.memory.to_vec()
            });

            // SAFETY: OPCODES.len() == 256, opcode <= 255
            let opcode_fn = unsafe {
                Self::OPCODES.get_unchecked(opcode as usize)
            };
            let opcode_result = opcode_fn(self, backend)?;

            tracing_event!(opcode_result != Action::Noop; tracing::Event::EndStep {
                gas_used: 0_u64
            });

            match opcode_result {
                Action::Continue => self.pc += 1,
                Action::Jump(target) => self.pc = target,
                Action::Stop => break ExitStatus::Stop,
                Action::Return(value) => break ExitStatus::Return(value),
                Action::Revert(value) => break ExitStatus::Revert(value),
                Action::Suicide => break ExitStatus::Suicide,
                Action::Noop => {},
            }
        };

        tracing_event!(tracing::Event::EndVM {
            status: status.clone()
        });

        Ok((status, step))
    }

    fn fork(
        &mut self,
        reason: Reason,
        context: Context,
        execution_code: Buffer,
        call_data: Buffer,
        gas_limit: Option<U256>,
    ) {
        let mut other = Self {
            origin: self.origin,
            context,
            gas_price: self.gas_price,
            gas_limit: gas_limit.unwrap_or(self.gas_limit),
            execution_code,
            call_data,
            return_data: Buffer::empty(),
            stack: Stack::new(),
            memory: Memory::new(),
            pc: 0_usize,
            is_static: self.is_static,
            reason,
            parent: None,
            phantom: PhantomData
        };

        core::mem::swap(self, &mut other);
        self.parent = Some(Box::new(other));
    }

    fn join(&mut self) -> Self {
        assert!(self.parent.is_some());

        let mut other = *self.parent.take().unwrap();
        core::mem::swap(self, &mut other);

        other
    }
}<|MERGE_RESOLUTION|>--- conflicted
+++ resolved
@@ -100,14 +100,6 @@
     pub fn serialize_into<W>(self, writer: &mut W) -> Result<()> 
         where W: std::io::Write
     {
-<<<<<<< HEAD
-        if self.context.code_address.is_some() {
-            // Execution code can be restored from the account
-            self.execution_code = Buffer::empty();
-        }
-
-=======
->>>>>>> 995f3d1c
         bincode::serialize_into(writer, &self)
             .map_err(Error::from)
     }
