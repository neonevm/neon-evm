--- conflicted
+++ resolved
@@ -34,10 +34,7 @@
     /// Unknown instruction
     pub fn opcode_unknown(&mut self, _backend: &mut B) -> Result<Action> {
         let code = self.get_code();
-        Err(Error::UnknownOpcode(
-            self.context.contract,
-            code[self.pc],
-        ))
+        Err(Error::UnknownOpcode(self.context.contract, code[self.pc]))
     }
 
     /// (u)int256 addition modulo 2**256
@@ -830,16 +827,11 @@
     /// move pc past op and operand (+3), add relative offset, subtract 1 to
     /// account for interpreter loop.
     pub fn opcode_rjump(&mut self, _backend: &mut B) -> Result<Action> {
-<<<<<<< HEAD
-        let offset = self.execution_code.get_i16_or_default(self.pc + 1);
+        let code = self.get_code();
+        let offset = code.get_i16_or_default(self.pc + 1);
         Ok(Action::Jump(
             ((self.pc + 3) as isize + offset as isize - 1) as usize,
         ))
-=======
-        let code = self.get_code();
-        let offset = code.get_i16_or_default(self.pc + 1);
-        Ok(Action::Jump(((self.pc + 3) as isize + offset as isize - 1) as usize))
->>>>>>> df95631f
     }
 
     pub fn opcode_rjumpi(&mut self, _backend: &mut B) -> Result<Action> {
@@ -859,17 +851,10 @@
         if idx > U256::new(u64::MAX as u128) || idx > U256::new(count as u128) {
             return Ok(Action::Jump(self.pc + 1 + count * 2));
         }
-<<<<<<< HEAD
-        let offset = self
-            .execution_code
-            .get_i16_or_default(self.pc + 1 + 2 + 2 * idx.as_u64() as usize);
+        let offset = code.get_i16_or_default(self.pc + 1 + 2 + 2 * idx.as_u64() as usize);
         return Ok(Action::Jump(
             ((self.pc + 2 + count * 2) as isize + offset as isize - 1) as usize,
         ));
-=======
-        let offset = code.get_i16_or_default(self.pc + 1 + 2 + 2 * idx.as_u64() as usize);
-        return Ok(Action::Jump(((self.pc + 2 + count * 2) as isize + offset as isize - 1) as usize));
->>>>>>> df95631f
     }
 
     /// Place zero on stack
@@ -1383,10 +1368,7 @@
     /// Invalid instruction
     pub fn opcode_invalid(&mut self, _backend: &mut B) -> Result<Action> {
         let code = self.get_code();
-        Err(Error::InvalidOpcode(
-            self.context.contract,
-            code[self.pc],
-        ))
+        Err(Error::InvalidOpcode(self.context.contract, code[self.pc]))
     }
 
     /// Deprecated instruction
