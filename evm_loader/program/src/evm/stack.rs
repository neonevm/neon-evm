#![allow(clippy::inline_always)]

use std::{
    alloc::{GlobalAlloc, Layout},
    convert::TryInto,
};

use ethnum::{I256, U256};

use crate::{error::Error, types::Address};

const ELEMENT_SIZE: usize = 32;
pub const STACK_SIZE: usize = ELEMENT_SIZE * 128;

pub struct Stack {
    begin: *mut u8,
    end: *mut u8,
    top: *mut u8,
}

impl Stack {
    pub fn new() -> Self {
        let (begin, end) = unsafe {
            let layout = Layout::from_size_align_unchecked(STACK_SIZE, ELEMENT_SIZE);
            let begin = crate::allocator::EVM.alloc(layout);
            if begin.is_null() {
                std::alloc::handle_alloc_error(layout);
            }

            let end = begin.add(STACK_SIZE - ELEMENT_SIZE);

            (begin, end)
        };

        Self {
            begin,
            end,
            top: begin,
        }
    }

<<<<<<< HEAD
    #[allow(clippy::cast_sign_loss)]
    #[inline(always)]
    pub fn len(&self) -> usize {
        unsafe { self.top.offset_from(self.begin) as usize / ELEMENT_SIZE }
    }

    #[allow(dead_code)]
=======
    #[cfg(not(target_os = "solana"))]
>>>>>>> 68c0871a
    pub fn to_vec(&self) -> Vec<[u8; 32]> {
        let slice = unsafe {
            let start = self.begin.cast::<[u8; 32]>();
            let end = self.top.cast::<[u8; 32]>();

            let len = end.offset_from(start).try_into().unwrap();
            std::slice::from_raw_parts(start, len)
        };
        slice.to_vec()
    }

    #[inline(always)]
    unsafe fn read(&self) -> &[u8; 32] {
        &*(self.top as *const [u8; 32])
    }

    #[inline(always)]
    fn push(&mut self) -> Result<(), Error> {
        if self.top == self.end {
            return Err(Error::StackOverflow);
        }

        unsafe {
            self.top = self.top.add(32);
        }

        Ok(())
    }

    #[inline(always)]
    fn pop(&mut self) -> Result<(), Error> {
        if self.top == self.begin {
            return Err(Error::StackUnderflow);
        }

        unsafe {
            self.top = self.top.sub(32);
        }

        Ok(())
    }

    #[inline(always)]
    pub fn pop_u256(&mut self) -> Result<U256, Error> {
        self.pop()?;
        let a: [u8; 32] = unsafe { *self.read() };

        Ok(U256::from_be_bytes(a))
    }

    #[inline(always)]
    pub fn pop_i256(&mut self) -> Result<I256, Error> {
        self.pop()?;
        let a: [u8; 32] = unsafe { *self.read() };

        Ok(I256::from_be_bytes(a))
    }

    #[inline(always)]
    pub fn pop_array(&mut self) -> Result<&[u8; 32], Error> {
        self.pop()?;
        let a: &[u8; 32] = unsafe { self.read() };

        Ok(a)
    }

    #[inline(always)]
    pub fn pop_usize(&mut self) -> Result<usize, Error> {
        let value = self.pop_u256()?;
        let value = value.try_into()?;

        Ok(value)
    }

    #[inline(always)]
    pub fn pop_address(&mut self) -> Result<&Address, Error> {
        static_assertions::assert_eq_align!(Address, u8);
        static_assertions::assert_eq_size!(Address, [u8; 20]);

        self.pop()?;

        let address = unsafe {
            let ptr = self.top.add(12); // discard 12 bytes
            &*(ptr as *const Address)
        };

        Ok(address)
    }

    #[inline(always)]
    pub fn discard(&mut self) -> Result<(), Error> {
        self.pop()
    }

    #[inline(always)]
    pub fn push_byte(&mut self, value: u8) -> Result<(), Error> {
        unsafe {
            core::ptr::write_bytes(self.top, 0, 32);

            let ptr = self.top.add(31);
            *ptr = value;
        }

        self.push()
    }

    #[inline(always)]
    pub fn push_zero(&mut self) -> Result<(), Error> {
        unsafe {
            core::ptr::write_bytes(self.top, 0, 32);
        }

        self.push()
    }

    #[inline(always)]
    pub fn push_array(&mut self, value: &[u8; 32]) -> Result<(), Error> {
        unsafe {
            core::ptr::copy_nonoverlapping(value.as_ptr(), self.top, 32);
        }

        self.push()
    }

    #[inline(always)]
    pub fn push_array_2_31<const N: usize>(&mut self, value: &[u8; N]) -> Result<(), Error> {
        // N >= 2 && N <= 31
        let zero_bytes: usize = 32 - N;

        unsafe {
            core::ptr::write_bytes(self.top, 0, zero_bytes);
            let ptr = self.top.add(zero_bytes);
            core::ptr::copy_nonoverlapping(value.as_ptr(), ptr, N);
        }

        self.push()
    }

    #[inline(always)]
    pub fn push_bool(&mut self, value: bool) -> Result<(), Error> {
        if value {
            self.push_byte(1_u8)
        } else {
            self.push_zero()
        }
    }

    #[inline(always)]
    pub fn push_address(&mut self, address: &Address) -> Result<(), Error> {
        let Address(value) = address;
        self.push_array_2_31::<20>(value)
    }

    #[inline(always)]
    pub fn push_usize(&mut self, value: usize) -> Result<(), Error> {
        let value: [u8; 8] = value.to_be_bytes();
        self.push_array_2_31::<8>(&value)
    }

    #[inline(always)]
    pub fn push_u256(&mut self, value: U256) -> Result<(), Error> {
        let value: [u8; 32] = value.to_be_bytes();
        self.push_array(&value)
    }

    #[inline(always)]
    pub fn push_i256(&mut self, value: I256) -> Result<(), Error> {
        let value: [u8; 32] = value.to_be_bytes();
        self.push_array(&value)
    }

    #[inline(always)]
    pub fn dup_1_16<const N: usize>(&mut self) -> Result<(), Error> {
        // N >= 1 && N <= 16

        let offset = unsafe { self.top.offset_from(self.begin) };
        if offset < (N * 32).try_into()? {
            return Err(Error::StackUnderflow);
        }

        unsafe {
            let source = self.top.sub(N * 32);
            let target = self.top;

            core::ptr::copy_nonoverlapping(source, target, 32);
        }

        self.push()
    }

    #[inline(always)]
    pub fn swap_1_16<const N: usize>(&mut self) -> Result<(), Error> {
        // N >= 1 && N <= 16

        let offset = unsafe { self.top.offset_from(self.begin) };
        if offset < ((N + 1) * 32).try_into()? {
            return Err(Error::StackUnderflow);
        }

        unsafe {
            let a = self.top.sub(32);
            let b = self.top.sub((N + 1) * 32);

            let mut c = [0_u8; 32];

            // compiler optimizes this into register operations
            core::ptr::copy_nonoverlapping(a, c.as_mut_ptr(), 32);
            core::ptr::copy_nonoverlapping(b, a, 32);
            core::ptr::copy_nonoverlapping(c.as_ptr(), b, 32);
        }

        Ok(())
    }
}

impl Drop for Stack {
    fn drop(&mut self) {
        unsafe {
            let layout = Layout::from_size_align_unchecked(STACK_SIZE, ELEMENT_SIZE);
            crate::allocator::EVM.dealloc(self.begin, layout);
        }
    }
}

impl serde::Serialize for Stack {
    fn serialize<S>(&self, serializer: S) -> Result<S::Ok, S::Error>
    where
        S: serde::Serializer,
    {
        unsafe {
            let data = std::slice::from_raw_parts(self.begin, STACK_SIZE);
            let offset: usize = self.top.offset_from(self.begin).try_into().unwrap();

            serializer.serialize_bytes(&data[..offset])
        }
    }
}

impl<'de> serde::Deserialize<'de> for Stack {
    fn deserialize<D>(deserializer: D) -> Result<Self, D::Error>
    where
        D: serde::Deserializer<'de>,
    {
        struct BytesVisitor;

        impl<'de> serde::de::Visitor<'de> for BytesVisitor {
            type Value = Stack;

            fn expecting(&self, f: &mut std::fmt::Formatter) -> std::fmt::Result {
                f.write_str("EVM Stack")
            }

            fn visit_bytes<E>(self, v: &[u8]) -> Result<Self::Value, E>
            where
                E: serde::de::Error,
            {
                if v.len() % 32 != 0 {
                    return Err(E::invalid_length(v.len(), &self));
                }

                let mut stack = Stack::new();
                unsafe {
                    stack.top = stack.begin.add(v.len());

                    let slice = std::slice::from_raw_parts_mut(stack.begin, v.len());
                    slice.copy_from_slice(v);
                }

                Ok(stack)
            }
        }

        deserializer.deserialize_bytes(BytesVisitor)
    }
}<|MERGE_RESOLUTION|>--- conflicted
+++ resolved
@@ -39,17 +39,13 @@
         }
     }
 
-<<<<<<< HEAD
     #[allow(clippy::cast_sign_loss)]
     #[inline(always)]
     pub fn len(&self) -> usize {
         unsafe { self.top.offset_from(self.begin) as usize / ELEMENT_SIZE }
     }
 
-    #[allow(dead_code)]
-=======
     #[cfg(not(target_os = "solana"))]
->>>>>>> 68c0871a
     pub fn to_vec(&self) -> Vec<[u8; 32]> {
         let slice = unsafe {
             let start = self.begin.cast::<[u8; 32]>();
