--- conflicted
+++ resolved
@@ -174,32 +174,32 @@
     /// ### Account references same as in PartialCallFromRawEthereumTX
     Cancel,
 
-<<<<<<< HEAD
-    /// Partial call Ethereum-contract action from raw transaction data stored in holder account data
-    /// or
-    /// Continue
-    ExecuteTrxFromAccountDataIterativeOrContinue {
-=======
     /// Partial call Ethereum-contract action from raw transaction data
     /// or Continue
     /// ### Account references
     ///   0. \[WRITE\] storage account
     ///   1. ... Account references same as in Call
     PartialCallOrContinueFromRawEthereumTX {
->>>>>>> a174c060
         /// Seed index for a collateral pool account
         collateral_pool_index: u32,
         /// Steps of ethereum contract to execute
         step_count: u64,
-<<<<<<< HEAD
-=======
         /// Ethereum transaction sender address
         from_addr: &'a [u8],
         /// Ethereum transaction sign
         sign: &'a [u8],
         /// Unsigned ethereum transaction
         unsigned_msg: &'a [u8],
->>>>>>> a174c060
+    },
+
+    /// Partial call Ethereum-contract action from raw transaction data stored in holder account data
+    /// or
+    /// Continue
+    ExecuteTrxFromAccountDataIterativeOrContinue {
+        /// Seed index for a collateral pool account
+        collateral_pool_index: u32,
+        /// Steps of ethereum contract to execute
+        step_count: u64,
     },
 }
 
@@ -332,14 +332,6 @@
             12 => {
                 EvmInstruction::Cancel
             },
-<<<<<<< HEAD
-            14 => {
-                let (collateral_pool_index, rest) = rest.split_at(4);
-                let collateral_pool_index = collateral_pool_index.try_into().ok().map(u32::from_le_bytes).ok_or(InvalidInstructionData)?;
-                let (step_count, _rest) = rest.split_at(8);
-                let step_count = step_count.try_into().ok().map(u64::from_le_bytes).ok_or(InvalidInstructionData)?;
-                EvmInstruction::ExecuteTrxFromAccountDataIterativeOrContinue {collateral_pool_index, step_count}
-=======
             13 => {
                 let (collateral_pool_index, rest) = rest.split_at(4);
                 let collateral_pool_index = collateral_pool_index.try_into().ok().map(u32::from_le_bytes).ok_or(InvalidInstructionData)?;
@@ -348,7 +340,13 @@
                 let (from_addr, rest) = rest.split_at(20);
                 let (sign, unsigned_msg) = rest.split_at(65);
                 EvmInstruction::PartialCallOrContinueFromRawEthereumTX {collateral_pool_index, step_count, from_addr, sign, unsigned_msg}
->>>>>>> a174c060
+            },
+            14 => {
+                let (collateral_pool_index, rest) = rest.split_at(4);
+                let collateral_pool_index = collateral_pool_index.try_into().ok().map(u32::from_le_bytes).ok_or(InvalidInstructionData)?;
+                let (step_count, _rest) = rest.split_at(8);
+                let step_count = step_count.try_into().ok().map(u64::from_le_bytes).ok_or(InvalidInstructionData)?;
+                EvmInstruction::ExecuteTrxFromAccountDataIterativeOrContinue {collateral_pool_index, step_count}
             },
             _ => return Err(InvalidInstructionData),
         })
