//! `EvmInstruction` serialization/deserialization

use serde::{Serialize, Serializer};
use solana_program::{program_error::ProgramError, pubkey::Pubkey, instruction::Instruction};
use std::convert::{TryInto, TryFrom};
use evm::{H160, H256};
use evm::backend::Log;

fn serialize_h160<S>(value: &H160, s: S) -> Result<S::Ok, S::Error> where S: Serializer {
    value.as_fixed_bytes().serialize(s)
}

/// `EvmInstruction` serialized in instruction data
#[derive(Serialize, Debug, PartialEq, Eq, Clone)]
pub enum EvmInstruction<'a> {
    /// Deprecated: Write to an account
    #[deprecated(note = "Instruction not supported")]
    Write,

    /// Deprecated: Finalize an account loaded with program data for execution
    #[deprecated(note = "Instruction not supported")]
    Finalise,

    ///
    /// Create Ethereum account (create program_address account and write data)
    /// # Account references
    ///   0. [WRITE, SIGNER] Funding account
    ///   1. \[WRITE\] New account (program_address(ether, nonce))
    ///   2. (for contract creation) \[WRITE\] Code account for new contract account
    CreateAccount {
        /// Number of lamports to transfer to the new account
        lamports: u64,

        /// Number of bytes of memory to allocate
        space: u64,

        /// Ethereum address of account
        #[serde(serialize_with="serialize_h160")]
        ether: H160,

        /// Nonce for create valid program_address from ethereum address
        nonce: u8,
    },

    // TODO: EvmInstruction::Call
    // https://github.com/neonlabsorg/neon-evm/issues/188
    // Does not fit in current vision.
    // It is needed to update behavior for all system in whole.
    // /// Call Ethereum-contract action
    // /// ### Account references
    // ///   0. \[WRITE\] Contract account for execution (Ether account)
    // ///   1. \[WRITE\] Contract code account (Code account)
    // ///   2. \[WRITE\] Caller (Ether account)
    // ///   3. \[SIGNER\] Signer for caller
    // ///   4. \[\] Clock sysvar
    // ///   ... other Ether accounts
    // Call {
    //     /// Seed index for a collateral pool account
    //     collateral_pool_index: u32,
    //     /// Call data
    //     bytes: &'a [u8],
    // },

    /// Deprecated: Create ethereum account with seed
    #[deprecated(note = "Instruction not supported")]
    CreateAccountWithSeed,

    /// Call Ethereum-contract action from raw transaction data
    /// #### Account references same as in Call
    CallFromRawEthereumTX {
        /// Seed index for a collateral pool account
        collateral_pool_index: u32,
        /// Ethereum transaction sender address
        from_addr: &'a [u8],
        /// Ethereum transaction sign
        sign: &'a [u8],
        /// Unsigned ethereum transaction
        unsigned_msg: &'a [u8],
    },

    /// Called action return
    OnReturn {
        /// Contract execution status 
        /// Success - 0x11, 0x12 or 0x13 otherwise Error
        status: u8,
        /// Returned data
        bytes: &'a [u8],
    },

    /// Called action event
    OnEvent {
        /// Address
        address: H160,
        /// Topics
        topics: Vec<H256>,
        /// Data
        data: &'a [u8],
    },

    /// Partial call Ethereum-contract action from raw transaction data
    /// ### Account references
    ///   0. \[WRITE\] storage account
    ///   1. ... Account references same as in Call
    PartialCallFromRawEthereumTX {
        /// Seed index for a collateral pool account
        collateral_pool_index: u32,
        /// Steps of ethereum contract to execute
        step_count: u64,
        /// Ethereum transaction sender address
        from_addr: &'a [u8],
        /// Ethereum transaction sign
        sign: &'a [u8],
        /// Unsigned ethereum transaction
        unsigned_msg: &'a [u8],
    },

    /// Partial call Ethereum-contract action from raw transaction data
    /// ### Account references same as in PartialCallFromRawEthereumTX
    Continue {
        /// Steps of ethereum contract to execute
        step_count: u64,
    },

    /// Partial call Ethereum-contract action from raw transaction data stored in holder account data
    ExecuteTrxFromAccountDataIterative {
        /// Seed index for a collateral pool account
        collateral_pool_index: u32,
        /// Steps of ethereum contract to execute
        step_count: u64,
    },

    /// Partial call Ethereum-contract action from raw transaction data
    /// ### Account references same as in PartialCallFromRawEthereumTX
    Cancel,

    /// Partial call Ethereum-contract action from raw transaction data
    /// or Continue
    /// ### Account references
    ///   0. \[WRITE\] storage account
    ///   1. ... Account references same as in Call
    PartialCallOrContinueFromRawEthereumTX {
        /// Seed index for a collateral pool account
        collateral_pool_index: u32,
        /// Steps of ethereum contract to execute
        step_count: u64,
        /// Ethereum transaction sender address
        from_addr: &'a [u8],
        /// Ethereum transaction sign
        sign: &'a [u8],
        /// Unsigned ethereum transaction
        unsigned_msg: &'a [u8],
    },

    /// Partial call Ethereum-contract action from raw transaction data stored in holder account data
    /// or
    /// Continue
    ExecuteTrxFromAccountDataIterativeOrContinue {
        /// Seed index for a collateral pool account
        collateral_pool_index: u32,
        /// Steps of ethereum contract to execute
        step_count: u64,
    },

    /// Creates an ERC20 token account for the given Ethereum wallet address, contract address and token mint
    ///
    /// ### Account references
    ///   0. `[writeable,signer]` Funding account (must be a system account)
    ///   1. `[writeable]` ERC20 token account address to be created
    ///   2. `[]` Wallet address for the new ERC20 token account
    ///   3. '[]' Contract address
    ///   4. `[]` The token mint for the new ERC20 token account
    ///   5. `[]` System program
    ///   6. `[]` SPL Token program
    ///   7. '[]' Rent sysvar
    ERC20CreateTokenAccount,
<<<<<<< HEAD
=======

    /// Create Ethereum account (create program_address account and write data)
    /// # Account references
    ///   0. [WRITE] Deleted account
    ///   1. [WRITE] Deleted account creator
    DeleteAccount {
        /// seed used to create account
        seed:  &'a [u8],
    },
}
>>>>>>> eca3fb83

    /// Write program data into a holder account
    ///
    /// # Account references
    ///   0. \[WRITE\] Account to write to
    ///   1. \[SIGNER\] Signer for Ether account
    WriteHolder {
        /// Seed with which the account was created
        seed: [u8; 32],
        /// Offset at which to write the given bytes
        offset: u32,
        /// Data to write
        bytes: &'a [u8],
    },
}

impl<'a> EvmInstruction<'a> {
    /// Unpack `EvmInstruction`
    /// ```
    /// let instruction = EvmInstruction::unpack(instruction_data)?;
    /// ```
    /// # Errors
    ///
    /// Will return `ProgramError::InvalidInstructionData` if can't parse `input`
    #[allow(clippy::too_many_lines, clippy::cast_possible_truncation)]
    pub fn unpack(input: &'a[u8]) -> Result<Self, ProgramError> {
        use ProgramError::InvalidInstructionData;

        let (&tag, rest) = input.split_first().ok_or(InvalidInstructionData)?;
        debug_print!("==== tag {}", tag);

        Ok(match tag {
            2 => {
                let (_, rest) = rest.split_at(3);
                let (lamports, rest) = rest.split_at(8);
                let (space, rest) = rest.split_at(8);

                let lamports = lamports.try_into().ok().map(u64::from_le_bytes).ok_or(InvalidInstructionData)?;
                let space = space.try_into().ok().map(u64::from_le_bytes).ok_or(InvalidInstructionData)?;

                let (ether, rest) = rest.split_at(20);
                let ether = H160::from_slice(&*ether); //ether.try_into().map_err(|_| InvalidInstructionData)?;
                let (nonce, _rest) = rest.split_first().ok_or(InvalidInstructionData)?;
                EvmInstruction::CreateAccount {lamports, space, ether, nonce: *nonce}
            },
            // TODO: EvmInstruction::Call
            // https://github.com/neonlabsorg/neon-evm/issues/188
            // Does not fit in current vision.
            // It is needed to update behavior for all system in whole.
            // 3 => {
            //     let (collateral_pool_index, rest) = rest.split_at(4);
            //     let collateral_pool_index = collateral_pool_index.try_into().ok().map(u32::from_le_bytes).ok_or(InvalidInstructionData)?;
            //     EvmInstruction::Call {collateral_pool_index, bytes: rest}
            // },
            5 => {
                let (collateral_pool_index, rest) = rest.split_at(4);
                let collateral_pool_index = collateral_pool_index.try_into().ok().map(u32::from_le_bytes).ok_or(InvalidInstructionData)?;
                let (from_addr, rest) = rest.split_at(20);
                let (sign, unsigned_msg) = rest.split_at(65);
                EvmInstruction::CallFromRawEthereumTX {collateral_pool_index, from_addr, sign, unsigned_msg}
            },
            6 => {
                let (&status, bytes) = input.split_first().ok_or(InvalidInstructionData)?;
                EvmInstruction::OnReturn {status, bytes}
            },
            7 => {
                let (address, rest) = rest.split_at(20);
                let address = H160::from_slice(&*address); //address.try_into().map_err(|_| InvalidInstructionData)?;

                let (topics_cnt, mut rest) = rest.split_at(8);
                let topics_cnt = topics_cnt.try_into().ok().map(u64::from_le_bytes).ok_or(InvalidInstructionData)?;
                let mut topics = Vec::new();
                for _ in 1..=topics_cnt {
                    let (topic, rest2) = rest.split_at(32);
                    let topic = H256::from_slice(&*topic);
                    topics.push(topic);
                    rest = rest2;
                }
                EvmInstruction::OnEvent {address, topics, data: rest}
            },
            9 => {
                let (collateral_pool_index, rest) = rest.split_at(4);
                let collateral_pool_index = collateral_pool_index.try_into().ok().map(u32::from_le_bytes).ok_or(InvalidInstructionData)?;
                let (step_count, rest) = rest.split_at(8);
                let step_count = step_count.try_into().ok().map(u64::from_le_bytes).ok_or(InvalidInstructionData)?;
                let (from_addr, rest) = rest.split_at(20);
                let (sign, unsigned_msg) = rest.split_at(65);
                EvmInstruction::PartialCallFromRawEthereumTX {collateral_pool_index, step_count, from_addr, sign, unsigned_msg}
            },
            10 => {
                let (step_count, _rest) = rest.split_at(8);
                let step_count = step_count.try_into().ok().map(u64::from_le_bytes).ok_or(InvalidInstructionData)?;
                EvmInstruction::Continue {step_count}
            },
            11 => {
                let (collateral_pool_index, rest) = rest.split_at(4);
                let collateral_pool_index = collateral_pool_index.try_into().ok().map(u32::from_le_bytes).ok_or(InvalidInstructionData)?;
                let (step_count, _rest) = rest.split_at(8);
                let step_count = step_count.try_into().ok().map(u64::from_le_bytes).ok_or(InvalidInstructionData)?;
                EvmInstruction::ExecuteTrxFromAccountDataIterative {collateral_pool_index, step_count}
            },
            12 => {
                EvmInstruction::Cancel
            },
            13 => {
                let (collateral_pool_index, rest) = rest.split_at(4);
                let collateral_pool_index = collateral_pool_index.try_into().ok().map(u32::from_le_bytes).ok_or(InvalidInstructionData)?;
                let (step_count, rest) = rest.split_at(8);
                let step_count = step_count.try_into().ok().map(u64::from_le_bytes).ok_or(InvalidInstructionData)?;
                let (from_addr, rest) = rest.split_at(20);
                let (sign, unsigned_msg) = rest.split_at(65);
                EvmInstruction::PartialCallOrContinueFromRawEthereumTX {collateral_pool_index, step_count, from_addr, sign, unsigned_msg}
            },
            14 => {
                let (collateral_pool_index, rest) = rest.split_at(4);
                let collateral_pool_index = collateral_pool_index.try_into().ok().map(u32::from_le_bytes).ok_or(InvalidInstructionData)?;
                let (step_count, _rest) = rest.split_at(8);
                let step_count = step_count.try_into().ok().map(u64::from_le_bytes).ok_or(InvalidInstructionData)?;
                EvmInstruction::ExecuteTrxFromAccountDataIterativeOrContinue {collateral_pool_index, step_count}
            },
            15 => EvmInstruction::ERC20CreateTokenAccount,
            16 => {
<<<<<<< HEAD
                let (seed_slice, rest) = rest.split_at(32);
                let (offset, rest) = rest.split_at(4);
                let (length, rest) = rest.split_at(8);
                let offset = offset.try_into().ok().map(u32::from_le_bytes).ok_or(InvalidInstructionData)?;
                let length = length.try_into().ok().map(u64::from_le_bytes).ok_or(InvalidInstructionData)?;
                let length = usize::try_from(length).map_err(|_| InvalidInstructionData)?;
                let (bytes, _) = rest.split_at(length);
                let mut seed: [u8; 32] = [0; 32];
                seed.clone_from_slice(seed_slice);
                EvmInstruction::WriteHolder {seed, offset, bytes}
=======
                EvmInstruction::DeleteAccount { seed: rest }
>>>>>>> eca3fb83
            },
            _ => return Err(InvalidInstructionData),
        })
    }
}

/// Creates a `OnReturn` instruction.
#[must_use]
pub fn on_return(
    myself_program_id: &Pubkey,
    status: u8,
    used_gas: u64,
    result: &[u8]
) -> Instruction {
    use core::mem;

    let cap = 2 * mem::size_of::<u8>() + mem::size_of::<u64>() + result.len();
    let mut data = Vec::with_capacity(cap);
    data.push(6_u8);
    data.push(status);
    data.extend(&used_gas.to_le_bytes());
    data.extend(result);

    Instruction {
        program_id: *myself_program_id,
        accounts: Vec::new(),
        data,
    }
}

/// Creates a `OnEvent` instruction.
#[must_use]
pub fn on_event(
    myself_program_id: &Pubkey,
    log: Log
) -> Instruction {
    let mut data = Vec::new();
    data.insert(0, 7_u8);

    data.extend_from_slice(log.address.as_bytes());

    data.extend_from_slice(&log.topics.len().to_le_bytes());
    for topic in log.topics {
        data.extend_from_slice(topic.as_bytes());
    }

    data.extend(&log.data);

    Instruction {
        program_id: *myself_program_id,
        accounts: Vec::new(),
        data,
    }
}<|MERGE_RESOLUTION|>--- conflicted
+++ resolved
@@ -173,19 +173,6 @@
     ///   6. `[]` SPL Token program
     ///   7. '[]' Rent sysvar
     ERC20CreateTokenAccount,
-<<<<<<< HEAD
-=======
-
-    /// Create Ethereum account (create program_address account and write data)
-    /// # Account references
-    ///   0. [WRITE] Deleted account
-    ///   1. [WRITE] Deleted account creator
-    DeleteAccount {
-        /// seed used to create account
-        seed:  &'a [u8],
-    },
-}
->>>>>>> eca3fb83
 
     /// Write program data into a holder account
     ///
@@ -200,6 +187,15 @@
         /// Data to write
         bytes: &'a [u8],
     },
+
+    /// Create Ethereum account (create program_address account and write data)
+    /// # Account references
+    ///   0. [WRITE] Deleted account
+    ///   1. [WRITE] Deleted account creator
+    DeleteAccount {
+        /// seed used to create account
+        seed:  &'a [u8],
+    },
 }
 
 impl<'a> EvmInstruction<'a> {
@@ -308,7 +304,9 @@
             },
             15 => EvmInstruction::ERC20CreateTokenAccount,
             16 => {
-<<<<<<< HEAD
+                EvmInstruction::DeleteAccount { seed: rest }
+            },
+            17 => {
                 let (seed_slice, rest) = rest.split_at(32);
                 let (offset, rest) = rest.split_at(4);
                 let (length, rest) = rest.split_at(8);
@@ -319,9 +317,6 @@
                 let mut seed: [u8; 32] = [0; 32];
                 seed.clone_from_slice(seed_slice);
                 EvmInstruction::WriteHolder {seed, offset, bytes}
-=======
-                EvmInstruction::DeleteAccount { seed: rest }
->>>>>>> eca3fb83
             },
             _ => return Err(InvalidInstructionData),
         })
