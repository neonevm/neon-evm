--- conflicted
+++ resolved
@@ -330,20 +330,19 @@
                 let (sign, unsigned_msg) = rest.split_at(65);
                 EvmInstruction::PartialCallFromRawEthereumTXv02 {collateral_pool_index, step_count, from_addr, sign, unsigned_msg}
             },
-<<<<<<< HEAD
             20 => {
-=======
-            22 => {
->>>>>>> 8c33c249
                 let (collateral_pool_index, rest) = rest.split_at(4);
                 let collateral_pool_index = collateral_pool_index.try_into().ok().map(u32::from_le_bytes).ok_or(InvalidInstructionData)?;
                 let (step_count, _rest) = rest.split_at(8);
                 let step_count = step_count.try_into().ok().map(u64::from_le_bytes).ok_or(InvalidInstructionData)?;
-<<<<<<< HEAD
                 EvmInstruction::ContinueV02 {collateral_pool_index, step_count}
-=======
+            },
+            22 => {
+                let (collateral_pool_index, rest) = rest.split_at(4);
+                let collateral_pool_index = collateral_pool_index.try_into().ok().map(u32::from_le_bytes).ok_or(InvalidInstructionData)?;
+                let (step_count, _rest) = rest.split_at(8);
+                let step_count = step_count.try_into().ok().map(u64::from_le_bytes).ok_or(InvalidInstructionData)?;
                 EvmInstruction::ExecuteTrxFromAccountDataIterativeV02 {collateral_pool_index, step_count}
->>>>>>> 8c33c249
             },
 
             _ => return Err(InvalidInstructionData),
