--- conflicted
+++ resolved
@@ -12,199 +12,6 @@
     if #[cfg(feature = "mainnet")] {
         net_specific_config_parser!("config/mainnet.toml");
     } else if #[cfg(feature = "testnet")] {
-<<<<<<< HEAD
-
-        const CHAIN_ID: u64 = 245022940;
-
-        macros::pubkey_array!(
-            AUTHORIZED_OPERATOR_LIST,
-            [
-                "NeoQM3utcHGxhKT41Nq81g8t4xGcPNFpkAgYj1N2N8v",
-                "Gw3Xiwve6HdvpJeQguhwT23cpK9nRjSy1NpNYCFY4XU9",
-                "EJUKLLjBMhFnkonfn7wcThnHyDewmhVmG9sEuVP9cvF8",
-                "6ndMCacBc69VXqgNbcW3BLk2am9oeUDZa6SgBjHozDPd",
-                "GEsnEWcKapTk7cgRoixBvCDc7yYuhmoMjpJ2v7mvmsBZ",
-                "G5397iLxoKKYgMkFfkYBhJYEtErD7ygz8APmH59H8FM6",
-                "rDeo4nZPE2aWpBkqFXBH8ygh1cD63nEKZPiDrpmQad6",
-                "8hipwtwcmRH3iypYModkYFNXYGUEbxvpfqRhxPxx5Amx",
-                "4fvtx2gJYJVd4o6CQt8Bdnc7dg5p2cgnb8oNUs7BGdd5",
-                "9EMY6Xx18hN39CnzM6D5y9vuPa3YJ5ttbWRPJp3SX1Qk",
-                "EMgay3kYFzHSh9PruAeRHxuGmNdsRQ6yPxzSAtU7PF7N",
-                "4s5hHKLrfF7mcjfgwsRKdkubnC2VtswGpR2XGTCJaz3M",
-                "F3V1pCfk1ZNk7Sdyh9N1H5eMtJq9XfhHR83fF8qa41Vt",
-                "AqwN5pPsf9pnUZUSo7SmELRrBxxFnycEnTx5spVji4R6",
-                "FtFt7sMNfPUTWKx3otH4aor4KWoFdk9p5qSyxmSj4ZVH",
-                "FMMshJoSaNaNFdHseaWAgvHTypS4zggr3fpqEa1FPqYT",
-                "2S6YTfDmk3PMZUorMqkCRM8zJqTrMtzu8x5eo1YboMGg",
-                "72jAG5diJkivWJ2Var2SFuYK2P2vjxaZ2wEUSR23GX7a",
-                "B5Cwn8y3JaFV622wdkocccJ3U1rfjCWA4S922x2ujLU5",
-                "JCjvNTNTfZeo9mSUB4kBVKCJFGiMm4Hux2DSLFubrgVW",
-                "D1apcJxXxAS63cpbTidxjXku7cW2ELQQU9szMQracDSY",
-            ]
-        );
-
-        /// Token Mint ID
-        pub mod token_mint {
-            use crate::macrorules::{ str_as_bytes_len, neon_elf_param, declare_param_id };
-
-            declare_param_id!(NEON_TOKEN_MINT, "89dre8rZjLNft7HoupGiyxu3MNftR577ZYu8bHe2kK7g");
-            /// Ethereum account version
-            pub const DECIMALS: u8 = 9;
-
-            /// Number of base 10 digits to the right of the decimal place
-            #[must_use]
-            pub const fn decimals() -> u8 { DECIMALS }
-        }
-
-        /// Collateral pool base address
-        pub mod collateral_pool_base {
-            use crate::macrorules::{ str_as_bytes_len, neon_elf_param, declare_param_id };
-
-            declare_param_id!(NEON_POOL_BASE, "7SBdHNeF9FFYySEoszpjZXXQsAiwa5Lzpsz6nUJWusEx");
-
-            /// `COLLATERAL_SEED_PREFIX`
-            pub const PREFIX: &str = "collateral_seed_";
-        }
-
-        /// Account whitelists: Permission tokens
-        pub mod account_whitelists {
-           use crate::macrorules::{ str_as_bytes_len, neon_elf_param };
-
-            neon_elf_param!(NEON_PERMISSION_ALLOWANCE_TOKEN, "95tQS9NwHyboQm31za2FyNdxR8NVgqripwRUjZD97nrz");
-            neon_elf_param!(NEON_PERMISSION_DENIAL_TOKEN, "EqhCRgbZqCaXs6S8T2U2TJHkAffuNS99ot3ueFeUXJRF");
-            neon_elf_param!(NEON_MINIMAL_CLIENT_ALLOWANCE_BALANCE, "0");
-            neon_elf_param!(NEON_MINIMAL_CONTRACT_ALLOWANCE_BALANCE, "0");
-        }
-
-    } else if #[cfg(feature = "devnet")] {
-
-        const CHAIN_ID: u64 = 245022926;
-
-        macros::pubkey_array!(
-            AUTHORIZED_OPERATOR_LIST,
-            [
-                "NeoQM3utcHGxhKT41Nq81g8t4xGcPNFpkAgYj1N2N8v",
-                "Gw3Xiwve6HdvpJeQguhwT23cpK9nRjSy1NpNYCFY4XU9",
-                "Fg4uzL4QDfL6x56YFUcJBJSK3PqV4yXoFmXzZQkxn2DK",
-                "8Uh8Rp1FWBiaDejyrZZhRY448oeG7GwKUyPDufP2Xxu7",
-                "6ndMCacBc69VXqgNbcW3BLk2am9oeUDZa6SgBjHozDPd",
-                "GEsnEWcKapTk7cgRoixBvCDc7yYuhmoMjpJ2v7mvmsBZ",
-                "G5397iLxoKKYgMkFfkYBhJYEtErD7ygz8APmH59H8FM6",
-                "rDeo4nZPE2aWpBkqFXBH8ygh1cD63nEKZPiDrpmQad6",
-                "8hipwtwcmRH3iypYModkYFNXYGUEbxvpfqRhxPxx5Amx",
-                "4fvtx2gJYJVd4o6CQt8Bdnc7dg5p2cgnb8oNUs7BGdd5",
-                "9EMY6Xx18hN39CnzM6D5y9vuPa3YJ5ttbWRPJp3SX1Qk",
-                "EMgay3kYFzHSh9PruAeRHxuGmNdsRQ6yPxzSAtU7PF7N",
-                "4s5hHKLrfF7mcjfgwsRKdkubnC2VtswGpR2XGTCJaz3M",
-                "F3V1pCfk1ZNk7Sdyh9N1H5eMtJq9XfhHR83fF8qa41Vt",
-                "2GDfarSJnNC6ii5tQVE9rBH81Ny35LxrSCZ7tFhktSqi",
-                "4Mh3ik4iS6MBxHy1VBN89vBiiPRDkebtnybDWnfTtpfC",
-                "CyepBgaNezMJgLjy6Zyz9ECUia33dwDi9aXtRsZEhWX1",
-                "HN4FeaSXB8t3FDW85hRw8mK1hYETJGeqhkkxJr6j2GiV",
-                "5kKd1iy6onhCkzDq6DBw6woHLas3fy6HX4Yz8t1VPc1r",
-                "AqwN5pPsf9pnUZUSo7SmELRrBxxFnycEnTx5spVji4R6",
-                "FtFt7sMNfPUTWKx3otH4aor4KWoFdk9p5qSyxmSj4ZVH",
-                "FMMshJoSaNaNFdHseaWAgvHTypS4zggr3fpqEa1FPqYT",
-                "2S6YTfDmk3PMZUorMqkCRM8zJqTrMtzu8x5eo1YboMGg",
-                "72jAG5diJkivWJ2Var2SFuYK2P2vjxaZ2wEUSR23GX7a",
-                "B5Cwn8y3JaFV622wdkocccJ3U1rfjCWA4S922x2ujLU5",
-                "JCjvNTNTfZeo9mSUB4kBVKCJFGiMm4Hux2DSLFubrgVW",
-                "D1apcJxXxAS63cpbTidxjXku7cW2ELQQU9szMQracDSY",
-            ]
-        );
-
-        /// Token Mint ID
-        pub mod token_mint {
-            use crate::macrorules::{ str_as_bytes_len, neon_elf_param, declare_param_id };
-
-            declare_param_id!(NEON_TOKEN_MINT, "89dre8rZjLNft7HoupGiyxu3MNftR577ZYu8bHe2kK7g");
-            /// Ethereum account version
-            pub const DECIMALS: u8 = 9;
-
-            /// Number of base 10 digits to the right of the decimal place
-            #[must_use]
-            pub const fn decimals() -> u8 { DECIMALS }
-        }
-
-        /// Collateral pool base address
-        pub mod collateral_pool_base {
-            use crate::macrorules::{ str_as_bytes_len, neon_elf_param, declare_param_id };
-
-            declare_param_id!(NEON_POOL_BASE, "7SBdHNeF9FFYySEoszpjZXXQsAiwa5Lzpsz6nUJWusEx");
-
-            /// `COLLATERAL_SEED_PREFIX`
-            pub const PREFIX: &str = "collateral_seed_";
-        }
-
-        /// Account whitelists: Permission tokens
-        pub mod account_whitelists {
-           use crate::macrorules::{ str_as_bytes_len, neon_elf_param };
-
-            neon_elf_param!(NEON_PERMISSION_ALLOWANCE_TOKEN, "95tQS9NwHyboQm31za2FyNdxR8NVgqripwRUjZD97nrz");
-            neon_elf_param!(NEON_PERMISSION_DENIAL_TOKEN, "EqhCRgbZqCaXs6S8T2U2TJHkAffuNS99ot3ueFeUXJRF");
-            neon_elf_param!(NEON_MINIMAL_CLIENT_ALLOWANCE_BALANCE, "0");
-            neon_elf_param!(NEON_MINIMAL_CONTRACT_ALLOWANCE_BALANCE, "0");
-        }
-
-    } else {
-
-        const CHAIN_ID: u64 = 111;
-
-        macros::pubkey_array!(
-            AUTHORIZED_OPERATOR_LIST,
-            [
-                "9kPRbbwKL5SYELF4cZqWWFmP88QkKys51DoaUBx8eK73",
-                "BMp6gEnveANdvSvspESJUrNczuHz1GF5UQKjVLCkAZih",
-                "CVAimMqtcmSUCV4RLZSJAreDpEd7JEZmrvCVj85yaRzZ",
-                "5mszzfV23zRfcAdn9d7kmW6Qn57SGkpGywyqyVCVc817",
-                "AdtXr9yGAsTokY75WernsmQdcBPu2LE2Bsh8Nx3ApbbR",
-                "2k8NURTZ8xd1qD2JhujP2MjxkLgLHUmwpXP8FNSP7ntd",
-                "EkEBZJmw4uKfvruf3c6EFJeWeAY3rev3hRsp2S4BDV3M",
-                "9LosHtRuxtFYtj2bJfvkcZpDywtdktpAabRQ7hCQasmt",
-                "FHYUtkDhNaMdaKzP2y7ZXmy6HtiKz7uahz19CPUkjeiD",
-                "3NqgsSRfjpmDfzRH4PLKrzBvMc8MgFXgU58Yy8n41KF5",
-                "8HStt6KLgRY8CBNmDjwMTZhCFrXeVrEgVp3jTS4gaRYR",
-                "V6fr3EgLUYFSGgzPBxTnhrieeAratBX46AGvAtmQ2Xe",
-                "7r5GAh4SDhBwxg98vT86Q8sA8c9zEgJduSWWCV1y48V",
-                "GwUnjJs6i7TKGjy71PvFpGN7yu9xqA8Cs1oyV4zSVPvq",
-                "EdSEh9UxXjbrrHLrH5manpxfXi7HxzkAMDAotPC5DggQ",
-                "9s7umnvnGqT1nvrCgzvBwWFyaaYABj64LxiBpjAayLiv",
-            ]
-        );
-
-        /// Token Mint ID
-        pub mod token_mint {
-            use crate::macrorules::{ str_as_bytes_len, neon_elf_param, declare_param_id };
-
-            declare_param_id!(NEON_TOKEN_MINT, "HPsV9Deocecw3GeZv1FkAPNCBRfuVyfw9MMwjwRe1xaU");
-            /// Ethereum account version
-            pub const DECIMALS: u8 = 9;
-
-            /// Number of base 10 digits to the right of the decimal place
-            #[must_use]
-            pub const fn decimals() -> u8 { DECIMALS }
-        }
-
-        /// Collateral pool base address
-        pub mod collateral_pool_base {
-            use crate::macrorules::{ str_as_bytes_len, neon_elf_param, declare_param_id };
-
-            declare_param_id!(NEON_POOL_BASE, "4sW3SZDJB7qXUyCYKA7pFL8eCTfm3REr8oSiKkww7MaT");
-
-            /// `COLLATERAL_SEED_PREFIX`
-            pub const PREFIX: &str = "collateral_seed_";
-        }
-
-        /// Account whitelists: Permission tokens
-        pub mod account_whitelists {
-           use crate::macrorules::{ str_as_bytes_len, neon_elf_param };
-
-            neon_elf_param!(NEON_PERMISSION_ALLOWANCE_TOKEN, "B2m2PGZQuZzaVMkeH8fLR8EbefiEy64ybCxVuzhx6RD1");
-            neon_elf_param!(NEON_PERMISSION_DENIAL_TOKEN, "D73ziEn1qS4egcMfADTZJnnn5XCENdcrDDcwAnSEvqGX");
-            neon_elf_param!(NEON_MINIMAL_CLIENT_ALLOWANCE_BALANCE, "0");
-            neon_elf_param!(NEON_MINIMAL_CONTRACT_ALLOWANCE_BALANCE, "0");
-        }
-=======
         net_specific_config_parser!("config/testnet.toml");
     } else if #[cfg(feature = "devnet")] {
         net_specific_config_parser!("config/devnet.toml");
@@ -212,7 +19,6 @@
         net_specific_config_parser!("config/govertest.toml");
     } else {
         net_specific_config_parser!("config/default.toml");
->>>>>>> 18d12204
     }
 }
 
