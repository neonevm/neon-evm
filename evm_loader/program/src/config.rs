--- conflicted
+++ resolved
@@ -9,17 +9,6 @@
     net_specific_config_parser, operators_whitelist,
 };
 
-<<<<<<< HEAD
-use crate::account::ACCOUNT_SEED_VERSION;
-
-/// Seed to generate PDA for treasury balances 
-pub const TREASURY_POOL_SEED: &str = "treasury_pool";
-
-/// Count of balances in treasury pool
-pub const TREASURY_POOL_COUNT: u32 = 50000;
-
-=======
->>>>>>> 7586b468
 cfg_if! {
     if #[cfg(feature = "mainnet")] {
         net_specific_config_parser!("config/mainnet.toml");
