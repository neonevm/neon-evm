--- conflicted
+++ resolved
@@ -1,168 +1,164 @@
-use std::cell::{RefCell};
-use std::collections::{BTreeMap, BTreeSet};
-use evm::{H160};
-use solana_program::account_info::AccountInfo;
-use solana_program::clock::Clock;
-use solana_program::program_error::ProgramError;
-use solana_program::pubkey::Pubkey;
-use solana_program::system_program;
-use solana_program::sysvar::Sysvar;
-use crate::account::{ACCOUNT_SEED_VERSION, EthereumAccount, EthereumContract, program};
-use crate::account_storage::{Account, ProgramAccountStorage};
-
-
-
-impl<'a> ProgramAccountStorage<'a> {
-<<<<<<< HEAD
-    pub fn new(program_id: &'a Pubkey, accounts: &'a [AccountInfo<'a>], chain_id: u64) -> Result<Self, ProgramError> {
-=======
-    pub fn new(program_id: &'a Pubkey, accounts: &'a [AccountInfo<'a>], token_mint: Pubkey) -> Result<Self, ProgramError> {
->>>>>>> 58f61584
-        debug_print!("ProgramAccountStorage::new");
-
-        let mut solana_accounts = BTreeMap::new();
-        for account in accounts {
-            let duplicate = solana_accounts.insert(*account.key, account);
-            if duplicate.is_some() {
-                return Err!(ProgramError::InvalidArgument; "Account {} - repeats in the transaction", account.key)
-            }
-        }
-
-        let mut ethereum_accounts = BTreeMap::new();
-        for account_info in accounts {
-            if account_info.owner != program_id {
-                continue;
-            }
-
-            match crate::account::tag(program_id, account_info) {
-                Ok(EthereumAccount::TAG) => {}
-                Ok(_) | Err(_) => continue
-            }
-
-            let ether_account = EthereumAccount::from_account(program_id, account_info)?;
-            let ether_address = ether_account.address;
-
-            let account = if let Some(code_account_key) = ether_account.code_account {
-                debug_print!("Contract Account {}", ether_address);
-
-                let code_account = solana_accounts[&code_account_key];
-                let ether_contract = EthereumContract::from_account(program_id, code_account)?;
-                Account::Contract(ether_account, ether_contract)
-            } else {
-                debug_print!("User Account {}", ether_address);
-                Account::User(ether_account)
-            };
-            ethereum_accounts.insert(ether_address, account);
-        }
-
-        let token_program = solana_accounts.get(&spl_token::ID)
-            .map(|info| program::Token::from_account(info))
-            .transpose()?;
-
-
-        Ok(Self{
-            token_mint,
-            program_id,
-            clock: Clock::get()?,
-            token_program,
-            solana_accounts,
-            ethereum_accounts,
-            empty_ethereum_accounts: RefCell::new(BTreeSet::new()),
-            chain_id,
-        })
-    }
-
-    fn panic_if_account_not_exists(&self, address: &H160) {
-        if self.ethereum_accounts.contains_key(address) {
-            return;
-        }
-
-        let mut empty_accounts = self.empty_ethereum_accounts.borrow_mut();
-        if empty_accounts.contains(address) {
-            return;
-        }
-
-        let (solana_address, _) = Pubkey::find_program_address(&[&[ACCOUNT_SEED_VERSION], address.as_bytes()], self.program_id);
-        if let Some(account) = self.solana_accounts.get(&solana_address) {
-            assert!(system_program::check_id(account.owner), "Empty ethereum account {} must belong to the system program", address);
-
-            empty_accounts.insert(*address);
-            return;
-        }
-
-        panic!("Ethereum account {} must be present in the transaction", address);
-    }
-
-    pub fn ethereum_account(&self, address: &H160) -> Option<&EthereumAccount<'a>> {
-        self.panic_if_account_not_exists(address);
-
-        #[allow(clippy::match_same_arms)]
-        match self.ethereum_accounts.get(address)? {
-            Account::User(ref account) => Some(account),
-            Account::Contract(ref account, _) => Some(account),
-        }
-    }
-
-    pub fn ethereum_account_mut(&mut self, address: &H160) -> Option<&mut EthereumAccount<'a>> {
-        self.panic_if_account_not_exists(address);
-
-        #[allow(clippy::match_same_arms)]
-        match self.ethereum_accounts.get_mut(address)? {
-            Account::User(ref mut account) => Some(account),
-            Account::Contract(ref mut account, _) => Some(account),
-        }
-    }
-
-    pub fn ethereum_contract(&self, address: &H160) -> Option<&EthereumContract<'a>> {
-        self.panic_if_account_not_exists(address);
-
-        match self.ethereum_accounts.get(address)? {
-            Account::User(_) => None,
-            Account::Contract(_, ref contract) => Some(contract),
-        }
-    }
-
-    pub fn ethereum_contract_mut(&mut self, address: &H160) -> Option<&mut EthereumContract<'a>> {
-        self.panic_if_account_not_exists(address);
-
-        match self.ethereum_accounts.get_mut(address)? {
-            Account::User(_) => None,
-            Account::Contract(_, ref mut contract) => Some(contract),
-        }
-    }
-
-    pub fn block_accounts(&mut self, block: bool) -> Result<(), ProgramError> {
-        for ethereum_account in &mut self.ethereum_accounts.values_mut() {
-
-            match ethereum_account {
-                Account::User(account) => {
-                    account.rw_blocked = block;
-                }
-                Account::Contract(account, contract) if contract.info.is_writable => {
-                    account.rw_blocked = block;
-                }
-                Account::Contract(account, _contract) /* not is_writable */ => {
-                    account.ro_blocked_count = if block {
-                        account.ro_blocked_count.checked_add(1)
-                    } else {
-                        account.ro_blocked_count.checked_sub(1)
-                    }.ok_or_else(|| E!(ProgramError::InvalidAccountData; "Account {} - read lock overflow", account.address))?;
-                }
-            }
-        }
-
-        Ok(())
-    }
-
-    pub fn check_for_blocked_accounts(&self, required_exclusive_access : bool) -> Result<(), ProgramError> {
-        for ethereum_account in self.ethereum_accounts.values() {
-            #[allow(clippy::match_same_arms)]
-            match ethereum_account {
-                Account::User(account) => account,
-                Account::Contract(account, _) => account,
-            }.check_blocked(required_exclusive_access)?;
-        }
-
-        Ok(())
-    }
-}
+use std::cell::{RefCell};
+use std::collections::{BTreeMap, BTreeSet};
+use evm::{H160};
+use solana_program::account_info::AccountInfo;
+use solana_program::clock::Clock;
+use solana_program::program_error::ProgramError;
+use solana_program::pubkey::Pubkey;
+use solana_program::system_program;
+use solana_program::sysvar::Sysvar;
+use crate::account::{ACCOUNT_SEED_VERSION, EthereumAccount, EthereumContract, program};
+use crate::account_storage::{Account, ProgramAccountStorage};
+
+
+
+impl<'a> ProgramAccountStorage<'a> {
+    pub fn new(program_id: &'a Pubkey, accounts: &'a [AccountInfo<'a>], token_mint: Pubkey, chain_id: u64) -> Result<Self, ProgramError> {
+        debug_print!("ProgramAccountStorage::new");
+
+        let mut solana_accounts = BTreeMap::new();
+        for account in accounts {
+            let duplicate = solana_accounts.insert(*account.key, account);
+            if duplicate.is_some() {
+                return Err!(ProgramError::InvalidArgument; "Account {} - repeats in the transaction", account.key)
+            }
+        }
+
+        let mut ethereum_accounts = BTreeMap::new();
+        for account_info in accounts {
+            if account_info.owner != program_id {
+                continue;
+            }
+
+            match crate::account::tag(program_id, account_info) {
+                Ok(EthereumAccount::TAG) => {}
+                Ok(_) | Err(_) => continue
+            }
+
+            let ether_account = EthereumAccount::from_account(program_id, account_info)?;
+            let ether_address = ether_account.address;
+
+            let account = if let Some(code_account_key) = ether_account.code_account {
+                debug_print!("Contract Account {}", ether_address);
+
+                let code_account = solana_accounts[&code_account_key];
+                let ether_contract = EthereumContract::from_account(program_id, code_account)?;
+                Account::Contract(ether_account, ether_contract)
+            } else {
+                debug_print!("User Account {}", ether_address);
+                Account::User(ether_account)
+            };
+            ethereum_accounts.insert(ether_address, account);
+        }
+
+        let token_program = solana_accounts.get(&spl_token::ID)
+            .map(|info| program::Token::from_account(info))
+            .transpose()?;
+
+
+        Ok(Self{
+            token_mint,
+            program_id,
+            clock: Clock::get()?,
+            token_program,
+            solana_accounts,
+            ethereum_accounts,
+            empty_ethereum_accounts: RefCell::new(BTreeSet::new()),
+            chain_id,
+        })
+    }
+
+    fn panic_if_account_not_exists(&self, address: &H160) {
+        if self.ethereum_accounts.contains_key(address) {
+            return;
+        }
+
+        let mut empty_accounts = self.empty_ethereum_accounts.borrow_mut();
+        if empty_accounts.contains(address) {
+            return;
+        }
+
+        let (solana_address, _) = Pubkey::find_program_address(&[&[ACCOUNT_SEED_VERSION], address.as_bytes()], self.program_id);
+        if let Some(account) = self.solana_accounts.get(&solana_address) {
+            assert!(system_program::check_id(account.owner), "Empty ethereum account {} must belong to the system program", address);
+
+            empty_accounts.insert(*address);
+            return;
+        }
+
+        panic!("Ethereum account {} must be present in the transaction", address);
+    }
+
+    pub fn ethereum_account(&self, address: &H160) -> Option<&EthereumAccount<'a>> {
+        self.panic_if_account_not_exists(address);
+
+        #[allow(clippy::match_same_arms)]
+        match self.ethereum_accounts.get(address)? {
+            Account::User(ref account) => Some(account),
+            Account::Contract(ref account, _) => Some(account),
+        }
+    }
+
+    pub fn ethereum_account_mut(&mut self, address: &H160) -> Option<&mut EthereumAccount<'a>> {
+        self.panic_if_account_not_exists(address);
+
+        #[allow(clippy::match_same_arms)]
+        match self.ethereum_accounts.get_mut(address)? {
+            Account::User(ref mut account) => Some(account),
+            Account::Contract(ref mut account, _) => Some(account),
+        }
+    }
+
+    pub fn ethereum_contract(&self, address: &H160) -> Option<&EthereumContract<'a>> {
+        self.panic_if_account_not_exists(address);
+
+        match self.ethereum_accounts.get(address)? {
+            Account::User(_) => None,
+            Account::Contract(_, ref contract) => Some(contract),
+        }
+    }
+
+    pub fn ethereum_contract_mut(&mut self, address: &H160) -> Option<&mut EthereumContract<'a>> {
+        self.panic_if_account_not_exists(address);
+
+        match self.ethereum_accounts.get_mut(address)? {
+            Account::User(_) => None,
+            Account::Contract(_, ref mut contract) => Some(contract),
+        }
+    }
+
+    pub fn block_accounts(&mut self, block: bool) -> Result<(), ProgramError> {
+        for ethereum_account in &mut self.ethereum_accounts.values_mut() {
+
+            match ethereum_account {
+                Account::User(account) => {
+                    account.rw_blocked = block;
+                }
+                Account::Contract(account, contract) if contract.info.is_writable => {
+                    account.rw_blocked = block;
+                }
+                Account::Contract(account, _contract) /* not is_writable */ => {
+                    account.ro_blocked_count = if block {
+                        account.ro_blocked_count.checked_add(1)
+                    } else {
+                        account.ro_blocked_count.checked_sub(1)
+                    }.ok_or_else(|| E!(ProgramError::InvalidAccountData; "Account {} - read lock overflow", account.address))?;
+                }
+            }
+        }
+
+        Ok(())
+    }
+
+    pub fn check_for_blocked_accounts(&self, required_exclusive_access : bool) -> Result<(), ProgramError> {
+        for ethereum_account in self.ethereum_accounts.values() {
+            #[allow(clippy::match_same_arms)]
+            match ethereum_account {
+                Account::User(account) => account,
+                Account::Contract(account, _) => account,
+            }.check_blocked(required_exclusive_access)?;
+        }
+
+        Ok(())
+    }
+}