use std::cell::{RefCell};
use std::collections::{BTreeMap, BTreeSet};
use evm::{H160};
use solana_program::account_info::AccountInfo;
use solana_program::clock::Clock;
use solana_program::program_error::ProgramError;
use solana_program::pubkey::Pubkey;
use solana_program::system_program;
use solana_program::sysvar::Sysvar;
<<<<<<< HEAD
use crate::account::{ACCOUNT_SEED_VERSION, EthereumAccount, Operator};
use crate::account::ether_account::ContractExtension;
use crate::account_storage::ProgramAccountStorage;
=======
use crate::account::{ACCOUNT_SEED_VERSION, EthereumAccount, EthereumContract, Operator, program};
use crate::account_storage::{Account, ProgramAccountStorage};
>>>>>>> cbd12666



impl<'a> ProgramAccountStorage<'a> {
    pub fn new(
        program_id: &'a Pubkey,
        operator: &Operator<'a>,
        system_program: Option<&program::System<'a>>,
        accounts: &'a [AccountInfo<'a>]
    ) -> Result<Self, ProgramError> {
        debug_print!("ProgramAccountStorage::new");

        let mut solana_accounts = BTreeMap::new();
        for account in accounts {
            let duplicate = solana_accounts.insert(*account.key, account);
            if duplicate.is_some() {
                return Err!(ProgramError::InvalidArgument; "Account {} - repeats in the transaction", account.key)
            }
        }

        solana_accounts.insert(*operator.key, operator.info);
        if let Some(system) = system_program {
            solana_accounts.insert(*system.key, system.into());
        }


        let mut ethereum_accounts = BTreeMap::new();
        for account_info in accounts {
            if account_info.owner != program_id {
                continue;
            }

            match crate::account::tag(program_id, account_info) {
                Ok(EthereumAccount::TAG) => {}
                Ok(_) | Err(_) => continue
            }

            let ether_account = EthereumAccount::from_account(program_id, account_info)?;
<<<<<<< HEAD
            ethereum_accounts.insert(ether_account.address, ether_account);
=======
            let ether_address = ether_account.address;

            let account = if let Some(code_account_key) = ether_account.code_account {
                debug_print!("Contract Account {}", ether_address);

                let code_account = &solana_accounts[&code_account_key];
                let ether_contract = EthereumContract::from_account(program_id, code_account)?;
                Account::Contract(ether_account, ether_contract)
            } else {
                debug_print!("User Account {}", ether_address);
                Account::User(ether_account)
            };
            ethereum_accounts.insert(ether_address, account);
>>>>>>> cbd12666
        }


        Ok(Self{
            program_id,
            operator: operator.key,
            clock: Clock::get()?,
            solana_accounts,
            ethereum_accounts,
            empty_ethereum_accounts: RefCell::new(BTreeSet::new()),
        })
    }

    fn panic_if_account_not_exists(&self, address: &H160) {
        if self.ethereum_accounts.contains_key(address) {
            return;
        }

        let mut empty_accounts = self.empty_ethereum_accounts.borrow_mut();
        if empty_accounts.contains(address) {
            return;
        }

        let (solana_address, _) = Pubkey::find_program_address(&[&[ACCOUNT_SEED_VERSION], address.as_bytes()], self.program_id);
        if let Some(account) = self.solana_accounts.get(&solana_address) {
            assert!(system_program::check_id(account.owner), "Empty ethereum account {} must belong to the system program", address);

            empty_accounts.insert(*address);
            return;
        }

        panic!("Ethereum account {} must be present in the transaction", address);
    }

    pub fn ethereum_account(&self, address: &H160) -> Option<&EthereumAccount<'a>> {
        self.panic_if_account_not_exists(address);
        self.ethereum_accounts.get(address)
    }

    pub fn ethereum_account_mut(&mut self, address: &H160) -> &mut EthereumAccount<'a> {
        self.ethereum_accounts.get_mut(address).unwrap() // mutable accounts always present
    }

    pub fn ethereum_contract(&self, address: &H160) -> Option<&ContractExtension<'a>> {
        self.panic_if_account_not_exists(address);
        self.ethereum_accounts.get(address)?.extension.as_ref()
    }

    pub fn ethereum_contract_mut(&mut self, address: &H160) -> &mut ContractExtension<'a> {
        self.ethereum_accounts.get_mut(address).unwrap()
            .extension.as_mut().expect("Contract account is not created")
    }

    pub fn block_accounts(&mut self, block: bool) -> Result<(), ProgramError> {
        for account in &mut self.ethereum_accounts.values_mut() {
            if account.info.is_writable {
                account.rw_blocked = block;
            } else {
                account.ro_blocked_count = if block {
                    account.ro_blocked_count.checked_add(1)
                } else {
                    account.ro_blocked_count.checked_sub(1)
                }.ok_or_else(|| E!(ProgramError::InvalidAccountData; "Account {} - read lock overflow", account.address))?;
            }
        }

        Ok(())
    }

    pub fn check_for_blocked_accounts(&self, required_exclusive_access : bool) -> Result<(), ProgramError> {
        for ethereum_account in self.ethereum_accounts.values() {
            ethereum_account.check_blocked(required_exclusive_access)?;
        }

        Ok(())
    }
}
<|MERGE_RESOLUTION|>--- conflicted
+++ resolved
@@ -1,149 +1,127 @@
-use std::cell::{RefCell};
-use std::collections::{BTreeMap, BTreeSet};
-use evm::{H160};
-use solana_program::account_info::AccountInfo;
-use solana_program::clock::Clock;
-use solana_program::program_error::ProgramError;
-use solana_program::pubkey::Pubkey;
-use solana_program::system_program;
-use solana_program::sysvar::Sysvar;
-<<<<<<< HEAD
-use crate::account::{ACCOUNT_SEED_VERSION, EthereumAccount, Operator};
-use crate::account::ether_account::ContractExtension;
-use crate::account_storage::ProgramAccountStorage;
-=======
-use crate::account::{ACCOUNT_SEED_VERSION, EthereumAccount, EthereumContract, Operator, program};
-use crate::account_storage::{Account, ProgramAccountStorage};
->>>>>>> cbd12666
-
-
-
-impl<'a> ProgramAccountStorage<'a> {
-    pub fn new(
-        program_id: &'a Pubkey,
-        operator: &Operator<'a>,
-        system_program: Option<&program::System<'a>>,
-        accounts: &'a [AccountInfo<'a>]
-    ) -> Result<Self, ProgramError> {
-        debug_print!("ProgramAccountStorage::new");
-
-        let mut solana_accounts = BTreeMap::new();
-        for account in accounts {
-            let duplicate = solana_accounts.insert(*account.key, account);
-            if duplicate.is_some() {
-                return Err!(ProgramError::InvalidArgument; "Account {} - repeats in the transaction", account.key)
-            }
-        }
-
-        solana_accounts.insert(*operator.key, operator.info);
-        if let Some(system) = system_program {
-            solana_accounts.insert(*system.key, system.into());
-        }
-
-
-        let mut ethereum_accounts = BTreeMap::new();
-        for account_info in accounts {
-            if account_info.owner != program_id {
-                continue;
-            }
-
-            match crate::account::tag(program_id, account_info) {
-                Ok(EthereumAccount::TAG) => {}
-                Ok(_) | Err(_) => continue
-            }
-
-            let ether_account = EthereumAccount::from_account(program_id, account_info)?;
-<<<<<<< HEAD
-            ethereum_accounts.insert(ether_account.address, ether_account);
-=======
-            let ether_address = ether_account.address;
-
-            let account = if let Some(code_account_key) = ether_account.code_account {
-                debug_print!("Contract Account {}", ether_address);
-
-                let code_account = &solana_accounts[&code_account_key];
-                let ether_contract = EthereumContract::from_account(program_id, code_account)?;
-                Account::Contract(ether_account, ether_contract)
-            } else {
-                debug_print!("User Account {}", ether_address);
-                Account::User(ether_account)
-            };
-            ethereum_accounts.insert(ether_address, account);
->>>>>>> cbd12666
-        }
-
-
-        Ok(Self{
-            program_id,
-            operator: operator.key,
-            clock: Clock::get()?,
-            solana_accounts,
-            ethereum_accounts,
-            empty_ethereum_accounts: RefCell::new(BTreeSet::new()),
-        })
-    }
-
-    fn panic_if_account_not_exists(&self, address: &H160) {
-        if self.ethereum_accounts.contains_key(address) {
-            return;
-        }
-
-        let mut empty_accounts = self.empty_ethereum_accounts.borrow_mut();
-        if empty_accounts.contains(address) {
-            return;
-        }
-
-        let (solana_address, _) = Pubkey::find_program_address(&[&[ACCOUNT_SEED_VERSION], address.as_bytes()], self.program_id);
-        if let Some(account) = self.solana_accounts.get(&solana_address) {
-            assert!(system_program::check_id(account.owner), "Empty ethereum account {} must belong to the system program", address);
-
-            empty_accounts.insert(*address);
-            return;
-        }
-
-        panic!("Ethereum account {} must be present in the transaction", address);
-    }
-
-    pub fn ethereum_account(&self, address: &H160) -> Option<&EthereumAccount<'a>> {
-        self.panic_if_account_not_exists(address);
-        self.ethereum_accounts.get(address)
-    }
-
-    pub fn ethereum_account_mut(&mut self, address: &H160) -> &mut EthereumAccount<'a> {
-        self.ethereum_accounts.get_mut(address).unwrap() // mutable accounts always present
-    }
-
-    pub fn ethereum_contract(&self, address: &H160) -> Option<&ContractExtension<'a>> {
-        self.panic_if_account_not_exists(address);
-        self.ethereum_accounts.get(address)?.extension.as_ref()
-    }
-
-    pub fn ethereum_contract_mut(&mut self, address: &H160) -> &mut ContractExtension<'a> {
-        self.ethereum_accounts.get_mut(address).unwrap()
-            .extension.as_mut().expect("Contract account is not created")
-    }
-
-    pub fn block_accounts(&mut self, block: bool) -> Result<(), ProgramError> {
-        for account in &mut self.ethereum_accounts.values_mut() {
-            if account.info.is_writable {
-                account.rw_blocked = block;
-            } else {
-                account.ro_blocked_count = if block {
-                    account.ro_blocked_count.checked_add(1)
-                } else {
-                    account.ro_blocked_count.checked_sub(1)
-                }.ok_or_else(|| E!(ProgramError::InvalidAccountData; "Account {} - read lock overflow", account.address))?;
-            }
-        }
-
-        Ok(())
-    }
-
-    pub fn check_for_blocked_accounts(&self, required_exclusive_access : bool) -> Result<(), ProgramError> {
-        for ethereum_account in self.ethereum_accounts.values() {
-            ethereum_account.check_blocked(required_exclusive_access)?;
-        }
-
-        Ok(())
-    }
-}
+use std::cell::{RefCell};
+use std::collections::{BTreeMap, BTreeSet};
+use evm::{H160};
+use solana_program::account_info::AccountInfo;
+use solana_program::clock::Clock;
+use solana_program::program_error::ProgramError;
+use solana_program::pubkey::Pubkey;
+use solana_program::system_program;
+use solana_program::sysvar::Sysvar;
+use crate::account::{ACCOUNT_SEED_VERSION, EthereumAccount, EthereumContract, Operator, program};
+use crate::account::ether_account::ContractExtension;
+use crate::account_storage::{Account, ProgramAccountStorage};
+
+
+impl<'a> ProgramAccountStorage<'a> {
+    pub fn new(
+        program_id: &'a Pubkey,
+        operator: &Operator<'a>,
+        system_program: Option<&program::System<'a>>,
+        accounts: &'a [AccountInfo<'a>]
+    ) -> Result<Self, ProgramError> {
+        debug_print!("ProgramAccountStorage::new");
+
+        let mut solana_accounts = BTreeMap::new();
+        for account in accounts {
+            let duplicate = solana_accounts.insert(*account.key, account);
+            if duplicate.is_some() {
+                return Err!(ProgramError::InvalidArgument; "Account {} - repeats in the transaction", account.key)
+            }
+        }
+
+        solana_accounts.insert(*operator.key, operator.info);
+        if let Some(system) = system_program {
+            solana_accounts.insert(*system.key, system.into());
+        }
+
+
+        let mut ethereum_accounts = BTreeMap::new();
+        for account_info in accounts {
+            if account_info.owner != program_id {
+                continue;
+            }
+
+            match crate::account::tag(program_id, account_info) {
+                Ok(EthereumAccount::TAG) => {}
+                Ok(_) | Err(_) => continue
+            }
+
+            let ether_account = EthereumAccount::from_account(program_id, account_info)?;
+            ethereum_accounts.insert(ether_account.address, ether_account);
+        }
+
+
+        Ok(Self{
+            program_id,
+            operator: operator.key,
+            clock: Clock::get()?,
+            solana_accounts,
+            ethereum_accounts,
+            empty_ethereum_accounts: RefCell::new(BTreeSet::new()),
+        })
+    }
+
+    fn panic_if_account_not_exists(&self, address: &H160) {
+        if self.ethereum_accounts.contains_key(address) {
+            return;
+        }
+
+        let mut empty_accounts = self.empty_ethereum_accounts.borrow_mut();
+        if empty_accounts.contains(address) {
+            return;
+        }
+
+        let (solana_address, _) = Pubkey::find_program_address(&[&[ACCOUNT_SEED_VERSION], address.as_bytes()], self.program_id);
+        if let Some(account) = self.solana_accounts.get(&solana_address) {
+            assert!(system_program::check_id(account.owner), "Empty ethereum account {} must belong to the system program", address);
+
+            empty_accounts.insert(*address);
+            return;
+        }
+
+        panic!("Ethereum account {} must be present in the transaction", address);
+    }
+
+    pub fn ethereum_account(&self, address: &H160) -> Option<&EthereumAccount<'a>> {
+        self.panic_if_account_not_exists(address);
+        self.ethereum_accounts.get(address)
+    }
+
+    pub fn ethereum_account_mut(&mut self, address: &H160) -> &mut EthereumAccount<'a> {
+        self.ethereum_accounts.get_mut(address).unwrap() // mutable accounts always present
+    }
+
+    pub fn ethereum_contract(&self, address: &H160) -> Option<&ContractExtension<'a>> {
+        self.panic_if_account_not_exists(address);
+        self.ethereum_accounts.get(address)?.extension.as_ref()
+    }
+
+    pub fn ethereum_contract_mut(&mut self, address: &H160) -> &mut ContractExtension<'a> {
+        self.ethereum_accounts.get_mut(address).unwrap()
+            .extension.as_mut().expect("Contract account is not created")
+    }
+
+    pub fn block_accounts(&mut self, block: bool) -> Result<(), ProgramError> {
+        for account in &mut self.ethereum_accounts.values_mut() {
+            if account.info.is_writable {
+                account.rw_blocked = block;
+            } else {
+                account.ro_blocked_count = if block {
+                    account.ro_blocked_count.checked_add(1)
+                } else {
+                    account.ro_blocked_count.checked_sub(1)
+                }.ok_or_else(|| E!(ProgramError::InvalidAccountData; "Account {} - read lock overflow", account.address))?;
+            }
+        }
+
+        Ok(())
+    }
+
+    pub fn check_for_blocked_accounts(&self, required_exclusive_access : bool) -> Result<(), ProgramError> {
+        for ethereum_account in self.ethereum_accounts.values() {
+            ethereum_account.check_blocked(required_exclusive_access)?;
+        }
+
+        Ok(())
+    }
+}