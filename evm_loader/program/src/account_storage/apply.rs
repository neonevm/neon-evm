use std::cmp::min;
use std::collections::BTreeMap;
use std::convert::TryInto;
<<<<<<< HEAD
use std::ops::Deref;
use std::mem::ManuallyDrop;
=======
>>>>>>> cbd12666
use evm::{H160, U256};
use solana_program::instruction::Instruction;
use solana_program::{program_error::ProgramError, system_instruction};
use solana_program::entrypoint::{MAX_PERMITTED_DATA_INCREASE, ProgramResult};
use crate::account::{ACCOUNT_SEED_VERSION, EthereumAccount, EthereumStorage, Operator, program};
use crate::account_storage::{AccountStorage, ProgramAccountStorage};
use crate::executor::{Action, AccountMeta};
use crate::config::STORAGE_ENTIRIES_IN_CONTRACT_ACCOUNT;
use solana_program::program::{invoke, invoke_signed_unchecked};
use solana_program::rent::Rent;
use solana_program::sysvar::Sysvar;
use crate::account::ether_account::ContractExtension;


impl<'a> ProgramAccountStorage<'a> {
    pub fn transfer_gas_payment(
        &mut self,
        origin: H160,
        mut operator: EthereumAccount<'a>,
        value: U256,
    ) -> ProgramResult {
        let origin_balance = self.balance(&origin);
        if origin_balance < value {
            self.transfer_gas_payment(origin, operator, origin_balance)?;
            return Err!(ProgramError::InsufficientFunds; "Account {} - insufficient funds", origin);
        }

        if operator.address == origin {
            return Ok(())
        }

        if self.ethereum_accounts.contains_key(&operator.address) {
            self.transfer_neon_tokens(origin, operator.address, value)?;
            core::mem::drop(operator);
        } else {
            let origin_account = self.ethereum_account_mut(&origin);
            // balance checked above

            origin_account.balance -= value;
            operator.balance += value;
        }

        Ok(())
    }

    pub fn apply_state_change(
        &mut self,
        neon_program: &program::Neon<'a>,
        system_program: &program::System<'a>,
        operator: &Operator<'a>,
        actions: Vec<Action>,
    ) -> ProgramResult {

        debug_print!("Applies begin");

        let mut storage: BTreeMap<H160, Vec<(U256, U256)>> = BTreeMap::new();

        for action in actions {
            match action {
                Action::NeonTransfer { source, target, value } => {
                    self.transfer_neon_tokens(source, target, value)?;
                },
                Action::NeonWithdraw { source, value } => {
                    let account = self.ethereum_account_mut(&source);
                    if account.balance < value {
                        return Err!(ProgramError::InsufficientFunds; "Account {} - insufficient funds, required = {}", source, value)?;
                    }

                    account.balance -= value;
                },
                Action::EvmLog { address, topics, data } => {
                    neon_program.on_event(address, topics, data)?;
                },
                Action::EvmSetStorage { address, key, value } => {
                    storage.entry(address).or_default().push((key, value));
                },
                Action::EvmIncrementNonce { address } => {
                    let account = self.ethereum_account_mut(&address);
                    if account.trx_count == u64::MAX {
                        return Err!(ProgramError::InvalidAccountData; "Account {} - nonce overflow", account.address);
                    }

                    account.trx_count += 1;
                },
                Action::EvmSetCode { address, code, valids } => {
                    self.deploy_contract(address, &code, &valids, system_program, operator)?;
                },
                Action::EvmSelfDestruct { address } => {
                    storage.remove(&address);

                    self.delete_account(address)?;
                },
                Action::ExternalInstruction { program_id, instruction, accounts, seeds } => {
                    let seeds: Vec<&[u8]> = seeds.iter().map(|seed| &seed[..]).collect();
                    let accounts: Vec<_> = accounts.into_iter().map(AccountMeta::into_solana_meta).collect();

                    let mut accounts_info = Vec::with_capacity(accounts.len() + 1);

                    accounts_info.push(self.solana_accounts[&program_id].clone());
                    for meta in &accounts {
                        accounts_info.push(self.solana_accounts[&meta.pubkey].clone());
                    }

                    let instruction = Instruction { program_id, accounts, data: instruction };
                    invoke_signed_unchecked(&instruction, &accounts_info, &[&seeds[..]])?;
                }
            }
        }

        for (address, storage) in storage {
            for (key, value) in storage {
                if key < U256::from(STORAGE_ENTIRIES_IN_CONTRACT_ACCOUNT) {
                    let index: usize = key.as_usize() * 32;
                    
                    let contract = self.ethereum_contract_mut(&address);
                    value.to_big_endian(&mut contract.storage[index..index+32]);
                } else {
                    self.update_storage_infinite(address, key, value, operator, system_program)?;
                }
            }
        }

        debug_print!("Applies done");

        Ok(())
    }

    /// Delete all data in the account.
    fn delete_account(&mut self, address: H160) -> ProgramResult {
        let account = self.ethereum_account_mut(&address);

        assert_eq!(account.balance, U256::zero()); // balance should be moved by executor
        account.trx_count = 0;
        account.generation = account.generation.checked_add(1)
            .ok_or_else(|| E!(ProgramError::InvalidInstructionData; "Account {} - generation overflow", address))?;


        unsafe {
            // Release borrowed account data
            ManuallyDrop::drop(
                &mut std::mem::replace(&mut account.extension, ManuallyDrop::new(None))
            );
        }

        account.info.realloc(EthereumAccount::SIZE, false)?;

        Ok(())
    }

    fn deploy_contract(
        &mut self,
        address: H160,
        code: &[u8],
        valids: &[u8],
        system_program: &program::System<'a>,
        payer: &Operator<'a>,
    ) -> ProgramResult {
        solana_program::msg!("deploy_contract: begin");
        let account = self.ethereum_accounts.get_mut(&address)
            .ok_or_else(|| E!(ProgramError::UninitializedAccount; "Account {} - is not initialized", address))?;

        solana_program::msg!("deploy_contract: 1");

        let old_code_size = account.extension.as_mut()
            .map_or(0, |extension| extension.code_size());

        solana_program::msg!("deploy_contract: 2");

        if old_code_size != code.len() {
            solana_program::msg!("deploy_contract: 3");
            unsafe { account.drop_extension(); }
            solana_program::msg!("deploy_contract: 4");

            let mut cur_len = account.info.data_len();
            let new_len = EthereumAccount::SIZE +
                ContractExtension::size_needed(code.len());

            let rent = Rent::get()?;
            solana_program::msg!("deploy_contract: 5");

            let balance_needed = rent.minimum_balance(new_len);

            if account.info.lamports() < balance_needed {
                solana_program::msg!("deploy_contract: 6");
                invoke(
                    &system_instruction::transfer(
                        payer.key,
                        account.info.key,
                        balance_needed - account.info.lamports(),
                    ),
                    &[
                        (*payer).clone(),
                        account.info.clone(),
                        (*system_program).clone(),
                    ],
                )?;
            }

            solana_program::msg!("deploy_contract: 7");

            if new_len < cur_len {
                solana_program::msg!("deploy_contract: 8");
                account.info.realloc(new_len, false)?;
            } else {
                solana_program::msg!("deploy_contract: 9");
                while cur_len < new_len {
                    solana_program::msg!("deploy_contract: 10");
                    cur_len += min(new_len - cur_len, MAX_PERMITTED_DATA_INCREASE);
                    account.info.realloc(cur_len, false)?;
                }
            }

            solana_program::msg!("deploy_contract: 11");

            account.reload_extension()?;

            solana_program::msg!("deploy_contract: 12");

            {
                let extension = account.extension.as_mut().unwrap();
                solana_program::msg!("deploy_contract: 13");
                extension.update_code_size(
                    code.len().try_into().expect("code.len() never exceeds u32::max"),
                );
                solana_program::msg!("deploy_contract: 14");

                unsafe { account.drop_extension(); }
                solana_program::msg!("deploy_contract: 15");
                account.reload_extension()?;
            }

            solana_program::msg!("deploy_contract: 16");

            if account.info.lamports() > balance_needed {
                solana_program::msg!("deploy_contract: 17");
                let diff = account.info.lamports().saturating_sub(balance_needed);
                **account.info.lamports.borrow_mut() = balance_needed;
                **payer.lamports.borrow_mut() += diff;
            }
        }

        solana_program::msg!("deploy_contract: 18");

        let extension = account.extension.as_mut().unwrap();

        solana_program::msg!("deploy_contract: 19");

        extension.code.copy_from_slice(code);

        solana_program::msg!("deploy_contract: 20");

        extension.valids.copy_from_slice(valids);

        solana_program::msg!("deploy_contract: end");

        Ok(())
    }

    pub fn update_storage_infinite(
        &mut self,
        address: H160,
        index: U256,
        value: U256,
        operator: &Operator<'a>,
        system_program: &program::System<'a>,
    ) -> ProgramResult {
        let (solana_address, bump_seed) = self.get_storage_address(&address, &index);
        let account = self.solana_accounts.get(&solana_address)
            .ok_or_else(|| E!(ProgramError::InvalidArgument; "Account {} - storage account not found", solana_address))?;

        if account.owner == self.program_id {
            let mut storage = EthereumStorage::from_account(self.program_id, account)?;
            storage.value = value;

            return Ok(());
        }

        if solana_program::system_program::check_id(account.owner) {
            if value.is_zero() {
                return Ok(());
            }

            let generation_bytes = self.generation(&address).to_le_bytes();

            let mut index_bytes = [0_u8; 32];
            index.to_little_endian(&mut index_bytes);
    
            let seeds: &[&[u8]] = &[&[ACCOUNT_SEED_VERSION], b"ContractStorage", address.as_bytes(), &generation_bytes, &index_bytes, &[bump_seed]];
            system_program.create_pda_account(self.program_id, operator, account, seeds, EthereumStorage::SIZE)?;

            EthereumStorage::init(account, crate::account::ether_storage::Data { value })?;

            return Ok(())
        }

        Err!(ProgramError::InvalidAccountData; "Account {} - expected system or program owned", solana_address)
    }


    fn transfer_neon_tokens(&mut self, source: H160, target: H160, value: U256) -> ProgramResult {
        solana_program::msg!("Transfer {} NEONs from {} to {}", value, source, target);

        if source == target {
            return Ok(())
        }

        if !self.ethereum_accounts.contains_key(&source) {
            return Err!(ProgramError::InvalidArgument; "Account {} - expect initialized", source);
        }
        if !self.ethereum_accounts.contains_key(&target) {
            return Err!(ProgramError::InvalidArgument; "Account {} - expect initialized", source);
        }

        if self.balance(&source) < value {
            return Err!(ProgramError::InsufficientFunds; "Account {} - insufficient funds, required = {}", source, value)
        }

        self.ethereum_account_mut(&source).balance -= value;
        self.ethereum_account_mut(&target).balance += value;

        Ok(())
    }
    
}
<|MERGE_RESOLUTION|>--- conflicted
+++ resolved
@@ -1,332 +1,329 @@
-use std::cmp::min;
-use std::collections::BTreeMap;
-use std::convert::TryInto;
-<<<<<<< HEAD
-use std::ops::Deref;
-use std::mem::ManuallyDrop;
-=======
->>>>>>> cbd12666
-use evm::{H160, U256};
-use solana_program::instruction::Instruction;
-use solana_program::{program_error::ProgramError, system_instruction};
-use solana_program::entrypoint::{MAX_PERMITTED_DATA_INCREASE, ProgramResult};
-use crate::account::{ACCOUNT_SEED_VERSION, EthereumAccount, EthereumStorage, Operator, program};
-use crate::account_storage::{AccountStorage, ProgramAccountStorage};
-use crate::executor::{Action, AccountMeta};
-use crate::config::STORAGE_ENTIRIES_IN_CONTRACT_ACCOUNT;
-use solana_program::program::{invoke, invoke_signed_unchecked};
-use solana_program::rent::Rent;
-use solana_program::sysvar::Sysvar;
-use crate::account::ether_account::ContractExtension;
-
-
-impl<'a> ProgramAccountStorage<'a> {
-    pub fn transfer_gas_payment(
-        &mut self,
-        origin: H160,
-        mut operator: EthereumAccount<'a>,
-        value: U256,
-    ) -> ProgramResult {
-        let origin_balance = self.balance(&origin);
-        if origin_balance < value {
-            self.transfer_gas_payment(origin, operator, origin_balance)?;
-            return Err!(ProgramError::InsufficientFunds; "Account {} - insufficient funds", origin);
-        }
-
-        if operator.address == origin {
-            return Ok(())
-        }
-
-        if self.ethereum_accounts.contains_key(&operator.address) {
-            self.transfer_neon_tokens(origin, operator.address, value)?;
-            core::mem::drop(operator);
-        } else {
-            let origin_account = self.ethereum_account_mut(&origin);
-            // balance checked above
-
-            origin_account.balance -= value;
-            operator.balance += value;
-        }
-
-        Ok(())
-    }
-
-    pub fn apply_state_change(
-        &mut self,
-        neon_program: &program::Neon<'a>,
-        system_program: &program::System<'a>,
-        operator: &Operator<'a>,
-        actions: Vec<Action>,
-    ) -> ProgramResult {
-
-        debug_print!("Applies begin");
-
-        let mut storage: BTreeMap<H160, Vec<(U256, U256)>> = BTreeMap::new();
-
-        for action in actions {
-            match action {
-                Action::NeonTransfer { source, target, value } => {
-                    self.transfer_neon_tokens(source, target, value)?;
-                },
-                Action::NeonWithdraw { source, value } => {
-                    let account = self.ethereum_account_mut(&source);
-                    if account.balance < value {
-                        return Err!(ProgramError::InsufficientFunds; "Account {} - insufficient funds, required = {}", source, value)?;
-                    }
-
-                    account.balance -= value;
-                },
-                Action::EvmLog { address, topics, data } => {
-                    neon_program.on_event(address, topics, data)?;
-                },
-                Action::EvmSetStorage { address, key, value } => {
-                    storage.entry(address).or_default().push((key, value));
-                },
-                Action::EvmIncrementNonce { address } => {
-                    let account = self.ethereum_account_mut(&address);
-                    if account.trx_count == u64::MAX {
-                        return Err!(ProgramError::InvalidAccountData; "Account {} - nonce overflow", account.address);
-                    }
-
-                    account.trx_count += 1;
-                },
-                Action::EvmSetCode { address, code, valids } => {
-                    self.deploy_contract(address, &code, &valids, system_program, operator)?;
-                },
-                Action::EvmSelfDestruct { address } => {
-                    storage.remove(&address);
-
-                    self.delete_account(address)?;
-                },
-                Action::ExternalInstruction { program_id, instruction, accounts, seeds } => {
-                    let seeds: Vec<&[u8]> = seeds.iter().map(|seed| &seed[..]).collect();
-                    let accounts: Vec<_> = accounts.into_iter().map(AccountMeta::into_solana_meta).collect();
-
-                    let mut accounts_info = Vec::with_capacity(accounts.len() + 1);
-
-                    accounts_info.push(self.solana_accounts[&program_id].clone());
-                    for meta in &accounts {
-                        accounts_info.push(self.solana_accounts[&meta.pubkey].clone());
-                    }
-
-                    let instruction = Instruction { program_id, accounts, data: instruction };
-                    invoke_signed_unchecked(&instruction, &accounts_info, &[&seeds[..]])?;
-                }
-            }
-        }
-
-        for (address, storage) in storage {
-            for (key, value) in storage {
-                if key < U256::from(STORAGE_ENTIRIES_IN_CONTRACT_ACCOUNT) {
-                    let index: usize = key.as_usize() * 32;
-                    
-                    let contract = self.ethereum_contract_mut(&address);
-                    value.to_big_endian(&mut contract.storage[index..index+32]);
-                } else {
-                    self.update_storage_infinite(address, key, value, operator, system_program)?;
-                }
-            }
-        }
-
-        debug_print!("Applies done");
-
-        Ok(())
-    }
-
-    /// Delete all data in the account.
-    fn delete_account(&mut self, address: H160) -> ProgramResult {
-        let account = self.ethereum_account_mut(&address);
-
-        assert_eq!(account.balance, U256::zero()); // balance should be moved by executor
-        account.trx_count = 0;
-        account.generation = account.generation.checked_add(1)
-            .ok_or_else(|| E!(ProgramError::InvalidInstructionData; "Account {} - generation overflow", address))?;
-
-
-        unsafe {
-            // Release borrowed account data
-            ManuallyDrop::drop(
-                &mut std::mem::replace(&mut account.extension, ManuallyDrop::new(None))
-            );
-        }
-
-        account.info.realloc(EthereumAccount::SIZE, false)?;
-
-        Ok(())
-    }
-
-    fn deploy_contract(
-        &mut self,
-        address: H160,
-        code: &[u8],
-        valids: &[u8],
-        system_program: &program::System<'a>,
-        payer: &Operator<'a>,
-    ) -> ProgramResult {
-        solana_program::msg!("deploy_contract: begin");
-        let account = self.ethereum_accounts.get_mut(&address)
-            .ok_or_else(|| E!(ProgramError::UninitializedAccount; "Account {} - is not initialized", address))?;
-
-        solana_program::msg!("deploy_contract: 1");
-
-        let old_code_size = account.extension.as_mut()
-            .map_or(0, |extension| extension.code_size());
-
-        solana_program::msg!("deploy_contract: 2");
-
-        if old_code_size != code.len() {
-            solana_program::msg!("deploy_contract: 3");
-            unsafe { account.drop_extension(); }
-            solana_program::msg!("deploy_contract: 4");
-
-            let mut cur_len = account.info.data_len();
-            let new_len = EthereumAccount::SIZE +
-                ContractExtension::size_needed(code.len());
-
-            let rent = Rent::get()?;
-            solana_program::msg!("deploy_contract: 5");
-
-            let balance_needed = rent.minimum_balance(new_len);
-
-            if account.info.lamports() < balance_needed {
-                solana_program::msg!("deploy_contract: 6");
-                invoke(
-                    &system_instruction::transfer(
-                        payer.key,
-                        account.info.key,
-                        balance_needed - account.info.lamports(),
-                    ),
-                    &[
-                        (*payer).clone(),
-                        account.info.clone(),
-                        (*system_program).clone(),
-                    ],
-                )?;
-            }
-
-            solana_program::msg!("deploy_contract: 7");
-
-            if new_len < cur_len {
-                solana_program::msg!("deploy_contract: 8");
-                account.info.realloc(new_len, false)?;
-            } else {
-                solana_program::msg!("deploy_contract: 9");
-                while cur_len < new_len {
-                    solana_program::msg!("deploy_contract: 10");
-                    cur_len += min(new_len - cur_len, MAX_PERMITTED_DATA_INCREASE);
-                    account.info.realloc(cur_len, false)?;
-                }
-            }
-
-            solana_program::msg!("deploy_contract: 11");
-
-            account.reload_extension()?;
-
-            solana_program::msg!("deploy_contract: 12");
-
-            {
-                let extension = account.extension.as_mut().unwrap();
-                solana_program::msg!("deploy_contract: 13");
-                extension.update_code_size(
-                    code.len().try_into().expect("code.len() never exceeds u32::max"),
-                );
-                solana_program::msg!("deploy_contract: 14");
-
-                unsafe { account.drop_extension(); }
-                solana_program::msg!("deploy_contract: 15");
-                account.reload_extension()?;
-            }
-
-            solana_program::msg!("deploy_contract: 16");
-
-            if account.info.lamports() > balance_needed {
-                solana_program::msg!("deploy_contract: 17");
-                let diff = account.info.lamports().saturating_sub(balance_needed);
-                **account.info.lamports.borrow_mut() = balance_needed;
-                **payer.lamports.borrow_mut() += diff;
-            }
-        }
-
-        solana_program::msg!("deploy_contract: 18");
-
-        let extension = account.extension.as_mut().unwrap();
-
-        solana_program::msg!("deploy_contract: 19");
-
-        extension.code.copy_from_slice(code);
-
-        solana_program::msg!("deploy_contract: 20");
-
-        extension.valids.copy_from_slice(valids);
-
-        solana_program::msg!("deploy_contract: end");
-
-        Ok(())
-    }
-
-    pub fn update_storage_infinite(
-        &mut self,
-        address: H160,
-        index: U256,
-        value: U256,
-        operator: &Operator<'a>,
-        system_program: &program::System<'a>,
-    ) -> ProgramResult {
-        let (solana_address, bump_seed) = self.get_storage_address(&address, &index);
-        let account = self.solana_accounts.get(&solana_address)
-            .ok_or_else(|| E!(ProgramError::InvalidArgument; "Account {} - storage account not found", solana_address))?;
-
-        if account.owner == self.program_id {
-            let mut storage = EthereumStorage::from_account(self.program_id, account)?;
-            storage.value = value;
-
-            return Ok(());
-        }
-
-        if solana_program::system_program::check_id(account.owner) {
-            if value.is_zero() {
-                return Ok(());
-            }
-
-            let generation_bytes = self.generation(&address).to_le_bytes();
-
-            let mut index_bytes = [0_u8; 32];
-            index.to_little_endian(&mut index_bytes);
-    
-            let seeds: &[&[u8]] = &[&[ACCOUNT_SEED_VERSION], b"ContractStorage", address.as_bytes(), &generation_bytes, &index_bytes, &[bump_seed]];
-            system_program.create_pda_account(self.program_id, operator, account, seeds, EthereumStorage::SIZE)?;
-
-            EthereumStorage::init(account, crate::account::ether_storage::Data { value })?;
-
-            return Ok(())
-        }
-
-        Err!(ProgramError::InvalidAccountData; "Account {} - expected system or program owned", solana_address)
-    }
-
-
-    fn transfer_neon_tokens(&mut self, source: H160, target: H160, value: U256) -> ProgramResult {
-        solana_program::msg!("Transfer {} NEONs from {} to {}", value, source, target);
-
-        if source == target {
-            return Ok(())
-        }
-
-        if !self.ethereum_accounts.contains_key(&source) {
-            return Err!(ProgramError::InvalidArgument; "Account {} - expect initialized", source);
-        }
-        if !self.ethereum_accounts.contains_key(&target) {
-            return Err!(ProgramError::InvalidArgument; "Account {} - expect initialized", source);
-        }
-
-        if self.balance(&source) < value {
-            return Err!(ProgramError::InsufficientFunds; "Account {} - insufficient funds, required = {}", source, value)
-        }
-
-        self.ethereum_account_mut(&source).balance -= value;
-        self.ethereum_account_mut(&target).balance += value;
-
-        Ok(())
-    }
-    
-}
+use std::cmp::min;
+use std::collections::BTreeMap;
+use std::convert::TryInto;
+use std::ops::Deref;
+use std::mem::ManuallyDrop;
+use evm::{H160, U256};
+use solana_program::instruction::Instruction;
+use solana_program::{program_error::ProgramError, system_instruction};
+use solana_program::entrypoint::{MAX_PERMITTED_DATA_INCREASE, ProgramResult};
+use crate::account::{ACCOUNT_SEED_VERSION, EthereumAccount, EthereumStorage, Operator, program};
+use crate::account_storage::{AccountStorage, ProgramAccountStorage};
+use crate::executor::{Action, AccountMeta};
+use crate::config::STORAGE_ENTIRIES_IN_CONTRACT_ACCOUNT;
+use solana_program::program::{invoke, invoke_signed_unchecked};
+use solana_program::rent::Rent;
+use solana_program::sysvar::Sysvar;
+use crate::account::ether_account::ContractExtension;
+
+
+impl<'a> ProgramAccountStorage<'a> {
+    pub fn transfer_gas_payment(
+        &mut self,
+        origin: H160,
+        mut operator: EthereumAccount<'a>,
+        value: U256,
+    ) -> ProgramResult {
+        let origin_balance = self.balance(&origin);
+        if origin_balance < value {
+            self.transfer_gas_payment(origin, operator, origin_balance)?;
+            return Err!(ProgramError::InsufficientFunds; "Account {} - insufficient funds", origin);
+        }
+
+        if operator.address == origin {
+            return Ok(())
+        }
+
+        if self.ethereum_accounts.contains_key(&operator.address) {
+            self.transfer_neon_tokens(origin, operator.address, value)?;
+            core::mem::drop(operator);
+        } else {
+            let origin_account = self.ethereum_account_mut(&origin);
+            // balance checked above
+
+            origin_account.balance -= value;
+            operator.balance += value;
+        }
+
+        Ok(())
+    }
+
+    pub fn apply_state_change(
+        &mut self,
+        neon_program: &program::Neon<'a>,
+        system_program: &program::System<'a>,
+        operator: &Operator<'a>,
+        actions: Vec<Action>,
+    ) -> ProgramResult {
+
+        debug_print!("Applies begin");
+
+        let mut storage: BTreeMap<H160, Vec<(U256, U256)>> = BTreeMap::new();
+
+        for action in actions {
+            match action {
+                Action::NeonTransfer { source, target, value } => {
+                    self.transfer_neon_tokens(source, target, value)?;
+                },
+                Action::NeonWithdraw { source, value } => {
+                    let account = self.ethereum_account_mut(&source);
+                    if account.balance < value {
+                        return Err!(ProgramError::InsufficientFunds; "Account {} - insufficient funds, required = {}", source, value)?;
+                    }
+
+                    account.balance -= value;
+                },
+                Action::EvmLog { address, topics, data } => {
+                    neon_program.on_event(address, topics, data)?;
+                },
+                Action::EvmSetStorage { address, key, value } => {
+                    storage.entry(address).or_default().push((key, value));
+                },
+                Action::EvmIncrementNonce { address } => {
+                    let account = self.ethereum_account_mut(&address);
+                    if account.trx_count == u64::MAX {
+                        return Err!(ProgramError::InvalidAccountData; "Account {} - nonce overflow", account.address);
+                    }
+
+                    account.trx_count += 1;
+                },
+                Action::EvmSetCode { address, code, valids } => {
+                    self.deploy_contract(address, &code, &valids, system_program, operator)?;
+                },
+                Action::EvmSelfDestruct { address } => {
+                    storage.remove(&address);
+
+                    self.delete_account(address)?;
+                },
+                Action::ExternalInstruction { program_id, instruction, accounts, seeds } => {
+                    let seeds: Vec<&[u8]> = seeds.iter().map(|seed| &seed[..]).collect();
+                    let accounts: Vec<_> = accounts.into_iter().map(AccountMeta::into_solana_meta).collect();
+
+                    let mut accounts_info = Vec::with_capacity(accounts.len() + 1);
+
+                    accounts_info.push(self.solana_accounts[&program_id].clone());
+                    for meta in &accounts {
+                        accounts_info.push(self.solana_accounts[&meta.pubkey].clone());
+                    }
+
+                    let instruction = Instruction { program_id, accounts, data: instruction };
+                    invoke_signed_unchecked(&instruction, &accounts_info, &[&seeds[..]])?;
+                }
+            }
+        }
+
+        for (address, storage) in storage {
+            for (key, value) in storage {
+                if key < U256::from(STORAGE_ENTIRIES_IN_CONTRACT_ACCOUNT) {
+                    let index: usize = key.as_usize() * 32;
+                    
+                    let contract = self.ethereum_contract_mut(&address);
+                    value.to_big_endian(&mut contract.storage[index..index+32]);
+                } else {
+                    self.update_storage_infinite(address, key, value, operator, system_program)?;
+                }
+            }
+        }
+
+        debug_print!("Applies done");
+
+        Ok(())
+    }
+
+    /// Delete all data in the account.
+    fn delete_account(&mut self, address: H160) -> ProgramResult {
+        let account = self.ethereum_account_mut(&address);
+
+        assert_eq!(account.balance, U256::zero()); // balance should be moved by executor
+        account.trx_count = 0;
+        account.generation = account.generation.checked_add(1)
+            .ok_or_else(|| E!(ProgramError::InvalidInstructionData; "Account {} - generation overflow", address))?;
+
+
+        unsafe {
+            // Release borrowed account data
+            ManuallyDrop::drop(
+                &mut std::mem::replace(&mut account.extension, ManuallyDrop::new(None))
+            );
+        }
+
+        account.info.realloc(EthereumAccount::SIZE, false)?;
+
+        Ok(())
+    }
+
+    fn deploy_contract(
+        &mut self,
+        address: H160,
+        code: &[u8],
+        valids: &[u8],
+        system_program: &program::System<'a>,
+        payer: &Operator<'a>,
+    ) -> ProgramResult {
+        solana_program::msg!("deploy_contract: begin");
+        let account = self.ethereum_accounts.get_mut(&address)
+            .ok_or_else(|| E!(ProgramError::UninitializedAccount; "Account {} - is not initialized", address))?;
+
+        solana_program::msg!("deploy_contract: 1");
+
+        let old_code_size = account.extension.as_mut()
+            .map_or(0, |extension| extension.code_size());
+
+        solana_program::msg!("deploy_contract: 2");
+
+        if old_code_size != code.len() {
+            solana_program::msg!("deploy_contract: 3");
+            unsafe { account.drop_extension(); }
+            solana_program::msg!("deploy_contract: 4");
+
+            let mut cur_len = account.info.data_len();
+            let new_len = EthereumAccount::SIZE +
+                ContractExtension::size_needed(code.len());
+
+            let rent = Rent::get()?;
+            solana_program::msg!("deploy_contract: 5");
+
+            let balance_needed = rent.minimum_balance(new_len);
+
+            if account.info.lamports() < balance_needed {
+                solana_program::msg!("deploy_contract: 6");
+                invoke(
+                    &system_instruction::transfer(
+                        payer.key,
+                        account.info.key,
+                        balance_needed - account.info.lamports(),
+                    ),
+                    &[
+                        (*payer).clone(),
+                        account.info.clone(),
+                        (*system_program).clone(),
+                    ],
+                )?;
+            }
+
+            solana_program::msg!("deploy_contract: 7");
+
+            if new_len < cur_len {
+                solana_program::msg!("deploy_contract: 8");
+                account.info.realloc(new_len, false)?;
+            } else {
+                solana_program::msg!("deploy_contract: 9");
+                while cur_len < new_len {
+                    solana_program::msg!("deploy_contract: 10");
+                    cur_len += min(new_len - cur_len, MAX_PERMITTED_DATA_INCREASE);
+                    account.info.realloc(cur_len, false)?;
+                }
+            }
+
+            solana_program::msg!("deploy_contract: 11");
+
+            account.reload_extension()?;
+
+            solana_program::msg!("deploy_contract: 12");
+
+            {
+                let extension = account.extension.as_mut().unwrap();
+                solana_program::msg!("deploy_contract: 13");
+                extension.update_code_size(
+                    code.len().try_into().expect("code.len() never exceeds u32::max"),
+                );
+                solana_program::msg!("deploy_contract: 14");
+
+                unsafe { account.drop_extension(); }
+                solana_program::msg!("deploy_contract: 15");
+                account.reload_extension()?;
+            }
+
+            solana_program::msg!("deploy_contract: 16");
+
+            if account.info.lamports() > balance_needed {
+                solana_program::msg!("deploy_contract: 17");
+                let diff = account.info.lamports().saturating_sub(balance_needed);
+                **account.info.lamports.borrow_mut() = balance_needed;
+                **payer.lamports.borrow_mut() += diff;
+            }
+        }
+
+        solana_program::msg!("deploy_contract: 18");
+
+        let extension = account.extension.as_mut().unwrap();
+
+        solana_program::msg!("deploy_contract: 19");
+
+        extension.code.copy_from_slice(code);
+
+        solana_program::msg!("deploy_contract: 20");
+
+        extension.valids.copy_from_slice(valids);
+
+        solana_program::msg!("deploy_contract: end");
+
+        Ok(())
+    }
+
+    pub fn update_storage_infinite(
+        &mut self,
+        address: H160,
+        index: U256,
+        value: U256,
+        operator: &Operator<'a>,
+        system_program: &program::System<'a>,
+    ) -> ProgramResult {
+        let (solana_address, bump_seed) = self.get_storage_address(&address, &index);
+        let account = self.solana_accounts.get(&solana_address)
+            .ok_or_else(|| E!(ProgramError::InvalidArgument; "Account {} - storage account not found", solana_address))?;
+
+        if account.owner == self.program_id {
+            let mut storage = EthereumStorage::from_account(self.program_id, account)?;
+            storage.value = value;
+
+            return Ok(());
+        }
+
+        if solana_program::system_program::check_id(account.owner) {
+            if value.is_zero() {
+                return Ok(());
+            }
+
+            let generation_bytes = self.generation(&address).to_le_bytes();
+
+            let mut index_bytes = [0_u8; 32];
+            index.to_little_endian(&mut index_bytes);
+    
+            let seeds: &[&[u8]] = &[&[ACCOUNT_SEED_VERSION], b"ContractStorage", address.as_bytes(), &generation_bytes, &index_bytes, &[bump_seed]];
+            system_program.create_pda_account(self.program_id, operator, account, seeds, EthereumStorage::SIZE)?;
+
+            EthereumStorage::init(account, crate::account::ether_storage::Data { value })?;
+
+            return Ok(())
+        }
+
+        Err!(ProgramError::InvalidAccountData; "Account {} - expected system or program owned", solana_address)
+    }
+
+
+    fn transfer_neon_tokens(&mut self, source: H160, target: H160, value: U256) -> ProgramResult {
+        solana_program::msg!("Transfer {} NEONs from {} to {}", value, source, target);
+
+        if source == target {
+            return Ok(())
+        }
+
+        if !self.ethereum_accounts.contains_key(&source) {
+            return Err!(ProgramError::InvalidArgument; "Account {} - expect initialized", source);
+        }
+        if !self.ethereum_accounts.contains_key(&target) {
+            return Err!(ProgramError::InvalidArgument; "Account {} - expect initialized", source);
+        }
+
+        if self.balance(&source) < value {
+            return Err!(ProgramError::InsufficientFunds; "Account {} - insufficient funds, required = {}", source, value)
+        }
+
+        self.ethereum_account_mut(&source).balance -= value;
+        self.ethereum_account_mut(&target).balance += value;
+
+        Ok(())
+    }
+    
+}