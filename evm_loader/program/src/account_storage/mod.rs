--- conflicted
+++ resolved
@@ -1,150 +1,146 @@
-use std::cell::RefCell;
-use std::collections::{BTreeMap, HashMap};
-use crate::account::{EthereumAccount, ACCOUNT_SEED_VERSION};
-use crate::executor::{Action, OwnedAccountInfo, OwnedAccountInfoPartial};
-use evm::{H160, H256, U256};
-use solana_program::{ pubkey::Pubkey };
-use solana_program::account_info::AccountInfo;
-use solana_program::clock::Clock;
-
-mod base;
-mod apply;
-mod backend;
-
-#[derive(Debug)]
-pub enum AccountOperation {
-    Create {
-        space: usize,
-    },
-
-    Resize {
-        from: usize,
-        to: usize,
-    },
-}
-
-pub type AccountsOperations = Vec<(H160, AccountOperation)>;
-
-#[derive(Debug, PartialEq, Eq)]
-pub enum AccountsReadiness {
-    Ready,
-    NeedMoreReallocations,
-}
-
-pub struct ProgramAccountStorage<'a> {
-    program_id: &'a Pubkey,
-    operator: &'a Pubkey,
-    clock: Clock,
-
-    solana_accounts: BTreeMap<Pubkey, &'a AccountInfo<'a>>,
-    ethereum_accounts: BTreeMap<H160, EthereumAccount<'a>>,
-    empty_ethereum_accounts: RefCell<BTreeMap<H160, (Pubkey, u8)>>,
-}
-
-/// Account storage
-/// Trait to access account info
-pub trait AccountStorage {
-    /// Get `NEON` token mint
-    fn neon_token_mint(&self) -> &Pubkey;
-
-    /// Get `NeonEVM` program id
-    fn program_id(&self) -> &Pubkey;
-
-    /// Get operator pubkey
-    fn operator(&self) -> &Pubkey;
-
-    /// Get block number
-    fn block_number(&self) -> U256;
-    /// Get block timestamp
-    fn block_timestamp(&self) -> U256;
-    /// Get block hash
-    fn block_hash(&self, number: U256) -> H256;
-    /// Get chain id
-    fn chain_id(&self) -> u64;
-
-    /// Check if ethereum account exists
-    fn exists(&self, address: &H160) -> bool;
-    /// Get account nonce
-    fn nonce(&self, address: &H160) -> U256;
-    /// Get account balance
-    fn balance(&self, address: &H160) -> U256;
-
-    /// Get code size
-    fn code_size(&self, address: &H160) -> usize;
-    /// Get code hash
-    fn code_hash(&self, address: &H160) -> H256;
-    /// Get code data
-    fn code(&self, address: &H160) -> Vec<u8>;
-    /// Get valids data
-    fn valids(&self, address: &H160) -> Vec<u8>;
-    /// Get contract generation
-    fn generation(&self, address: &H160) -> u32;
-
-    /// Get storage account address and bump seed
-    fn get_storage_address(&self, address: &H160, index: &U256) -> (Pubkey, u8) {
-        let generation_bytes = self.generation(address).to_le_bytes();
-
-        let mut index_bytes = [0_u8; 32];
-        index.to_little_endian(&mut index_bytes);
-
-        let seeds: &[&[u8]] = &[&[ACCOUNT_SEED_VERSION], b"ContractStorage", address.as_bytes(), &generation_bytes, &index_bytes];
-        Pubkey::find_program_address(seeds, self.program_id())
-    }
-
-    /// Get data from storage
-    fn storage(&self, address: &H160, index: &U256) -> U256;
-
-    /// Clone existing solana account
-    fn clone_solana_account(&self, address: &Pubkey) -> OwnedAccountInfo;
-
-    /// Clone part of existing solana account
-    fn clone_solana_account_partial(&self, address: &Pubkey, offset: usize, len: usize) -> Option<OwnedAccountInfoPartial>;
-
-    /// Calculate account solana address and bump seed
-    fn calc_solana_address(&self, address: &H160) -> (Pubkey, u8) {
-        Pubkey::find_program_address(&[&[ACCOUNT_SEED_VERSION], address.as_bytes()], self.program_id())
-    }
-
-    /// Resolve account solana address and bump seed
-    fn solana_address(&self, address: &H160) -> (Pubkey, u8) {
-        self.calc_solana_address(address)
-    }
-
-    /// Solana account data len
-    fn solana_account_space(&self, address: &H160) -> Option<usize>;
-
-    fn calc_accounts_operations(
-        &self,
-<<<<<<< HEAD
-        actions: &Vec<Action>,
-=======
-        actions: &[Action],
->>>>>>> 5bfb042c
-    ) -> AccountsOperations {
-        let mut accounts = HashMap::new();
-        for action in actions {
-            let (address, code_size) = match action {
-                Action::NeonTransfer { target, .. } => (target, 0),
-                Action::EvmSetCode { address, code, .. } => (address, code.len()),
-                _ => continue,
-            };
-
-            let space_needed = EthereumAccount::space_needed(code_size);
-            if let Some(max_size) = accounts.get_mut(&address) {
-                *max_size = space_needed.max(*max_size);
-                continue;
-            }
-            accounts.insert(address, space_needed);
-        }
-
-        accounts.into_iter()
-            .filter_map(|(address, space_needed)|
-                match self.solana_account_space(address) {
-                    None => Some((*address, AccountOperation::Create { space: space_needed })),
-                    Some(space_current) if space_current < space_needed =>
-                        Some((*address, AccountOperation::Resize { from: space_current, to: space_needed })),
-                    _ => None,
-                }
-            ).collect()
-    }
-}
+use std::cell::RefCell;
+use std::collections::{BTreeMap, HashMap};
+use crate::account::{EthereumAccount, ACCOUNT_SEED_VERSION};
+use crate::executor::{Action, OwnedAccountInfo, OwnedAccountInfoPartial};
+use evm::{H160, H256, U256};
+use solana_program::{ pubkey::Pubkey };
+use solana_program::account_info::AccountInfo;
+use solana_program::clock::Clock;
+
+mod base;
+mod apply;
+mod backend;
+
+#[derive(Debug)]
+pub enum AccountOperation {
+    Create {
+        space: usize,
+    },
+
+    Resize {
+        from: usize,
+        to: usize,
+    },
+}
+
+pub type AccountsOperations = Vec<(H160, AccountOperation)>;
+
+#[derive(Debug, PartialEq, Eq)]
+pub enum AccountsReadiness {
+    Ready,
+    NeedMoreReallocations,
+}
+
+pub struct ProgramAccountStorage<'a> {
+    program_id: &'a Pubkey,
+    operator: &'a Pubkey,
+    clock: Clock,
+
+    solana_accounts: BTreeMap<Pubkey, &'a AccountInfo<'a>>,
+    ethereum_accounts: BTreeMap<H160, EthereumAccount<'a>>,
+    empty_ethereum_accounts: RefCell<BTreeMap<H160, (Pubkey, u8)>>,
+}
+
+/// Account storage
+/// Trait to access account info
+pub trait AccountStorage {
+    /// Get `NEON` token mint
+    fn neon_token_mint(&self) -> &Pubkey;
+
+    /// Get `NeonEVM` program id
+    fn program_id(&self) -> &Pubkey;
+
+    /// Get operator pubkey
+    fn operator(&self) -> &Pubkey;
+
+    /// Get block number
+    fn block_number(&self) -> U256;
+    /// Get block timestamp
+    fn block_timestamp(&self) -> U256;
+    /// Get block hash
+    fn block_hash(&self, number: U256) -> H256;
+    /// Get chain id
+    fn chain_id(&self) -> u64;
+
+    /// Check if ethereum account exists
+    fn exists(&self, address: &H160) -> bool;
+    /// Get account nonce
+    fn nonce(&self, address: &H160) -> U256;
+    /// Get account balance
+    fn balance(&self, address: &H160) -> U256;
+
+    /// Get code size
+    fn code_size(&self, address: &H160) -> usize;
+    /// Get code hash
+    fn code_hash(&self, address: &H160) -> H256;
+    /// Get code data
+    fn code(&self, address: &H160) -> Vec<u8>;
+    /// Get valids data
+    fn valids(&self, address: &H160) -> Vec<u8>;
+    /// Get contract generation
+    fn generation(&self, address: &H160) -> u32;
+
+    /// Get storage account address and bump seed
+    fn get_storage_address(&self, address: &H160, index: &U256) -> (Pubkey, u8) {
+        let generation_bytes = self.generation(address).to_le_bytes();
+
+        let mut index_bytes = [0_u8; 32];
+        index.to_little_endian(&mut index_bytes);
+
+        let seeds: &[&[u8]] = &[&[ACCOUNT_SEED_VERSION], b"ContractStorage", address.as_bytes(), &generation_bytes, &index_bytes];
+        Pubkey::find_program_address(seeds, self.program_id())
+    }
+
+    /// Get data from storage
+    fn storage(&self, address: &H160, index: &U256) -> U256;
+
+    /// Clone existing solana account
+    fn clone_solana_account(&self, address: &Pubkey) -> OwnedAccountInfo;
+
+    /// Clone part of existing solana account
+    fn clone_solana_account_partial(&self, address: &Pubkey, offset: usize, len: usize) -> Option<OwnedAccountInfoPartial>;
+
+    /// Calculate account solana address and bump seed
+    fn calc_solana_address(&self, address: &H160) -> (Pubkey, u8) {
+        Pubkey::find_program_address(&[&[ACCOUNT_SEED_VERSION], address.as_bytes()], self.program_id())
+    }
+
+    /// Resolve account solana address and bump seed
+    fn solana_address(&self, address: &H160) -> (Pubkey, u8) {
+        self.calc_solana_address(address)
+    }
+
+    /// Solana account data len
+    fn solana_account_space(&self, address: &H160) -> Option<usize>;
+
+    fn calc_accounts_operations(
+        &self,
+        actions: &[Action],
+    ) -> AccountsOperations {
+        let mut accounts = HashMap::new();
+        for action in actions {
+            let (address, code_size) = match action {
+                Action::NeonTransfer { target, .. } => (target, 0),
+                Action::EvmSetCode { address, code, .. } => (address, code.len()),
+                _ => continue,
+            };
+
+            let space_needed = EthereumAccount::space_needed(code_size);
+            if let Some(max_size) = accounts.get_mut(&address) {
+                *max_size = space_needed.max(*max_size);
+                continue;
+            }
+            accounts.insert(address, space_needed);
+        }
+
+        accounts.into_iter()
+            .filter_map(|(address, space_needed)|
+                match self.solana_account_space(address) {
+                    None => Some((*address, AccountOperation::Create { space: space_needed })),
+                    Some(space_current) if space_current < space_needed =>
+                        Some((*address, AccountOperation::Resize { from: space_current, to: space_needed })),
+                    _ => None,
+                }
+            ).collect()
+    }
+}