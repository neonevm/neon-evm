--- conflicted
+++ resolved
@@ -171,15 +171,10 @@
         return Err!(ProgramError::InvalidArgument; "Invalid Ethereum transaction nonce: acc {}, trx {}", sender_account.trx_count, transaction.nonce);
     }
 
-<<<<<<< HEAD
-    if U256::from(crate::config::CHAIN_ID) != transaction.chain_id {
-        return Err!(ProgramError::InvalidArgument; "Invalid chain_id: actual {}, expected {}", transaction.chain_id, crate::config::CHAIN_ID);
-=======
     if let Some(ref chain_id) = transaction.chain_id {
         if &U256::from(crate::config::CHAIN_ID) != chain_id {
             return Err!(ProgramError::InvalidArgument; "Invalid chain_id: actual {}, expected {}", chain_id, crate::config::CHAIN_ID);
         }
->>>>>>> 5fb581ed
     }
 
     let contract_address: H160 = transaction.to.unwrap_or_else(|| {
