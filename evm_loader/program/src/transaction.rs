--- conflicted
+++ resolved
@@ -7,79 +7,6 @@
 use std::convert::{Into};
 use crate::account_storage::ProgramAccountStorage;
 use crate::utils::{keccak256_digest};
-
-<<<<<<< HEAD
-=======
-#[repr(packed)]
-#[allow(dead_code)]
-struct SecpSignatureOffsets {
-    signature_offset: u16, // offset to [signature,recovery_id] of 64+1 bytes
-    signature_instruction_index: u8,
-    eth_address_offset: u16, // offset to eth_address of 20 bytes
-    eth_address_instruction_index: u8,
-    message_data_offset: u16, // offset to start of message data
-    message_data_size: u16,   // size of message data
-    message_instruction_index: u8,
-}
-
-#[must_use]
-pub fn make_secp256k1_instruction(instruction_index: u8, message_len: u16, data_start: u16) -> Vec<u8> {
-    const NUMBER_OF_SIGNATURES: u8 = 1;
-    const ETH_SIZE: u16 = 20;
-    const SIGN_SIZE: u16 = 65;
-    let eth_offset: u16 = data_start;
-    let sign_offset: u16 = eth_offset + ETH_SIZE;
-    let msg_offset: u16 = sign_offset + SIGN_SIZE;
-
-    let offsets = SecpSignatureOffsets {
-        signature_offset: sign_offset,
-        signature_instruction_index: instruction_index,
-        eth_address_offset: eth_offset,
-        eth_address_instruction_index: instruction_index,
-        message_data_offset: msg_offset,
-        message_data_size: message_len,
-        message_instruction_index: instruction_index,
-    };
-
-    let bin_offsets: [u8; 11] = unsafe { core::mem::transmute(offsets) };
-
-    let mut instruction_data = Vec::with_capacity(1 + bin_offsets.len());
-    instruction_data.push(NUMBER_OF_SIGNATURES);
-    instruction_data.extend(bin_offsets);
-
-    instruction_data
-}
-
-pub fn check_secp256k1_instruction(sysvar_info: &AccountInfo, message_len: usize, data_offset: u16) -> ProgramResult
-{
-    if !solana_program::sysvar::instructions::check_id(sysvar_info.key) {
-        return Err!(ProgramError::InvalidAccountData; "Invalid sysvar instruction account {}", sysvar_info.key);
-    }
-
-    let message_len = u16::try_from(message_len).map_err(|e| E!(ProgramError::InvalidInstructionData; "TryFromIntError={:?}", e))?;
-    
-    let current_instruction = load_current_index_checked(sysvar_info)?;
-    let current_instruction = u8::try_from(current_instruction).map_err(|e| E!(ProgramError::InvalidInstructionData; "TryFromIntError={:?}", e))?;
-    let index = current_instruction - 1;
-
-    if let Ok(instr) = load_instruction_at_checked(index.into(), sysvar_info) {
-        if secp256k1_program::check_id(&instr.program_id) {
-            let reference_instruction = make_secp256k1_instruction(current_instruction, message_len, data_offset);
-            if reference_instruction != instr.data {
-                return Err!(ProgramError::InvalidInstructionData; "wrong keccak instruction data, instruction={}, reference={}", &hex::encode(&instr.data), &hex::encode(&reference_instruction));
-            }
-        } else {
-            return Err!(ProgramError::IncorrectProgramId; "Incorrect Program Id: index={:?}, sysvar_info={:?}, instr.program_id={:?}", index, sysvar_info, instr.program_id);
-        }
-    }
-    else {
-        return Err!(ProgramError::MissingRequiredSignature; "index={:?}, sysvar_info={:?}", index, sysvar_info);
-    }
-
-    Ok(())
-}
-
->>>>>>> b27259ca
 
 #[derive(Debug)]
 pub struct Transaction {
