#![allow(deprecated)]
//! `EvmInstruction` serialization/deserialization

use solana_program::{ program_error::ProgramError };


/// `EvmInstruction` serialized in instruction data
#[derive(Debug, PartialEq, Eq, Clone)]
pub enum EvmInstruction {
    /// Deprecated: Write to an account
    #[deprecated(note = "Instruction not supported")]
    Write,

    /// Deprecated: Finalize an account loaded with program data for execution
    #[deprecated(note = "Instruction not supported")]
    Finalise,

    /// Deprecated: Create ethereum account
    #[deprecated(note = "Instruction not supported")]
    CreateAccountV01,

    /// Deprecated: Create ethereum account with seed
    #[deprecated(note = "Instruction not supported")]
    CreateAccountWithSeed,

    /// Call Ethereum-contract action from raw transaction data
    CallFromRawEthereumTX,

    /// Deprecated: Called action return
    #[deprecated(note = "Instruction not supported")]
    OnReturn,

    /// Deprecated: Called action event
    #[deprecated(note = "Instruction not supported")]
    OnEvent,

    /// Deprecated: Partial call Ethereum-contract action from raw transaction data stored in holder account data
    #[deprecated(note = "Instruction not supported")]
    PartialCallFromRawEthereumTX,

    /// Partial call Ethereum-contract action from raw transaction data
    /// ### Account references
    ///   0. \[WRITE\] storage account
    ///   1. ... Account references same as in Call
    PartialCallFromRawEthereumTxV03,

    /// Deprecated: Continue (version 01) Ethereum-contract action from raw transaction data
    #[deprecated(note = "Instruction not supported")]
    Continue,

    /// Continue (version 02) Ethereum-contract action from raw transaction data
    /// ### Account references same as in PartialCallFromRawEthereumTX
    ContinueV03,

    /// Deprecated: Partial call Ethereum-contract action from raw transaction data stored in holder account data
    #[deprecated(note = "Instruction not supported")]
    ExecuteTrxFromAccountDataIterative,

    /// Partial call Ethereum-contract action from raw transaction data stored in holder account data
    ExecuteTrxFromAccountDataIterativeV03,

    /// Deprecated: cancel iterative transaction execution
    #[deprecated(note = "Instruction not supported")]
    Cancel,

    /// Partial call Ethereum-contract action from raw transaction data
    /// or Continue
    /// ### Account references
    ///   0. \[WRITE\] storage account
    ///   1. ... Account references same as in Call
    PartialCallOrContinueFromRawEthereumTX,

    /// Partial call Ethereum-contract action from raw transaction data stored in holder account data
    /// or
    /// Continue
    ExecuteTrxFromAccountDataIterativeOrContinue,

    /// Creates an ERC20 token account for the given Ethereum wallet address, contract address and token mint
    ///
    /// ### Account references
    ///   0. `[writeable,signer]` Funding account (must be a system account)
    ///   1. `[writeable]` ERC20 token account address to be created
    ///   2. `[]` Wallet address for the new ERC20 token account
    ///   3. '[]' Contract address
    ///   4. `[]` The token mint for the new ERC20 token account
    ///   5. `[]` System program
    ///   6. `[]` SPL Token program
    ///   7. '[]' Rent sysvar
    ERC20CreateTokenAccount,

    /// Delete Holder or Storage account
    /// # Account references
    ///   0. [WRITE] Deleted account
    ///   1. [WRITE] Deleted account creator
    DeleteHolderOrStorageAccount,

    /// Deprecated: copying the content of the one code_account to the new code_account
    #[deprecated(note = "Instruction not supported")]
    ResizeContractAccount,

    /// Cancel iterative transaction execution providing caller nonce
    CancelWithNonce,

    /// Write program data into a holder account
    ///
    /// # Account references
    ///   0. \[WRITE\] Account to write to
    ///   1. \[SIGNER\] Signer for Ether account
    WriteHolder,

    /// Deprecated: recompute Valids Table
    #[deprecated(note = "Instruction not supported")]
    UpdateValidsTable,

    /// Deprecated: Create Ethereum account V2
    /// Note: Account creation now performed implicitly in most cases.
    CreateAccountV02,

    /// Deprecated: deposits NEON tokens to a Ether account.
    #[deprecated(note = "Use `DepositV03` instead")]
    DepositV02,

    /// Deprecated: migrates Ethereum account's internal structure from v1 to current.
    #[deprecated(note = "Instruction not supported")]
    Migrate01AccountFromV1ToV2,

    /// Same as ExecuteTrxFromAccountDataIterativeOrContinue, but for transactions without chain id
    ExecuteTrxFromAccountDataIterativeOrContinueNoChainId,

    /// Deprecated: writes value to Ethereum account's distributed practically infinite storage.
    #[deprecated(note = "Instruction not supported")]
    Migrate02ContractFromV1ToV2WriteValueToDistributedStorage,

    /// Deprecated: converts data account from V1 (HAMT) to V2 (distributed storage).
    #[deprecated(note = "Instruction not supported")]
    Migrate02ContractFromV1ToV2ConvertDataAccount,

    /// Deposits NEON tokens to an Ether account (V3).
    /// Requires previously executed SPL-Token.Approve which
    /// delegates the deposit amount to the NEON destination account.
    ///
    /// Accounts expected by this instruction:
    ///
    ///   0. `[writable]` NEON token source account.
    ///   1. `[writable]` NEON token pool (destination) account.
    ///   2. `[writable]` Ether account to store balance of NEONs.
    ///   3. `[]` EVM Loader authority account (PDA, seeds = \[b"Deposit"\]).
    ///   4. `[]` SPL Token program id.
    ///   5. `[writeable,signer]` Funding account (must be a system account).
    ///   6. `[]` System program.
    DepositV03,

<<<<<<< HEAD
    /// Create Ethereum account V3
    /// # Account references
    ///   0. [WRITE, SIGNER] Funding account
    ///   1. [] System Program
    ///   2. [WRITE] New account (program_address(version, ether, bump_seed))
    CreateAccountV03,
=======
    /// Same as ExecuteTrxFromAccountDataIterativeOrContinue, but for transactions without chain id
    ExecuteTrxFromAccountDataIterativeOrContinueNoChainId,

    /// Writes value to Ethereum account's distributed practically infinite storage.
    WriteValueToDistributedStorage,

    /// Converts data account from V1 (HAMT) to V2 (distributed storage).
    ConvertDataAccountFromV1ToV2,

    /// Collect lamports from treasury pool accounts to main pool balance
    CollectTreasure,
>>>>>>> 71a6c600
}

impl EvmInstruction {
    /// Parse `EvmInstruction`
    ///
    /// # Errors
    /// Will return `ProgramError::InvalidInstructionData` if can't parse `tag`
    pub const fn parse(tag: &u8) -> Result<Self, ProgramError> {
        Ok(match tag {
<<<<<<< HEAD
            0x02 => Self::CreateAccountV01, // deprecated
            0x05 => Self::CallFromRawEthereumTX,
            0x06 => Self::OnReturn,
            0x07 => Self::OnEvent,
            0x09 => Self::PartialCallFromRawEthereumTX, // deprecated
            0x0a => Self::Continue, // deprecated
            0x0b => Self::ExecuteTrxFromAccountDataIterative, // deprecated
            0x0c => Self::Cancel, // deprecated
            0x0d => Self::PartialCallOrContinueFromRawEthereumTX,
            0x0e => Self::ExecuteTrxFromAccountDataIterativeOrContinue,
            0x0f => Self::ERC20CreateTokenAccount,
            0x10 => Self::DeleteHolderOrStorageAccount,
            0x11 => Self::ResizeContractAccount, // deprecated
            0x12 => Self::WriteHolder,
            0x13 => Self::PartialCallFromRawEthereumTxV03,
            0x14 => Self::ContinueV03,
            0x15 => Self::CancelWithNonce,
            0x16 => Self::ExecuteTrxFromAccountDataIterativeV03,
            0x17 => Self::UpdateValidsTable, // deprecated
            0x18 => Self::CreateAccountV02, // deprecated, no-op
            0x19 => Self::DepositV02, // deprecated
            0x1a => Self::Migrate01AccountFromV1ToV2, // deprecated
            0x1b => Self::ExecuteTrxFromAccountDataIterativeOrContinueNoChainId,
            0x1c => Self::Migrate02ContractFromV1ToV2WriteValueToDistributedStorage, // deprecated
            0x1d => Self::Migrate02ContractFromV1ToV2ConvertDataAccount, // deprecated
            0x1e => Self::DepositV03,
            0x1f => Self::CreateAccountV03,
=======
            2 => Self::CreateAccount, // deprecated
            5 => Self::CallFromRawEthereumTX,
            6 => Self::OnReturn, // deprecated
            7 => Self::OnEvent, // deprecated
            9 => Self::PartialCallFromRawEthereumTX, // deprecated
            10 => Self::Continue, // deprecated
            11 => Self::ExecuteTrxFromAccountDataIterative, // deprecated
            12 => Self::Cancel, // deprecated
            13 => Self::PartialCallOrContinueFromRawEthereumTX,
            14 => Self::ExecuteTrxFromAccountDataIterativeOrContinue,
            15 => Self::ERC20CreateTokenAccount,
            16 => Self::DeleteHolderOrStorageAccount,
            17 => Self::ResizeContractAccount,
            18 => Self::WriteHolder,
            19 => Self::PartialCallFromRawEthereumTXv02,
            20 => Self::ContinueV02,
            21 => Self::CancelWithNonce,
            22 => Self::ExecuteTrxFromAccountDataIterativeV02,
            23 => Self::UpdateValidsTable,
            24 => Self::CreateAccountV02,
            25 => Self::Deposit,
            26 => Self::MigrateAccount,
            27 => Self::ExecuteTrxFromAccountDataIterativeOrContinueNoChainId,
            28 => Self::WriteValueToDistributedStorage,
            29 => Self::ConvertDataAccountFromV1ToV2,
            30 => Self::CollectTreasure,
>>>>>>> 71a6c600

            _ => return Err(ProgramError::InvalidInstructionData),
        })
    }
}


pub mod account_create;
pub mod account_delete_holder_storage;
pub mod erc20_account_create;
pub mod neon_tokens_deposit;
pub mod transaction_write_to_holder;
pub mod transaction_cancel;
pub mod transaction_execute_from_instruction;
pub mod transaction_begin_from_instruction;
pub mod transaction_begin_from_account;
pub mod transaction_continue;
pub mod transaction_step_from_instruction;
pub mod transaction_step_from_account;
pub mod transaction_step_from_account_no_chainid;
<<<<<<< HEAD
pub mod transaction;

=======
pub mod update_valids_table;
pub mod transaction;
pub mod storage_to_v2;
pub mod collect_treasury;

>>>>>>> 71a6c600
<|MERGE_RESOLUTION|>--- conflicted
+++ resolved
@@ -1,267 +1,220 @@
-#![allow(deprecated)]
-//! `EvmInstruction` serialization/deserialization
-
-use solana_program::{ program_error::ProgramError };
-
-
-/// `EvmInstruction` serialized in instruction data
-#[derive(Debug, PartialEq, Eq, Clone)]
-pub enum EvmInstruction {
-    /// Deprecated: Write to an account
-    #[deprecated(note = "Instruction not supported")]
-    Write,
-
-    /// Deprecated: Finalize an account loaded with program data for execution
-    #[deprecated(note = "Instruction not supported")]
-    Finalise,
-
-    /// Deprecated: Create ethereum account
-    #[deprecated(note = "Instruction not supported")]
-    CreateAccountV01,
-
-    /// Deprecated: Create ethereum account with seed
-    #[deprecated(note = "Instruction not supported")]
-    CreateAccountWithSeed,
-
-    /// Call Ethereum-contract action from raw transaction data
-    CallFromRawEthereumTX,
-
-    /// Deprecated: Called action return
-    #[deprecated(note = "Instruction not supported")]
-    OnReturn,
-
-    /// Deprecated: Called action event
-    #[deprecated(note = "Instruction not supported")]
-    OnEvent,
-
-    /// Deprecated: Partial call Ethereum-contract action from raw transaction data stored in holder account data
-    #[deprecated(note = "Instruction not supported")]
-    PartialCallFromRawEthereumTX,
-
-    /// Partial call Ethereum-contract action from raw transaction data
-    /// ### Account references
-    ///   0. \[WRITE\] storage account
-    ///   1. ... Account references same as in Call
-    PartialCallFromRawEthereumTxV03,
-
-    /// Deprecated: Continue (version 01) Ethereum-contract action from raw transaction data
-    #[deprecated(note = "Instruction not supported")]
-    Continue,
-
-    /// Continue (version 02) Ethereum-contract action from raw transaction data
-    /// ### Account references same as in PartialCallFromRawEthereumTX
-    ContinueV03,
-
-    /// Deprecated: Partial call Ethereum-contract action from raw transaction data stored in holder account data
-    #[deprecated(note = "Instruction not supported")]
-    ExecuteTrxFromAccountDataIterative,
-
-    /// Partial call Ethereum-contract action from raw transaction data stored in holder account data
-    ExecuteTrxFromAccountDataIterativeV03,
-
-    /// Deprecated: cancel iterative transaction execution
-    #[deprecated(note = "Instruction not supported")]
-    Cancel,
-
-    /// Partial call Ethereum-contract action from raw transaction data
-    /// or Continue
-    /// ### Account references
-    ///   0. \[WRITE\] storage account
-    ///   1. ... Account references same as in Call
-    PartialCallOrContinueFromRawEthereumTX,
-
-    /// Partial call Ethereum-contract action from raw transaction data stored in holder account data
-    /// or
-    /// Continue
-    ExecuteTrxFromAccountDataIterativeOrContinue,
-
-    /// Creates an ERC20 token account for the given Ethereum wallet address, contract address and token mint
-    ///
-    /// ### Account references
-    ///   0. `[writeable,signer]` Funding account (must be a system account)
-    ///   1. `[writeable]` ERC20 token account address to be created
-    ///   2. `[]` Wallet address for the new ERC20 token account
-    ///   3. '[]' Contract address
-    ///   4. `[]` The token mint for the new ERC20 token account
-    ///   5. `[]` System program
-    ///   6. `[]` SPL Token program
-    ///   7. '[]' Rent sysvar
-    ERC20CreateTokenAccount,
-
-    /// Delete Holder or Storage account
-    /// # Account references
-    ///   0. [WRITE] Deleted account
-    ///   1. [WRITE] Deleted account creator
-    DeleteHolderOrStorageAccount,
-
-    /// Deprecated: copying the content of the one code_account to the new code_account
-    #[deprecated(note = "Instruction not supported")]
-    ResizeContractAccount,
-
-    /// Cancel iterative transaction execution providing caller nonce
-    CancelWithNonce,
-
-    /// Write program data into a holder account
-    ///
-    /// # Account references
-    ///   0. \[WRITE\] Account to write to
-    ///   1. \[SIGNER\] Signer for Ether account
-    WriteHolder,
-
-    /// Deprecated: recompute Valids Table
-    #[deprecated(note = "Instruction not supported")]
-    UpdateValidsTable,
-
-    /// Deprecated: Create Ethereum account V2
-    /// Note: Account creation now performed implicitly in most cases.
-    CreateAccountV02,
-
-    /// Deprecated: deposits NEON tokens to a Ether account.
-    #[deprecated(note = "Use `DepositV03` instead")]
-    DepositV02,
-
-    /// Deprecated: migrates Ethereum account's internal structure from v1 to current.
-    #[deprecated(note = "Instruction not supported")]
-    Migrate01AccountFromV1ToV2,
-
-    /// Same as ExecuteTrxFromAccountDataIterativeOrContinue, but for transactions without chain id
-    ExecuteTrxFromAccountDataIterativeOrContinueNoChainId,
-
-    /// Deprecated: writes value to Ethereum account's distributed practically infinite storage.
-    #[deprecated(note = "Instruction not supported")]
-    Migrate02ContractFromV1ToV2WriteValueToDistributedStorage,
-
-    /// Deprecated: converts data account from V1 (HAMT) to V2 (distributed storage).
-    #[deprecated(note = "Instruction not supported")]
-    Migrate02ContractFromV1ToV2ConvertDataAccount,
-
-    /// Deposits NEON tokens to an Ether account (V3).
-    /// Requires previously executed SPL-Token.Approve which
-    /// delegates the deposit amount to the NEON destination account.
-    ///
-    /// Accounts expected by this instruction:
-    ///
-    ///   0. `[writable]` NEON token source account.
-    ///   1. `[writable]` NEON token pool (destination) account.
-    ///   2. `[writable]` Ether account to store balance of NEONs.
-    ///   3. `[]` EVM Loader authority account (PDA, seeds = \[b"Deposit"\]).
-    ///   4. `[]` SPL Token program id.
-    ///   5. `[writeable,signer]` Funding account (must be a system account).
-    ///   6. `[]` System program.
-    DepositV03,
-
-<<<<<<< HEAD
-    /// Create Ethereum account V3
-    /// # Account references
-    ///   0. [WRITE, SIGNER] Funding account
-    ///   1. [] System Program
-    ///   2. [WRITE] New account (program_address(version, ether, bump_seed))
-    CreateAccountV03,
-=======
-    /// Same as ExecuteTrxFromAccountDataIterativeOrContinue, but for transactions without chain id
-    ExecuteTrxFromAccountDataIterativeOrContinueNoChainId,
-
-    /// Writes value to Ethereum account's distributed practically infinite storage.
-    WriteValueToDistributedStorage,
-
-    /// Converts data account from V1 (HAMT) to V2 (distributed storage).
-    ConvertDataAccountFromV1ToV2,
-
-    /// Collect lamports from treasury pool accounts to main pool balance
-    CollectTreasure,
->>>>>>> 71a6c600
-}
-
-impl EvmInstruction {
-    /// Parse `EvmInstruction`
-    ///
-    /// # Errors
-    /// Will return `ProgramError::InvalidInstructionData` if can't parse `tag`
-    pub const fn parse(tag: &u8) -> Result<Self, ProgramError> {
-        Ok(match tag {
-<<<<<<< HEAD
-            0x02 => Self::CreateAccountV01, // deprecated
-            0x05 => Self::CallFromRawEthereumTX,
-            0x06 => Self::OnReturn,
-            0x07 => Self::OnEvent,
-            0x09 => Self::PartialCallFromRawEthereumTX, // deprecated
-            0x0a => Self::Continue, // deprecated
-            0x0b => Self::ExecuteTrxFromAccountDataIterative, // deprecated
-            0x0c => Self::Cancel, // deprecated
-            0x0d => Self::PartialCallOrContinueFromRawEthereumTX,
-            0x0e => Self::ExecuteTrxFromAccountDataIterativeOrContinue,
-            0x0f => Self::ERC20CreateTokenAccount,
-            0x10 => Self::DeleteHolderOrStorageAccount,
-            0x11 => Self::ResizeContractAccount, // deprecated
-            0x12 => Self::WriteHolder,
-            0x13 => Self::PartialCallFromRawEthereumTxV03,
-            0x14 => Self::ContinueV03,
-            0x15 => Self::CancelWithNonce,
-            0x16 => Self::ExecuteTrxFromAccountDataIterativeV03,
-            0x17 => Self::UpdateValidsTable, // deprecated
-            0x18 => Self::CreateAccountV02, // deprecated, no-op
-            0x19 => Self::DepositV02, // deprecated
-            0x1a => Self::Migrate01AccountFromV1ToV2, // deprecated
-            0x1b => Self::ExecuteTrxFromAccountDataIterativeOrContinueNoChainId,
-            0x1c => Self::Migrate02ContractFromV1ToV2WriteValueToDistributedStorage, // deprecated
-            0x1d => Self::Migrate02ContractFromV1ToV2ConvertDataAccount, // deprecated
-            0x1e => Self::DepositV03,
-            0x1f => Self::CreateAccountV03,
-=======
-            2 => Self::CreateAccount, // deprecated
-            5 => Self::CallFromRawEthereumTX,
-            6 => Self::OnReturn, // deprecated
-            7 => Self::OnEvent, // deprecated
-            9 => Self::PartialCallFromRawEthereumTX, // deprecated
-            10 => Self::Continue, // deprecated
-            11 => Self::ExecuteTrxFromAccountDataIterative, // deprecated
-            12 => Self::Cancel, // deprecated
-            13 => Self::PartialCallOrContinueFromRawEthereumTX,
-            14 => Self::ExecuteTrxFromAccountDataIterativeOrContinue,
-            15 => Self::ERC20CreateTokenAccount,
-            16 => Self::DeleteHolderOrStorageAccount,
-            17 => Self::ResizeContractAccount,
-            18 => Self::WriteHolder,
-            19 => Self::PartialCallFromRawEthereumTXv02,
-            20 => Self::ContinueV02,
-            21 => Self::CancelWithNonce,
-            22 => Self::ExecuteTrxFromAccountDataIterativeV02,
-            23 => Self::UpdateValidsTable,
-            24 => Self::CreateAccountV02,
-            25 => Self::Deposit,
-            26 => Self::MigrateAccount,
-            27 => Self::ExecuteTrxFromAccountDataIterativeOrContinueNoChainId,
-            28 => Self::WriteValueToDistributedStorage,
-            29 => Self::ConvertDataAccountFromV1ToV2,
-            30 => Self::CollectTreasure,
->>>>>>> 71a6c600
-
-            _ => return Err(ProgramError::InvalidInstructionData),
-        })
-    }
-}
-
-
-pub mod account_create;
-pub mod account_delete_holder_storage;
-pub mod erc20_account_create;
-pub mod neon_tokens_deposit;
-pub mod transaction_write_to_holder;
-pub mod transaction_cancel;
-pub mod transaction_execute_from_instruction;
-pub mod transaction_begin_from_instruction;
-pub mod transaction_begin_from_account;
-pub mod transaction_continue;
-pub mod transaction_step_from_instruction;
-pub mod transaction_step_from_account;
-pub mod transaction_step_from_account_no_chainid;
-<<<<<<< HEAD
-pub mod transaction;
-
-=======
-pub mod update_valids_table;
-pub mod transaction;
-pub mod storage_to_v2;
-pub mod collect_treasury;
-
->>>>>>> 71a6c600
+#![allow(deprecated)]
+//! `EvmInstruction` serialization/deserialization
+
+use solana_program::{ program_error::ProgramError };
+
+
+/// `EvmInstruction` serialized in instruction data
+#[derive(Debug, PartialEq, Eq, Clone)]
+pub enum EvmInstruction {
+    /// Deprecated: Write to an account
+    #[deprecated(note = "Instruction not supported")]
+    Write,
+
+    /// Deprecated: Finalize an account loaded with program data for execution
+    #[deprecated(note = "Instruction not supported")]
+    Finalise,
+
+    /// Deprecated: Create ethereum account
+    #[deprecated(note = "Instruction not supported")]
+    CreateAccountV01,
+
+    /// Deprecated: Create ethereum account with seed
+    #[deprecated(note = "Instruction not supported")]
+    CreateAccountWithSeed,
+
+    /// Call Ethereum-contract action from raw transaction data
+    CallFromRawEthereumTX,
+
+    /// Deprecated: Called action return
+    #[deprecated(note = "Instruction not supported")]
+    OnReturn,
+
+    /// Deprecated: Called action event
+    #[deprecated(note = "Instruction not supported")]
+    OnEvent,
+
+    /// Deprecated: Partial call Ethereum-contract action from raw transaction data stored in holder account data
+    #[deprecated(note = "Instruction not supported")]
+    PartialCallFromRawEthereumTX,
+
+    /// Partial call Ethereum-contract action from raw transaction data
+    /// ### Account references
+    ///   0. \[WRITE\] storage account
+    ///   1. ... Account references same as in Call
+    PartialCallFromRawEthereumTxV03,
+
+    /// Deprecated: Continue (version 01) Ethereum-contract action from raw transaction data
+    #[deprecated(note = "Instruction not supported")]
+    Continue,
+
+    /// Continue (version 02) Ethereum-contract action from raw transaction data
+    /// ### Account references same as in PartialCallFromRawEthereumTX
+    ContinueV03,
+
+    /// Deprecated: Partial call Ethereum-contract action from raw transaction data stored in holder account data
+    #[deprecated(note = "Instruction not supported")]
+    ExecuteTrxFromAccountDataIterative,
+
+    /// Partial call Ethereum-contract action from raw transaction data stored in holder account data
+    ExecuteTrxFromAccountDataIterativeV03,
+
+    /// Deprecated: cancel iterative transaction execution
+    #[deprecated(note = "Instruction not supported")]
+    Cancel,
+
+    /// Partial call Ethereum-contract action from raw transaction data
+    /// or Continue
+    /// ### Account references
+    ///   0. \[WRITE\] storage account
+    ///   1. ... Account references same as in Call
+    PartialCallOrContinueFromRawEthereumTX,
+
+    /// Partial call Ethereum-contract action from raw transaction data stored in holder account data
+    /// or
+    /// Continue
+    ExecuteTrxFromAccountDataIterativeOrContinue,
+
+    /// Creates an ERC20 token account for the given Ethereum wallet address, contract address and token mint
+    ///
+    /// ### Account references
+    ///   0. `[writeable,signer]` Funding account (must be a system account)
+    ///   1. `[writeable]` ERC20 token account address to be created
+    ///   2. `[]` Wallet address for the new ERC20 token account
+    ///   3. '[]' Contract address
+    ///   4. `[]` The token mint for the new ERC20 token account
+    ///   5. `[]` System program
+    ///   6. `[]` SPL Token program
+    ///   7. '[]' Rent sysvar
+    ERC20CreateTokenAccount,
+
+    /// Delete Holder or Storage account
+    /// # Account references
+    ///   0. [WRITE] Deleted account
+    ///   1. [WRITE] Deleted account creator
+    DeleteHolderOrStorageAccount,
+
+    /// Deprecated: copying the content of the one code_account to the new code_account
+    #[deprecated(note = "Instruction not supported")]
+    ResizeContractAccount,
+
+    /// Cancel iterative transaction execution providing caller nonce
+    CancelWithNonce,
+
+    /// Write program data into a holder account
+    ///
+    /// # Account references
+    ///   0. \[WRITE\] Account to write to
+    ///   1. \[SIGNER\] Signer for Ether account
+    WriteHolder,
+
+    /// Deprecated: recompute Valids Table
+    #[deprecated(note = "Instruction not supported")]
+    UpdateValidsTable,
+
+    /// Deprecated: Create Ethereum account V2
+    /// Note: Account creation now performed implicitly in most cases.
+    CreateAccountV02,
+
+    /// Deprecated: deposits NEON tokens to a Ether account.
+    #[deprecated(note = "Use `DepositV03` instead")]
+    DepositV02,
+
+    /// Deprecated: migrates Ethereum account's internal structure from v1 to current.
+    #[deprecated(note = "Instruction not supported")]
+    Migrate01AccountFromV1ToV2,
+
+    /// Same as ExecuteTrxFromAccountDataIterativeOrContinue, but for transactions without chain id
+    ExecuteTrxFromAccountDataIterativeOrContinueNoChainId,
+
+    /// Deprecated: writes value to Ethereum account's distributed practically infinite storage.
+    #[deprecated(note = "Instruction not supported")]
+    Migrate02ContractFromV1ToV2WriteValueToDistributedStorage,
+
+    /// Deprecated: converts data account from V1 (HAMT) to V2 (distributed storage).
+    #[deprecated(note = "Instruction not supported")]
+    Migrate02ContractFromV1ToV2ConvertDataAccount,
+
+    /// Deposits NEON tokens to an Ether account (V3).
+    /// Requires previously executed SPL-Token.Approve which
+    /// delegates the deposit amount to the NEON destination account.
+    ///
+    /// Accounts expected by this instruction:
+    ///
+    ///   0. `[writable]` NEON token source account.
+    ///   1. `[writable]` NEON token pool (destination) account.
+    ///   2. `[writable]` Ether account to store balance of NEONs.
+    ///   3. `[]` EVM Loader authority account (PDA, seeds = \[b"Deposit"\]).
+    ///   4. `[]` SPL Token program id.
+    ///   5. `[writeable,signer]` Funding account (must be a system account).
+    ///   6. `[]` System program.
+    DepositV03,
+
+    /// Create Ethereum account V3
+    /// # Account references
+    ///   0. [WRITE, SIGNER] Funding account
+    ///   1. [] System Program
+    ///   2. [WRITE] New account (program_address(version, ether, bump_seed))
+    CreateAccountV03,
+
+    /// Collect lamports from treasury pool accounts to main pool balance
+    CollectTreasure,
+}
+
+impl EvmInstruction {
+    /// Parse `EvmInstruction`
+    ///
+    /// # Errors
+    /// Will return `ProgramError::InvalidInstructionData` if can't parse `tag`
+    pub const fn parse(tag: &u8) -> Result<Self, ProgramError> {
+        Ok(match tag {
+            0x02 => Self::CreateAccountV01, // deprecated
+            0x05 => Self::CallFromRawEthereumTX,
+            0x06 => Self::OnReturn, // deprecated
+            0x07 => Self::OnEvent, // deprecated
+            0x09 => Self::PartialCallFromRawEthereumTX, // deprecated
+            0x0a => Self::Continue, // deprecated
+            0x0b => Self::ExecuteTrxFromAccountDataIterative, // deprecated
+            0x0c => Self::Cancel, // deprecated
+            0x0d => Self::PartialCallOrContinueFromRawEthereumTX,
+            0x0e => Self::ExecuteTrxFromAccountDataIterativeOrContinue,
+            0x0f => Self::ERC20CreateTokenAccount,
+            0x10 => Self::DeleteHolderOrStorageAccount,
+            0x11 => Self::ResizeContractAccount, // deprecated
+            0x12 => Self::WriteHolder,
+            0x13 => Self::PartialCallFromRawEthereumTxV03,
+            0x14 => Self::ContinueV03,
+            0x15 => Self::CancelWithNonce,
+            0x16 => Self::ExecuteTrxFromAccountDataIterativeV03,
+            0x17 => Self::UpdateValidsTable, // deprecated
+            0x18 => Self::CreateAccountV02, // deprecated, no-op
+            0x19 => Self::DepositV02, // deprecated
+            0x1a => Self::Migrate01AccountFromV1ToV2, // deprecated
+            0x1b => Self::ExecuteTrxFromAccountDataIterativeOrContinueNoChainId,
+            0x1c => Self::Migrate02ContractFromV1ToV2WriteValueToDistributedStorage, // deprecated
+            0x1d => Self::Migrate02ContractFromV1ToV2ConvertDataAccount, // deprecated
+            0x1e => Self::CollectTreasure,
+            0x1f => Self::DepositV03,
+            0x20 => Self::CreateAccountV03,
+
+            _ => return Err(ProgramError::InvalidInstructionData),
+        })
+    }
+}
+
+
+pub mod account_create;
+pub mod account_delete_holder_storage;
+pub mod erc20_account_create;
+pub mod neon_tokens_deposit;
+pub mod transaction_write_to_holder;
+pub mod transaction_cancel;
+pub mod transaction_execute_from_instruction;
+pub mod transaction_begin_from_instruction;
+pub mod transaction_begin_from_account;
+pub mod transaction_continue;
+pub mod transaction_step_from_instruction;
+pub mod transaction_step_from_account;
+pub mod transaction_step_from_account_no_chainid;
+pub mod transaction;
+pub mod collect_treasury;