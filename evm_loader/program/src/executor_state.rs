//! # Neon EVM Executor State
//!
//! Executor State is a struct that stores the state during execution.
#![allow(missing_docs, clippy::missing_panics_doc, clippy::missing_errors_doc)]

use core::mem;
use std::{
    boxed::Box,
    cell::RefCell,
    collections::{BTreeMap, BTreeSet},
    str::FromStr,
    vec::Vec
};

use evm::{ExitError, H160, H256, Transfer, U256, Valids};
use evm::backend::{Apply, Log};
use serde::{Deserialize, Serialize};
use solana_program::pubkey::Pubkey;

use crate::{
    query,
    solana_backend::AccountStorage,
    utils::keccak256_h256
};

#[derive(Clone, Debug, Serialize, Deserialize)]
struct ExecutorAccount {
    pub nonce: U256,
    #[serde(with = "serde_bytes")]
    pub code: Option<Vec<u8>>,
    #[serde(with = "serde_bytes")]
    pub valids: Option<Vec<u8>>,
    pub reset: bool,
}

/// Represents additional data attached to an executor.
#[derive(Serialize, Deserialize)]
pub struct ExecutorMetadata {
    is_static: bool,
    depth: Option<usize>,
    block_number: U256,
    block_timestamp: U256,
}

impl ExecutorMetadata {
    /// Creates new empty metadata with specified gas limit.
    #[allow(clippy::missing_const_for_fn)]
    #[must_use]
    pub fn new<B: AccountStorage>(backend: &B) -> Self {
        Self {
            is_static: false,
            depth: None,
            block_number: backend.block_number(),
            block_timestamp: backend.block_timestamp()
        }
    }

<<<<<<< HEAD
    #[allow(clippy::needless_pass_by_value, clippy::unused_self)]
    pub fn swallow_commit(&mut self, _other: Self) -> Result<(), ExitError> {
    	// The following fragment deleted in the mainstream code:
        // if let Some(runtime) = self.runtime.borrow_mut().as_ref() {
        //     let return_value = other.borrow().runtime().unwrap().machine().return_value();
        //     runtime.set_return_data(return_value);
        // }
=======
    /// Records gas usage on commit.
    /// # Errors
    /// May return one of `ExitError` variants.
    #[allow(clippy::needless_pass_by_value)]
    pub fn swallow_commit(&mut self, other: Self) -> Result<(), ExitError> {
	    self.gasometer.record_stipend(other.gasometer.gas())?;
        self.gasometer
            .record_refund(other.gasometer.refunded_gas())?;
>>>>>>> 35ab24e2

        Ok(())
    }

<<<<<<< HEAD
    #[allow(clippy::needless_pass_by_value, clippy::unused_self)]
    pub fn swallow_revert(&mut self, _other: Self) -> Result<(), ExitError> {
=======
    /// Records gas usage on revert.
    /// # Errors
    /// May return one of `ExitError` variants.
    #[allow(clippy::needless_pass_by_value)]
    pub fn swallow_revert(&mut self, other: Self) -> Result<(), ExitError> {
        self.gasometer.record_stipend(other.gasometer.gas())?;

>>>>>>> 35ab24e2
        Ok(())
    }

    /// Records gas usage on discard (actually does nothing).
    /// # Errors
    /// Cannot return an error.
    #[allow(clippy::needless_pass_by_value, clippy::unused_self, clippy::unnecessary_wraps)]
    pub fn swallow_discard(&mut self, _other: Self) -> Result<(), ExitError> {
        Ok(())
    }

    /// Creates new instance of metadata when entering next frame of execution.
    #[allow(clippy::missing_const_for_fn)]
    #[must_use]
    pub fn spit_child(&self, is_static: bool) -> Self {
        Self {
            is_static: is_static || self.is_static,
            depth: match self.depth {
                None => Some(0),
                Some(n) => Some(n + 1),
            },
            block_number: self.block_number,
            block_timestamp: self.block_timestamp,
        }
    }

    /// Returns an immutable reference on gasometer.
    #[must_use]
<<<<<<< HEAD
=======
    pub const fn gasometer(&self) -> &Gasometer {
        &self.gasometer
    }

    /// Returns the mutable reference on gasometer.
    pub fn gasometer_mut(&mut self) -> &mut Gasometer {
        &mut self.gasometer
    }

    /// Returns property `is_static`.
    #[must_use]
>>>>>>> 35ab24e2
    pub const fn is_static(&self) -> bool {
        self.is_static
    }

    /// Returns current depth of frame of execution.
    #[must_use]
    pub const fn depth(&self) -> Option<usize> {
        self.depth
    }

    #[must_use]
    pub const fn block_number(&self) -> &U256 {
        &self.block_number
    }

    #[must_use]
    pub const fn block_timestamp(&self) -> &U256 {
        &self.block_timestamp
    }
}

#[derive(Serialize, Deserialize, Debug)]
pub struct SplTransfer {
    pub source: H160,
    pub target: H160,
    pub contract: H160,
    pub mint: Pubkey,
    pub source_token: Pubkey,
    pub target_token: Pubkey,
    pub value: u64
}

#[derive(Serialize, Deserialize, Debug)]
pub struct SplApprove {
    pub owner: H160,
    pub spender: Pubkey,
    pub contract: H160,
    pub mint: Pubkey,
    pub value: u64
}

#[derive(Serialize, Deserialize, Debug)]
pub struct ERC20Approve {
    pub owner: H160,
    pub spender: H160,
    pub contract: H160,
    pub mint: Pubkey,
    pub value: U256
}

/// Represents the state of executor abstracted away from a backend.
#[derive(Serialize, Deserialize)]
pub struct ExecutorSubstate {
    metadata: ExecutorMetadata,
    parent: Option<Box<ExecutorSubstate>>,
    logs: Vec<Log>,
    transfers: Vec<Transfer>,
    accounts: BTreeMap<H160, ExecutorAccount>,
    balances: RefCell<BTreeMap<H160, U256>>,
    storages: BTreeMap<(H160, U256), U256>,
    spl_balances: RefCell<BTreeMap<Pubkey, u64>>,
    spl_decimals: RefCell<BTreeMap<Pubkey, u8>>,
    spl_supply: RefCell<BTreeMap<Pubkey, u64>>,
    spl_transfers: Vec<SplTransfer>,
    spl_approves: Vec<SplApprove>,
    erc20_allowances: BTreeMap<(H160, H160, H160, Pubkey), U256>,
    deletes: BTreeSet<H160>,
    query_account_cache: query::AccountCache,
}

pub type ApplyState = (Vec::<Apply<BTreeMap<U256, U256>>>, Vec<Log>, Vec<Transfer>, Vec<SplTransfer>, Vec<SplApprove>, Vec<ERC20Approve>);

impl ExecutorSubstate {
    /// Creates new empty instance of `ExecutorSubstate`.
    #[allow(clippy::missing_const_for_fn)]
    #[must_use]
    pub fn new<B: AccountStorage>(backend: &B) -> Self {
        Self {
            metadata: ExecutorMetadata::new(backend),
            parent: None,
            logs: Vec::new(),
            transfers: Vec::new(),
            accounts: BTreeMap::new(),
            balances: RefCell::new(BTreeMap::new()),
            storages: BTreeMap::new(),
            spl_balances: RefCell::new(BTreeMap::new()),
            spl_decimals: RefCell::new(BTreeMap::new()),
            spl_supply: RefCell::new(BTreeMap::new()),
            spl_transfers: Vec::new(),
            spl_approves: Vec::new(),
            erc20_allowances: BTreeMap::new(),
            deletes: BTreeSet::new(),
            query_account_cache: query::AccountCache::new(),
        }
    }

    /// Returns an immutable reference on executor metadata.
    #[must_use]
    pub const fn metadata(&self) -> &ExecutorMetadata {
        &self.metadata
    }

    /// Returns the mutable reference on executor metadata.
    pub fn metadata_mut(&mut self) -> &mut ExecutorMetadata {
        &mut self.metadata
    }

    /// Deconstructs the executor, returns state to be applied.
    /// # Panics
    /// Panics if the executor is not in the top-level substate.
    #[must_use]
    pub fn deconstruct<B: AccountStorage>(
        mut self,
        backend: &B,
    ) -> ApplyState {
        assert!(self.parent.is_none());

        let mut applies = Vec::<Apply<BTreeMap<U256, U256>>>::new();

        let mut addresses = BTreeSet::new();

        for address in self.accounts.keys() {
            addresses.insert(*address);
        }

        for (address, _) in self.storages.keys() {
            addresses.insert(*address);
        }

        for address in addresses {
            if self.deletes.contains(&address) {
                continue;
            }

            let mut storage = BTreeMap::new();
            for ((oa, ok), ov) in &self.storages {
                if *oa == address {
                    storage.insert(*ok, *ov);
                }
            }

            let apply = {
                let account = self.accounts.remove(&address).unwrap_or_else(
                    || ExecutorAccount {
                        nonce: backend.nonce(&address),
                        code: None,
                        valids: None,
                        reset: false,
                    }
                );

                Apply::Modify {
                    address,
                    nonce: account.nonce,
                    code_and_valids: account.code.zip(account.valids),
                    storage,
                    reset_storage: account.reset,
                }
            };

            applies.push(apply);
        }

        for address in self.deletes {
            applies.push(Apply::Delete { address });
        }

        let mut erc20_approves = Vec::with_capacity(self.erc20_allowances.len());
        for ((owner, spender, contract, mint), value) in self.erc20_allowances {
            let approve = ERC20Approve { owner, spender, contract, mint, value };
            erc20_approves.push(approve);
        }

        (applies, self.logs, self.transfers, self.spl_transfers, self.spl_approves, erc20_approves)
    }

<<<<<<< HEAD
    pub fn enter(&mut self, is_static: bool) {
=======
    /// Creates new instance of `ExecutorSubstate` when entering next execution of a call or create.
    pub fn enter(&mut self, gas_limit: u64, is_static: bool) {
>>>>>>> 35ab24e2
        let mut entering = Self {
            metadata: self.metadata.spit_child(is_static),
            parent: None,
            logs: Vec::new(),
            transfers: Vec::new(),
            accounts: BTreeMap::new(),
            balances: RefCell::new(BTreeMap::new()),
            storages: BTreeMap::new(),
            spl_balances: RefCell::new(BTreeMap::new()),
            spl_decimals: RefCell::new(BTreeMap::new()),
            spl_supply: RefCell::new(BTreeMap::new()),
            spl_transfers: Vec::new(),
            spl_approves: Vec::new(),
            erc20_allowances: BTreeMap::new(),
            deletes: BTreeSet::new(),
            query_account_cache: query::AccountCache::new(),
        };
        mem::swap(&mut entering, self);

        self.parent = Some(Box::new(entering));
    }

    /// Commits the state on exit of call or creation.
    /// # Panics
    /// Panics on incorrect exit sequence or if an address not found in known accounts.
    /// # Errors
    /// May return one of `ExitError` variants.
    pub fn exit_commit(&mut self) -> Result<(), ExitError> {
        let mut exited = *self.parent.take().expect("Cannot commit on root substate");
        mem::swap(&mut exited, self);

        self.metadata.swallow_commit(exited.metadata)?;
        self.logs.append(&mut exited.logs);
        self.balances.borrow_mut().append(&mut exited.balances.borrow_mut());
        self.transfers.append(&mut exited.transfers);

        self.spl_balances.borrow_mut().append(&mut exited.spl_balances.borrow_mut());
        self.spl_decimals.borrow_mut().append(&mut exited.spl_decimals.borrow_mut());
        self.spl_supply.borrow_mut().append(&mut exited.spl_supply.borrow_mut());
        self.spl_transfers.append(&mut exited.spl_transfers);
        self.spl_approves.append(&mut exited.spl_approves);

        self.erc20_allowances.append(&mut exited.erc20_allowances);

        let mut resets = BTreeSet::new();
        for (address, account) in &exited.accounts {
            if account.reset {
                resets.insert(*address);
            }
        }
        let mut reset_keys = BTreeSet::new();
        for (address, key) in self.storages.keys() {
            if resets.contains(address) {
                reset_keys.insert((*address, *key));
            }
        }
        for (address, key) in reset_keys {
            self.storages.remove(&(address, key));
        }

        resets = BTreeSet::new();
        for (address, account) in &self.accounts {
            if account.reset {
                resets.insert(*address);
            }
        }
        self.accounts.append(&mut exited.accounts);
        self.storages.append(&mut exited.storages);
        self.deletes.append(&mut exited.deletes);

        for address in &resets {
            if self.accounts.contains_key(address){
                self.accounts.get_mut(address).unwrap().reset = true;
            }
        }

        Ok(())
    }

    /// Reverts the state on exit of call or creation.
    /// # Panics
    /// Panics on incorrect exit sequence.
    /// # Errors
    /// May return one of `ExitError` variants.
    pub fn exit_revert(&mut self) -> Result<(), ExitError> {
        let mut exited = *self.parent.take().expect("Cannot discard on root substate");
        mem::swap(&mut exited, self);

        self.metadata.swallow_revert(exited.metadata)?;

        Ok(())
    }

    /// Discards the state on exit of call or creation.
    /// # Panics
    /// Panics on incorrect exit sequence.
    /// # Errors
    /// May return one of `ExitError` variants.
    pub fn exit_discard(&mut self) -> Result<(), ExitError> {
        let mut exited = *self.parent.take().expect("Cannot discard on root substate");
        mem::swap(&mut exited, self);

        self.metadata.swallow_discard(exited.metadata)?;

        Ok(())
    }

    fn known_account(&self, address: H160) -> Option<&ExecutorAccount> {
        match self.accounts.get(&address) {
            Some(account) => Some(account),
            None => self.parent.as_ref().and_then(|parent| parent.known_account(address))
        }
    }

    /// Returns copy of basic account information if the `address` represents a known account.
    /// Returns `None` if the account is not known.
    #[must_use]
    pub fn known_nonce(&self, address: H160) -> Option<U256> {
        self.known_account(address).map(|acc| acc.nonce)
    }

    /// Returns copy of code stored in account if the `address` represents a known account.
    /// Returns `None` if the account is not known.
    #[must_use]
    pub fn known_code(&self, address: H160) -> Option<Vec<u8>> {
        self.known_account(address).and_then(|acc| acc.code.clone())
    }

    /// Returns copy of `valids` bit array stored in account if the `address` represents a known account.
    /// Returns `None` if the account is not known.
    #[must_use]
    pub fn known_valids(&self, address: H160) -> Option<Vec<u8>> {
        self.known_account(address).and_then(|acc| acc.valids.clone())
    }

    /// Checks if an account is empty: does not contain balance, nonce and code.
    /// Returns `None` if the account is not known.
    #[must_use]
    pub fn known_empty(&self, address: H160) -> Option<bool> {
        if let Some(balance) = self.known_balance(&address) {
            if balance != U256::zero() {
                return Some(false);
            }
        } else {
            return None;
        }

        if let Some(account) = self.known_account(address) {
            if account.nonce != U256::zero() {
                return Some(false);
            }

            if let Some(code) = &account.code {
                return Some(code.is_empty());
            }
        }

        None
    }

    /// Returns value of record stored in a account if the `address` represents a known account.
    /// Returns zero if the account is in reset state (empty storage).
    /// Returns `None` if a record with the key does not exist or the account is not known.
    #[must_use]
    pub fn known_storage(&self, address: H160, key: U256) -> Option<U256> {
        if let Some(value) = self.storages.get(&(address, key)) {
            return Some(*value);
        }

        if let Some(account) = self.accounts.get(&address) {
            if account.reset {
                return Some(U256::zero());
            }
        }

        if let Some(parent) = self.parent.as_ref() {
            return parent.known_storage(address, key);
        }

        None
    }

    /// Returns zero if the account is in reset state (empty storage).
    /// Returns `None` if the account is not in reset state or is not known.
    #[must_use]
    pub fn known_original_storage(&self, address: H160, key: U256) -> Option<U256> {
        if let Some(account) = self.accounts.get(&address) {
            if account.reset {
                return Some(U256::zero());
            }
        }

        if let Some(parent) = self.parent.as_ref() {
            return parent.known_original_storage(address, key);
        }

        None
    }

    /// Checks if an account has been deleted.
    #[must_use]
    pub fn deleted(&self, address: H160) -> bool {
        if self.deletes.contains(&address) {
            return true;
        }

        if let Some(parent) = self.parent.as_ref() {
            return parent.deleted(address);
        }

        false
    }

    #[must_use]
    fn account_mut<B: AccountStorage>(&mut self, address: H160, backend: &B) -> &mut ExecutorAccount {
        #[allow(clippy::map_entry)]
        if !self.accounts.contains_key(&address) {
            let account = self.known_account(address).cloned().map_or_else(
                || ExecutorAccount {
                    nonce: backend.nonce(&address),
                    code: None,
                    valids: None,
                    reset: false,
                },
                |mut v| {
                    v.reset = false;
                    v
                },
            );
            self.accounts.insert(address, account);
        }

        self.accounts
            .get_mut(&address)
            .expect("New account was just inserted")
    }

    /// Increments nonce of an account: increases it by 1.
    pub fn inc_nonce<B: AccountStorage>(&mut self, address: H160, backend: &B) {
        let account = self.account_mut(address, backend);

        let (nonce, _overflow) = account.nonce.overflowing_add(U256::one());
        account.nonce = nonce;
    }

    /// Adds or changes a record in the storage of given account.
    pub fn set_storage(&mut self, address: H160, key: U256, value: U256) {
        self.storages.insert((address, key), value);
    }

    /// Clears the storage of an account and marks the account as reset.
    pub fn reset_storage<B: AccountStorage>(&mut self, address: H160, backend: &B) {
        let mut removing = Vec::new();

        for (oa, ok) in self.storages.keys() {
            if *oa == address {
                removing.push(*ok);
            }
        }

        for ok in removing {
            self.storages.remove(&(address, ok));
        }

        self.account_mut(address, backend).reset = true;
    }

    /// Adds an Ethereum event log record.
    pub fn log(&mut self, address: H160, topics: Vec<H256>, data: Vec<u8>) {
        self.logs.push(Log {
            address,
            topics,
            data,
        });
    }

    /// Marks an account as deleted.
    pub fn set_deleted(&mut self, address: H160) {
        self.deletes.insert(address);
    }

    /// Initializes a contract account with it's code and corresponding bit array of valid jumps.
    pub fn set_code<B: AccountStorage>(&mut self, address: H160, code: Vec<u8>, backend: &B) {
        self.account_mut(address, backend).valids = Some(Valids::compute(&code));
        self.account_mut(address, backend).code = Some(code);
    }

    #[must_use]
    pub fn known_balance(&self, address: &H160) -> Option<U256> {
        let balances = self.balances.borrow();

        match balances.get(address) {
            Some(balance) => Some(*balance),
            None => self.parent.as_ref().and_then(|parent| parent.known_balance(address))
        }
    }

    #[must_use]
    pub fn balance<B: AccountStorage>(&self, address: &H160, backend: &B) -> U256 {
        let value = self.known_balance(address);

        value.map_or_else(
            || {
                let balance = backend.balance(address);
                self.balances.borrow_mut().insert(*address, balance);

                balance
            },
            |value| value
        )
    }

    /// Adds a transfer to execute.
    /// # Errors
    /// May return `OutOfFund` if the source has no funds.
    pub fn transfer<B: AccountStorage>(
        &mut self,
        transfer: &Transfer,
        backend: &B,
    ) -> Result<(), ExitError> {
        let new_source_balance = {
            let balance = self.balance(&transfer.source, backend);
            balance.checked_sub(transfer.value).ok_or(ExitError::OutOfFund)?
        };

        let new_target_balance = {
            let balance = self.balance(&transfer.target, backend);
            balance.checked_add(transfer.value).ok_or(ExitError::InvalidRange)?
        };

        let mut balances = self.balances.borrow_mut();
        balances.insert(transfer.source, new_source_balance);
        balances.insert(transfer.target, new_target_balance);

        self.transfers.push(*transfer);

        Ok(())
    }

    /// Resets the balance of an account: sets it to 0.
    pub fn reset_balance(&self, address: H160) {
        let mut balances = self.balances.borrow_mut();
        balances.insert(address, U256::zero());
    }

    /// Adds an account to list of known accounts if not yet added.
    pub fn touch<B: AccountStorage>(&mut self, address: H160, backend: &B) {
        let _unused = self.account_mut(address, backend);
    }

    fn known_spl_balance(&self, address: &Pubkey) -> Option<u64> {
        let spl_balances = self.spl_balances.borrow();

        match spl_balances.get(address) {
            Some(balance) => Some(*balance),
            None => self.parent.as_ref().and_then(|parent| parent.known_spl_balance(address))
        }
    }

    #[must_use]
    pub fn spl_balance<B: AccountStorage>(&self, address: &Pubkey, backend: &B) -> u64 {
        let value = self.known_spl_balance(address);

        value.map_or_else(
            || {
                let balance = backend.get_spl_token_balance(address);
                self.spl_balances.borrow_mut().insert(*address, balance);

                balance
            },
            |value| value
        )
    }

    fn spl_transfer<B: AccountStorage>(&mut self, transfer: SplTransfer, backend: &B) -> Result<(), ExitError> {
        debug_print!("spl_transfer: {:?}", transfer);

        let new_source_balance = {
            let balance = self.spl_balance(&transfer.source_token, backend);
            balance.checked_sub(transfer.value).ok_or(ExitError::OutOfFund)?
        };

        let new_target_balance = {
            let balance = self.spl_balance(&transfer.target_token, backend);
            balance.checked_add(transfer.value).ok_or(ExitError::InvalidRange)?
        };

        let mut spl_balances = self.spl_balances.borrow_mut();
        spl_balances.insert(transfer.source_token, new_source_balance);
        spl_balances.insert(transfer.target_token, new_target_balance);

        self.spl_transfers.push(transfer);

        Ok(())
    }

    fn spl_approve(&mut self, approve: SplApprove) {
        self.spl_approves.push(approve);
    }

    fn known_spl_decimals(&self, address: &Pubkey) -> Option<u8> {
        let spl_decimals = self.spl_decimals.borrow();

        match spl_decimals.get(address) {
            Some(decimals) => Some(*decimals),
            None => self.parent.as_ref().and_then(|parent| parent.known_spl_decimals(address))
        }
    }

    #[must_use]
    pub fn spl_decimals<B: AccountStorage>(&self, address: &Pubkey, backend: &B) -> u8 {
        let value = self.known_spl_decimals(address);

        value.map_or_else(
            || {
                let decimals = backend.get_spl_token_decimals(address);
                self.spl_decimals.borrow_mut().insert(*address, decimals);

                decimals
            },
            |value| value
        )
    }

    fn known_spl_supply(&self, address: &Pubkey) -> Option<u64> {
        let spl_supply = self.spl_supply.borrow();

        match spl_supply.get(address) {
            Some(decimals) => Some(*decimals),
            None => self.parent.as_ref().and_then(|parent| parent.known_spl_supply(address))
        }
    }

    #[must_use]
    pub fn spl_supply<B: AccountStorage>(&self, address: &Pubkey, backend: &B) -> u64 {
        let value = self.known_spl_supply(address);

        value.map_or_else(
            || {
                let supply = backend.get_spl_token_supply(address);
                self.spl_supply.borrow_mut().insert(*address, supply);

                supply
            },
            |value| value
        )
    }

    fn known_erc20_allowance(&self, owner: H160, spender: H160, contract: H160, mint: Pubkey) -> Option<&U256> {
        match self.erc20_allowances.get(&(owner, spender, contract, mint)) {
            Some(allowance) => Some(allowance),
            None => self.parent.as_ref().and_then(|parent| parent.known_erc20_allowance(owner, spender, contract, mint))
        }
    }

    #[must_use]
    pub fn erc20_allowance<B: AccountStorage>(&self, owner: H160, spender: H160, contract: H160, mint: Pubkey, backend: &B) -> U256 {
        self.known_erc20_allowance(owner, spender, contract, mint)
            .copied()
            .unwrap_or_else(|| backend.get_erc20_allowance(&owner, &spender, &contract, &mint))
    }

    #[must_use]
    pub fn erc20_allowance_mut<B: AccountStorage>(&mut self, owner: H160, spender: H160, contract: H160, mint: Pubkey, backend: &B) -> &mut U256 {
        let key = (owner, spender, contract, mint);

        #[allow(clippy::map_entry)]
        if !self.erc20_allowances.contains_key(&key) {
            let allowance = self.erc20_allowance(owner, spender, contract, mint, backend);
            self.erc20_allowances.insert(key, allowance);
        }

        self.erc20_allowances
            .get_mut(&key)
            .expect("New allowance was just inserted")
    }

    fn erc20_approve(&mut self, approve: &ERC20Approve) {
        let key = (approve.owner, approve.spender, approve.contract, approve.mint);
        self.erc20_allowances.insert(key, approve.value);
    }
}

pub struct ExecutorState<'a, B: AccountStorage> {
    backend: &'a B,
    substate: Box<ExecutorSubstate>,
}

impl<'a, B: AccountStorage> ExecutorState<'a, B> {
    #[must_use]
    #[allow(clippy::unused_self)]
    pub fn gas_price(&self) -> U256 {
        // TODO correct gas price
        U256::zero()
    }

    #[must_use]
    pub fn origin(&self) -> H160 {
        self.backend.origin()
    }

    #[must_use]
    #[allow(clippy::unused_self)]
    pub fn block_hash(&self, _number: U256) -> H256 {
        H256::default()
    }

    #[must_use]
    pub fn block_number(&self) -> U256 {
        *self.substate.metadata().block_number()
    }

    #[must_use]
    #[allow(clippy::unused_self)]
    pub fn block_coinbase(&self) -> H160 {
        H160::default()
    }

    #[must_use]
    pub fn block_timestamp(&self) -> U256 {
        *self.substate.metadata().block_timestamp()
    }

    #[must_use]
    #[allow(clippy::unused_self)]
    pub fn block_difficulty(&self) -> U256 {
        U256::zero()
    }

    #[must_use]
    #[allow(clippy::unused_self)]
    pub fn block_gas_limit(&self) -> U256 {
        U256::from(u64::MAX)
    }

    #[must_use]
    #[allow(clippy::unused_self)]
    pub fn chain_id(&self) -> U256 {
        crate::config::chain_id()
    }

    #[must_use]
    pub fn exists(&self, address: H160) -> bool {
        self.substate.known_account(address).is_some() || self.backend.exists(&address)
    }

    #[must_use]
    pub fn nonce(&self, address: H160) -> U256 {
        self.substate
            .known_nonce(address)
            .unwrap_or_else(|| self.backend.nonce(&address))
    }

    #[must_use]
    pub fn balance(&self, address: H160) -> U256 {
        self.substate.balance(&address, self.backend)
    }

    #[must_use]
    pub fn code(&self, address: H160) -> Vec<u8> {
        self.substate
            .known_code(address)
            .unwrap_or_else(|| self.backend.code(&address))
    }

    #[must_use]
    pub fn code_hash(&self, address: H160) -> H256 {
        self.substate.known_code(address)
            .map_or_else(|| self.backend.code_hash(&address), |code| keccak256_h256(&code))
    }

    #[must_use]
    pub fn code_size(&self, address: H160) -> usize {
         self.substate.known_code(address)
            .map_or_else(|| self.backend.code_size(&address), |code| code.len())
    }

    #[must_use]
    pub fn valids(&self, address: H160) -> Vec<u8> {
        self.substate
            .known_valids(address)
            .unwrap_or_else(|| self.backend.valids(&address))
    }

    #[must_use]
    pub fn storage(&self, address: H160, key: U256) -> U256 {
        self.substate
            .known_storage(address, key)
            .unwrap_or_else(|| self.backend.storage(&address, &key))
    }

    #[must_use]
    pub fn metadata(&self) -> &ExecutorMetadata {
        self.substate.metadata()
    }

    #[must_use]
    pub fn metadata_mut(&mut self) -> &mut ExecutorMetadata {
        self.substate.metadata_mut()
    }

    pub fn enter(&mut self, is_static: bool) {
        self.substate.enter(is_static);
    }

    pub fn exit_commit(&mut self) -> Result<(), ExitError> {
        self.substate.exit_commit()
    }

    pub fn exit_revert(&mut self) -> Result<(), ExitError> {
        self.substate.exit_revert()
    }

    pub fn exit_discard(&mut self) -> Result<(), ExitError> {
        self.substate.exit_discard()
    }

    #[must_use]
    pub fn is_empty(&self, address: H160) -> bool {
        if let Some(known_empty) = self.substate.known_empty(address) {
            return known_empty;
        }

        self.backend.balance(&address) == U256::zero()
            && self.backend.nonce(&address) == U256::zero()
            && self.backend.code_size(&address) == 0
    }

    #[must_use]
    pub fn deleted(&self, address: H160) -> bool {
        self.substate.deleted(address)
    }

    pub fn inc_nonce(&mut self, address: H160) {
        self.substate.inc_nonce(address, self.backend);
    }

    pub fn set_storage(&mut self, address: H160, key: U256, value: U256) {
        self.substate.set_storage(address, key, value);
    }

    pub fn reset_storage(&mut self, address: H160) {
        self.substate.reset_storage(address, self.backend);
    }

    #[must_use]
    pub fn original_storage(&self, address: H160, key: U256) -> Option<U256> {
        if let Some(value) = self.substate.known_original_storage(address, key) {
            return Some(value);
        }

        Some(self.backend.storage(&address, &key)) // todo backend.original_storage
    }

    pub fn log(&mut self, address: H160, topics: Vec<H256>, data: Vec<u8>) {
        self.substate.log(address, topics, data);
    }

    pub fn set_deleted(&mut self, address: H160) {
        self.substate.set_deleted(address);
    }

    pub fn set_code(&mut self, address: H160, code: Vec<u8>) {
        self.substate.set_code(address, code, self.backend);
    }

    pub fn transfer(&mut self, transfer: &Transfer) -> Result<(), ExitError> {
        debug_print!("executor transfer from={} to={} value={}", transfer.source, transfer.target, transfer.value);
        if transfer.value.is_zero() {
            return Ok(())
        }

        self.substate.transfer(transfer, self.backend)
    }

    pub fn reset_balance(&mut self, address: H160) {
        self.substate.reset_balance(address);
    }

    pub fn touch(&mut self, address: H160) {
        self.substate.touch(address, self.backend);
    }

    #[must_use]
    pub fn erc20_decimals(&self, mint: Pubkey) -> u8
    {
        self.substate.spl_decimals(&mint, self.backend)
    }

    #[must_use]
    pub fn erc20_total_supply(&self, mint: Pubkey) -> U256
    {
        let supply = self.substate.spl_supply(&mint, self.backend);
        U256::from(supply)
    }

    /// Returns the account balance of another account with `address`.
    /// Returns zero if the account is not yet known.
    #[must_use]
    pub fn erc20_balance_of(&self, mint: Pubkey, context: &evm::Context, address: H160) -> U256
    {
        let (token_account, _) = self.backend.get_erc20_token_address(&address, &context.address, &mint);

        let balance = self.substate.spl_balance(&token_account, self.backend);
        U256::from(balance)
    }

    fn erc20_emit_transfer_event(&mut self, contract: H160, source: H160, target: H160, value: u64) {
        // event Transfer(address indexed from, address indexed to, uint256 value);

        let topics = vec![
            H256::from_str("ddf252ad1be2c89b69c2b068fc378daa952ba7f163c4a11628f55a4df523b3ef").unwrap(),
            H256::from(source),
            H256::from(target)
        ];

        let mut data = vec![0_u8; 32];
        U256::from(value).into_big_endian_fast(&mut data);

        self.log(contract, topics, data);
    }

    #[must_use]
    fn erc20_transfer_impl(&mut self, mint: Pubkey, contract: H160, source: H160, target: H160, value: U256) -> bool
    {
        if value > U256::from(u64::MAX) {
            return false;
        }
        let value = value.as_u64();

        let (source_token, _) = self.backend.get_erc20_token_address(&source, &contract, &mint);
        let (target_token, _) = self.backend.get_erc20_token_address(&target, &contract, &mint);

        let transfer = SplTransfer { source, target, contract, mint, source_token, target_token, value };
        if self.substate.spl_transfer(transfer, self.backend).is_err() {
            return false;
        }

        self.erc20_emit_transfer_event(contract, source, target, value);

        true
    }

    #[must_use]
    pub fn erc20_transfer(&mut self, mint: Pubkey, context: &evm::Context, target: H160, value: U256) -> bool
    {
        self.erc20_transfer_impl(mint, context.address, context.caller, target, value)
    }

    #[must_use]
    pub fn erc20_transfer_from(&mut self, mint: Pubkey, context: &evm::Context, source: H160, target: H160, value: U256) -> bool
    {
        let contract = context.address;

        {
            let allowance = self.substate.erc20_allowance_mut(source, context.caller, contract, mint, self.backend);
            if *allowance < value {
                return false;
            }
            *allowance -= value;
        }

        self.erc20_transfer_impl(mint, contract, source, target, value)
    }

    fn erc20_emit_approval_event(&mut self, contract: H160, owner: H160, spender: H160, value: U256) {
        // event Approval(address indexed owner, address indexed spender, uint256 value);

        let topics = vec![
            H256::from_str("8c5be1e5ebec7d5bd14f71427d1e84f3dd0314c0f7b2291e5b200ac8c7c3b925").unwrap(),
            H256::from(owner),
            H256::from(spender)
        ];

        let mut data = vec![0_u8; 32];
        value.into_big_endian_fast(&mut data);

        self.log(contract, topics, data);
    }

    pub fn erc20_approve(&mut self, mint: Pubkey, context: &evm::Context, spender: H160, value: U256)
    {
        let contract = context.address;
        let owner = context.caller;

        let approve = ERC20Approve { owner, spender, contract, mint, value };
        self.substate.erc20_approve(&approve);

        self.erc20_emit_approval_event(context.address, owner, spender, value);
    }

    #[must_use]
    pub fn erc20_allowance(&mut self, mint: Pubkey, context: &evm::Context, owner: H160, spender: H160) -> U256
    {
        let contract = context.address;

        self.substate.erc20_allowance(owner, spender, contract, mint, self.backend)
    }

    fn erc20_emit_approval_solana_event(&mut self, contract: H160, owner: H160, spender: Pubkey, value: u64) {
        // event ApprovalSolana(address indexed owner, bytes32 indexed spender, uint64 value);

        let topics = vec![
            H256::from_str("f2d0a01e4c49f3439199c8f8950e366e85c4d1bd845552f6da1009b3bb2c1a70").unwrap(),
            H256::from(owner),
            H256::from(spender.to_bytes())
        ];

        let mut data = vec![0_u8; 32];
        U256::from(value).into_big_endian_fast(&mut data);

        self.log(contract, topics, data);
    }

    pub fn erc20_approve_solana(&mut self, mint: Pubkey, context: &evm::Context, spender: Pubkey, value: u64)
    {
        let contract = context.address;
        let owner = context.caller;

        let approve = SplApprove { owner, spender, contract, mint, value };
        self.substate.spl_approve(approve);

        self.erc20_emit_approval_solana_event(context.address, owner, spender, value);
    }

    pub fn cache_solana_account(&mut self, address: Pubkey, offset: usize, length: usize) -> query::Result<()> {
        if length == 0 || length > query::MAX_CHUNK_LEN {
            return Err(query::Error::InvalidArgument);
        }
        let value = self.backend.apply_to_solana_account(
            &address,
            || None,
            |info| Some(query::Value::from(info, offset, length)),
        );
        match value {
            None => Err(query::Error::AccountNotFound),
            Some(value) => {
                if value.has_data() {
                    self.substate.query_account_cache.put(address, value);
                    Ok(())
                } else {
                    Err(query::Error::InvalidArgument)
                }
            }
        }
    }

    #[must_use]
    pub fn query_solana_account(&self) -> &query::AccountCache {
        &self.substate.query_account_cache
    }

    pub fn new(substate: Box<ExecutorSubstate>, backend: &'a B) -> Self {
        Self { backend, substate }
    }

    /// Returns an immutable reference on the executor substate.
    #[must_use]
    pub fn substate(&self) -> &ExecutorSubstate {
        &self.substate
    }

    /// Deconstructs the executor, returns state to be applied.
    /// # Panics
    /// Panics if the executor is not in the top-level substate.
    #[must_use]
    pub fn backend(&self) -> &'a B {
        self.backend
    }

    #[must_use]
    pub fn deconstruct(
        self,
    ) -> ApplyState {
        self.substate.deconstruct(self.backend)
    }
}<|MERGE_RESOLUTION|>--- conflicted
+++ resolved
@@ -55,7 +55,6 @@
         }
     }
 
-<<<<<<< HEAD
     #[allow(clippy::needless_pass_by_value, clippy::unused_self)]
     pub fn swallow_commit(&mut self, _other: Self) -> Result<(), ExitError> {
     	// The following fragment deleted in the mainstream code:
@@ -63,32 +62,12 @@
         //     let return_value = other.borrow().runtime().unwrap().machine().return_value();
         //     runtime.set_return_data(return_value);
         // }
-=======
-    /// Records gas usage on commit.
-    /// # Errors
-    /// May return one of `ExitError` variants.
-    #[allow(clippy::needless_pass_by_value)]
-    pub fn swallow_commit(&mut self, other: Self) -> Result<(), ExitError> {
-	    self.gasometer.record_stipend(other.gasometer.gas())?;
-        self.gasometer
-            .record_refund(other.gasometer.refunded_gas())?;
->>>>>>> 35ab24e2
 
         Ok(())
     }
 
-<<<<<<< HEAD
     #[allow(clippy::needless_pass_by_value, clippy::unused_self)]
     pub fn swallow_revert(&mut self, _other: Self) -> Result<(), ExitError> {
-=======
-    /// Records gas usage on revert.
-    /// # Errors
-    /// May return one of `ExitError` variants.
-    #[allow(clippy::needless_pass_by_value)]
-    pub fn swallow_revert(&mut self, other: Self) -> Result<(), ExitError> {
-        self.gasometer.record_stipend(other.gasometer.gas())?;
-
->>>>>>> 35ab24e2
         Ok(())
     }
 
@@ -115,22 +94,8 @@
         }
     }
 
-    /// Returns an immutable reference on gasometer.
-    #[must_use]
-<<<<<<< HEAD
-=======
-    pub const fn gasometer(&self) -> &Gasometer {
-        &self.gasometer
-    }
-
-    /// Returns the mutable reference on gasometer.
-    pub fn gasometer_mut(&mut self) -> &mut Gasometer {
-        &mut self.gasometer
-    }
-
     /// Returns property `is_static`.
     #[must_use]
->>>>>>> 35ab24e2
     pub const fn is_static(&self) -> bool {
         self.is_static
     }
@@ -307,12 +272,8 @@
         (applies, self.logs, self.transfers, self.spl_transfers, self.spl_approves, erc20_approves)
     }
 
-<<<<<<< HEAD
+    /// Creates new instance of `ExecutorSubstate` when entering next execution of a call or create.
     pub fn enter(&mut self, is_static: bool) {
-=======
-    /// Creates new instance of `ExecutorSubstate` when entering next execution of a call or create.
-    pub fn enter(&mut self, gas_limit: u64, is_static: bool) {
->>>>>>> 35ab24e2
         let mut entering = Self {
             metadata: self.metadata.spit_child(is_static),
             parent: None,
