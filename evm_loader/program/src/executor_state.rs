--- conflicted
+++ resolved
@@ -840,11 +840,7 @@
     #[must_use]
     #[allow(clippy::unused_self)]
     pub fn chain_id(&self) -> U256 {
-<<<<<<< HEAD
-        U256::from(crate::config::CHAIN_ID)
-=======
         U256::from(self.backend.chain_id())
->>>>>>> 5fb581ed
     }
 
     #[must_use]
