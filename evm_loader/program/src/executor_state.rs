--- conflicted
+++ resolved
@@ -12,10 +12,6 @@
 use evm::{ExitError, Transfer, Valids, H160, H256, U256};
 use serde::{Serialize, Deserialize};
 use crate::utils::{keccak256_h256};
-<<<<<<< HEAD
-use crate::{token, config};
-=======
->>>>>>> 59f97107
 use crate::solana_backend::AccountStorage;
 use solana_program::pubkey::Pubkey;
 use std::str::FromStr;
@@ -555,13 +551,6 @@
         transfer: &Transfer,
         backend: &B,
     ) -> Result<(), ExitError> {
-<<<<<<< HEAD
-        let min_decimals = u32::from(token::eth_decimals() - config::token_mint::decimals());
-        let min_value = U256::from(10_u64.pow(min_decimals));
-        let transfer_value_without_min_value = transfer.value - transfer.value % min_value;
-
-=======
->>>>>>> 59f97107
         let new_source_balance = {
             let balance = self.balance(&transfer.source, backend);
             balance.checked_sub(transfer.value).ok_or(ExitError::OutOfFund)?
