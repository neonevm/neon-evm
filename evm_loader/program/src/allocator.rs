#![allow(clippy::cast_possible_truncation)]

use std::{
    alloc::Layout,
    usize
};

use solana_program::entrypoint::HEAP_START_ADDRESS;


pub struct BumpAllocator;

impl BumpAllocator {
    #[must_use]
    pub fn occupied() -> usize {
        const POSITION_PTR: *const usize = HEAP_START_ADDRESS as *const usize;

        let position = unsafe { core::ptr::read(POSITION_PTR) };
        if position == 0 {
            0_usize
        } else {
            position - (HEAP_START_ADDRESS as usize)
        }
    }
}

unsafe impl std::alloc::GlobalAlloc for BumpAllocator {
    #[inline]
    unsafe fn alloc(&self, layout: Layout) -> *mut u8 {
        const POSITION_PTR: *mut usize = HEAP_START_ADDRESS as *mut usize;

        let mut position = core::ptr::read(POSITION_PTR);
        if position == 0 {
            // First time, set starting position
            position = (HEAP_START_ADDRESS as usize) + core::mem::size_of::<usize>();
        }

<<<<<<< HEAD
        let alignment = layout.align() - 1;
=======
        let alignment = layout.align() - 1; // layout.align() is power of 2
>>>>>>> 125eee51

        // round up to multiple of alignment
        position = position.saturating_add(alignment);
        position &= !alignment;

        let top = position.saturating_add(layout.size());
        core::ptr::write(POSITION_PTR, top);

        position as *mut u8
    }

    #[inline]
    unsafe fn dealloc(&self, _: *mut u8, _layout: Layout) {
        // I'm a bump allocator, I don't free
    }
}


#[cfg(target_arch = "bpf")]
#[global_allocator]
static mut A: BumpAllocator = BumpAllocator;<|MERGE_RESOLUTION|>--- conflicted
+++ resolved
@@ -35,11 +35,7 @@
             position = (HEAP_START_ADDRESS as usize) + core::mem::size_of::<usize>();
         }
 
-<<<<<<< HEAD
-        let alignment = layout.align() - 1;
-=======
         let alignment = layout.align() - 1; // layout.align() is power of 2
->>>>>>> 125eee51
 
         // round up to multiple of alignment
         position = position.saturating_add(alignment);
