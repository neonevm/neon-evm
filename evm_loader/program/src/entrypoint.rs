//! Program entrypoint

#![cfg(not(feature = "no-entrypoint"))]

use std::{
    alloc::Layout,
    convert::{TryFrom, TryInto},
    mem::size_of, 
    ptr::null_mut, 
    usize
};

use evm::{
    ExitError, ExitFatal, ExitReason, ExitSucceed,
    H160, U256,
};

use solana_program::{
    account_info::{next_account_info, AccountInfo},
    entrypoint, entrypoint::{ProgramResult, HEAP_START_ADDRESS},
    program_error::{ProgramError}, pubkey::Pubkey,
    program::{invoke},
    rent::Rent,
    sysvar::Sysvar,
    msg,
};

use crate::{
    //    bump_allocator::BumpAllocator,
    account_data::{Account, AccountData, Contract, ACCOUNT_SEED_VERSION, ACCOUNT_MAX_SIZE},
    account_storage::{ProgramAccountStorage, /* Sender */ },
    solana_backend::{AccountStorage},
    transaction::{UnsignedTransaction, verify_tx_signature, check_secp256k1_instruction},
    executor_state::{ ExecutorState, ExecutorSubstate, ApplyState },
    storage_account::{ StorageAccount },
    error::EvmLoaderError,
    executor::Machine,
    instruction::{EvmInstruction, on_event, on_return},
    payment,
    token,
    token::{create_associated_token_account, get_token_account_owner},
    neon::token_mint,
    operator::authorized_operator_check,
    system::create_pda_account,
    utils::is_zero_initialized
};
use crate::solana_program::program_pack::Pack;

type SuccessExitResults = (ExitReason, u64, Vec<u8>, Option<ApplyState>);
type CallResult = Result<Option<SuccessExitResults>, ProgramError>;

const HEAP_LENGTH: usize = 256*1024;

/// Developers can implement their own heap by defining their own
/// `#[global_allocator]`.  The following implements a dummy for test purposes
/// but can be flushed out with whatever the developer sees fit.
pub struct BumpAllocator;

impl BumpAllocator {
    /// Get occupied memory
    #[inline]
    #[must_use]
    #[allow(clippy::missing_const_for_fn)]
    pub fn occupied() -> usize {
        const POS_PTR: *mut usize = HEAP_START_ADDRESS as *mut usize;
        const TOP_ADDRESS: usize = HEAP_START_ADDRESS + HEAP_LENGTH;

        let pos = unsafe{*POS_PTR};
        if pos == 0 {0} else {TOP_ADDRESS-pos}
    }
}

unsafe impl std::alloc::GlobalAlloc for BumpAllocator {
    #[inline]
    unsafe fn alloc(&self, layout: Layout) -> *mut u8 {
        const POS_PTR: *mut usize = HEAP_START_ADDRESS as *mut usize;
        const TOP_ADDRESS: usize = HEAP_START_ADDRESS + HEAP_LENGTH;
        const BOTTOM_ADDRESS: usize = HEAP_START_ADDRESS + size_of::<*mut u8>();

        let mut pos = *POS_PTR;
        if pos == 0 {
            // First time, set starting position
            pos = TOP_ADDRESS;
        }
        pos = pos.saturating_sub(layout.size());
        pos &= !(layout.align().saturating_sub(1));
        if pos < BOTTOM_ADDRESS {
            return null_mut();
        }

        *POS_PTR = pos;
        pos as *mut u8
    }
    #[inline]
    unsafe fn dealloc(&self, _: *mut u8, _layout: Layout) {
        // I'm a bump allocator, I don't free
    }
}

#[cfg(target_arch = "bpf")]
#[global_allocator]
static mut A: BumpAllocator = BumpAllocator;

// Is't need to save for account:
// 1. ether: [u8;20]
// 2. nonce: u8
// 3. trx_count: u128
// 4. code_size: u32
// 5. storage (all remaining space, if code_size not equal zero)

entrypoint!(process_instruction);

#[allow(clippy::too_many_lines)]
fn process_instruction<'a>(
    program_id: &Pubkey,
    accounts: &'a [AccountInfo<'a>],
    instruction_data: &[u8],
) -> ProgramResult {
    let account_info_iter = &mut accounts.iter();

    let instruction = EvmInstruction::unpack(instruction_data)?;
    debug_print!("Instruction parsed: {:?}", instruction);

    #[allow(clippy::match_same_arms)]
    let result = match instruction {
        EvmInstruction::CreateAccount {lamports: _, space: _, ether, nonce} => {
            let rent = Rent::get()?;
            
            let funding_info = next_account_info(account_info_iter)?;
            let account_info = next_account_info(account_info_iter)?;
            let token_account_info = next_account_info(account_info_iter)?;

            authorized_operator_check(funding_info)?;
            
            debug_print!("Ether: {} {}", &(hex::encode(ether)), &hex::encode([nonce]));

            if !funding_info.is_signer {
                return Err!(ProgramError::InvalidArgument; "!funding_info.is_signer");
            }
            
            let mut program_seeds: Vec<&[u8]> = vec![&[ACCOUNT_SEED_VERSION], ether.as_bytes()];
            let (expected_address, expected_nonce) = Pubkey::find_program_address(&program_seeds, program_id);
            if expected_address != *account_info.key {
                return Err!(ProgramError::InvalidArgument; "expected_address<{:?}> != *account_info.key<{:?}>", expected_address, *account_info.key);
            };
            if expected_nonce != nonce {
                return Err!(ProgramError::InvalidArgument; "expected_nonce<{:?}> != nonce<{:?}>", expected_nonce, nonce);
            };

            let nonce_bytes = &[nonce];
            program_seeds.push(nonce_bytes);

            let code_account_key = {
                let program_code = next_account_info(account_info_iter)?;
                if program_code.owner == program_id {
                    let code_address_seed: &[u8] = &[ &[ACCOUNT_SEED_VERSION], ether.as_bytes() ].concat();
                    let code_address_seed = bs58::encode(code_address_seed).into_string();
                    debug_print!("Code account seed: {}", code_address_seed);
                    let expected_code_address = Pubkey::create_with_seed(funding_info.key, &code_address_seed, program_id)?;
                    if *program_code.key != expected_code_address {
                        return Err!(ProgramError::InvalidArgument; "Unexpected code account. Actual<{:?}> != Expected<{:?}>", program_code.key, expected_code_address);
                    }

                    if !is_zero_initialized(&program_code.try_borrow_data()?) {
                        return Err!(ProgramError::InvalidArgument; "Code account is not empty");
                    }

                    if !rent.is_exempt(program_code.lamports(), program_code.data_len()) {
                        return Err!(ProgramError::InvalidArgument; "Code account is not rent exempt. lamports={:?}, data_len={:?}", program_code.lamports(), program_code.data_len());
                    }

                    let contract_data = AccountData::Contract( Contract {owner: *account_info.key, code_size: 0_u32} );
                    contract_data.pack(&mut program_code.data.borrow_mut())?;

                    *program_code.key
                } else {
                    Pubkey::new_from_array([0_u8; 32])
                }
            };

            create_pda_account(
                program_id,
                accounts,
                account_info,
                &program_seeds,
                funding_info.key,
                ACCOUNT_MAX_SIZE
            )?;
            debug_print!("create_account done");

            invoke(
                &create_associated_token_account(funding_info.key, account_info.key, token_account_info.key, &token_mint::id()),
                accounts,
            )?;
            debug_print!("create_associated_token_account done");

            AccountData::Account(Account {
                ether,
                nonce,
                trx_count: 0_u64,
                code_account: code_account_key,
                ro_blocked_cnt: 0_u8,
                rw_blocked_acc: None,
                eth_token_account: *token_account_info.key,
            }).pack(&mut account_info.data.borrow_mut())?;

            Ok(())
        },
        EvmInstruction::ERC20CreateTokenAccount => {
            let payer = next_account_info(account_info_iter)?;
            let account = next_account_info(account_info_iter)?;
            let wallet = next_account_info(account_info_iter)?;
            let contract = next_account_info(account_info_iter)?;
            let token_mint = next_account_info(account_info_iter)?;
            let system_program = next_account_info(account_info_iter)?;
            let token_program = next_account_info(account_info_iter)?;
            let rent = next_account_info(account_info_iter)?;

            authorized_operator_check(payer)?;

            if !payer.is_signer {
                return Err!(ProgramError::InvalidArgument; "!payer.is_signer");
            }

            let wallet_data = AccountData::unpack(&wallet.try_borrow_data()?)?;
            let wallet_data = wallet_data.get_account()?;

            let contract_data = AccountData::unpack(&contract.try_borrow_data()?)?;
            let contract_data = contract_data.get_account()?;
            if contract_data.code_account == Pubkey::new_from_array([0_u8; 32]) {
                return Err!(ProgramError::InvalidArgument; "contract_data.code_account == Pubkey::new_from_array([0_u8; 32])");
            }

            if *token_mint.owner != spl_token::id() {
                return Err!(ProgramError::InvalidArgument; "*token_mint.owner<{:?}> != spl_token::id()", token_mint.owner);
            }
            spl_token::state::Mint::unpack(&token_mint.try_borrow_data()?)?;

            if *system_program.key != solana_program::system_program::id() {
                return Err!(ProgramError::InvalidArgument; "*system_program.key<{:?}> != solana_program::system_program::id()", system_program.key);
            }

            if *token_program.key != spl_token::id() {
                return Err!(ProgramError::InvalidArgument; "*token_program.key<{:?}> != spl_token::id()", token_program.key);
            }

            if *rent.key != solana_program::sysvar::rent::id() {
                return Err!(ProgramError::InvalidArgument; "*rent.key<{:?}> != solana_program::sysvar::rent::id()", rent.key);
            }

            let token_mint_key_bytes = token_mint.key.to_bytes();
            let mut seeds: Vec<&[u8]> = vec![
                &[ACCOUNT_SEED_VERSION],
                b"ERC20Balance",
                &token_mint_key_bytes,
                contract_data.ether.as_bytes(),
                wallet_data.ether.as_bytes()
            ];
            let (expected_address, nonce) = Pubkey::find_program_address(&seeds, program_id);

            if *account.key != expected_address {
                return Err!(ProgramError::InvalidArgument; "*account.key<{:?}> != expected_address", account.key);
            }

            let nonce_bytes = &[nonce];
            seeds.push(nonce_bytes);

            debug_print!("Create program derived account");
            create_pda_account(
                &spl_token::id(),
                accounts,
                account,
                &seeds,
                payer.key,
                spl_token::state::Account::LEN
            )?;

            debug_print!("Initialize token");
            let instruction = spl_token::instruction::initialize_account(
                &spl_token::id(),
                account.key,
                token_mint.key,
                wallet.key
            )?;
            invoke(&instruction, accounts)
        },
        // TODO: EvmInstruction::Call
        // https://github.com/neonlabsorg/neon-evm/issues/188
        // Does not fit in current vision.
        // It is needed to update behavior for all system in whole.
        // EvmInstruction::Call {collateral_pool_index, bytes} => {
        //     let operator_sol_info = next_account_info(account_info_iter)?;
        //     let collateral_pool_sol_info = next_account_info(account_info_iter)?;
        //     let system_info = next_account_info(account_info_iter)?;

        //     let trx_accounts = &accounts[3..];

        //     let mut account_storage = ProgramAccountStorage::new(program_id, trx_accounts)?;
        //     if let Sender::Solana(_addr) = account_storage.get_sender() {
        //         // Success execution
        //     } else {
        //         return Err!(ProgramError::InvalidArgument; "This method should used with Solana sender");
        //     }

        //     payment::transfer_from_operator_to_collateral_pool(
        //         program_id,
        //         collateral_pool_index,
        //         operator_sol_info,
        //         collateral_pool_sol_info,
        //         system_info)?;

        //     let call_return = do_call(&mut account_storage, trx_accounts, bytes.to_vec(), U256::zero(), u64::MAX)?;

        //     if let Some(call_results) = call_return {
        //         applies_and_invokes(
        //             program_id,
        //             &mut account_storage,
        //             trx_accounts,
        //             None,
        //             call_results)?;
        //     }

        //     Ok(())
        // },
        EvmInstruction::ExecuteTrxFromAccountDataIterative{collateral_pool_index, step_count} => {
            debug_print!("Execute iterative transaction from account data");
            let holder_info = next_account_info(account_info_iter)?;
            let storage_info = next_account_info(account_info_iter)?;

            let operator_sol_info = next_account_info(account_info_iter)?;
            let collateral_pool_sol_info = next_account_info(account_info_iter)?;
            let system_info = next_account_info(account_info_iter)?;

            authorized_operator_check(operator_sol_info)?;

            let holder_data = holder_info.data.borrow();
            let (unsigned_msg, signature) = get_transaction_from_data(&holder_data)?;

            let trx_accounts = &accounts[5..];

            let from_addr = verify_tx_signature(signature, unsigned_msg).map_err(|e| E!(ProgramError::MissingRequiredSignature; "Error={:?}", e))?;
            let trx: UnsignedTransaction = rlp::decode(unsigned_msg).map_err(|e| E!(ProgramError::InvalidInstructionData; "DecoderError={:?}", e))?;

            do_begin(collateral_pool_index, step_count, from_addr, trx,
                program_id, trx_accounts, storage_info,
                operator_sol_info, collateral_pool_sol_info,
                system_info)?;

            Ok(())
        },
        EvmInstruction::CallFromRawEthereumTX {collateral_pool_index, from_addr, sign: _, unsigned_msg} => {
            debug_print!("Execute from raw ethereum transaction");
            // Get six accounts needed for payments (note slice accounts[6..] later)
            let sysvar_info = next_account_info(account_info_iter)?;
            let operator_sol_info = next_account_info(account_info_iter)?;
            let collateral_pool_sol_info = next_account_info(account_info_iter)?;
            let operator_eth_info = next_account_info(account_info_iter)?;
            let user_eth_info = next_account_info(account_info_iter)?;
            let system_info = next_account_info(account_info_iter)?;

            authorized_operator_check(operator_sol_info)?;

            let trx_accounts = &accounts[6..];

            if !operator_sol_info.is_signer {
                return Err!(ProgramError::InvalidAccountData);
            }

            let trx: UnsignedTransaction = rlp::decode(unsigned_msg).map_err(|e| E!(ProgramError::InvalidInstructionData; "DecoderError={:?}", e))?;
            let trx_gas_limit = u64::try_from(trx.gas_limit).map_err(|e| E!(ProgramError::InvalidInstructionData; "e={:?}", e))?;
            // let trx_gas_price = u64::try_from(trx.gas_price).map_err(|e| E!(ProgramError::InvalidInstructionData; "e={:?}", e))?;
            // if trx_gas_price < 1_000_000_000_u64 {
            //     return Err!(ProgramError::InvalidArgument; "trx_gas_price < 1_000_000_000_u64: {} ", trx_gas_price);
            // }
            StorageAccount::check_for_blocked_accounts(program_id, trx_accounts, true)?;
            let mut account_storage = ProgramAccountStorage::new(program_id, trx_accounts)?;

            check_secp256k1_instruction(sysvar_info, unsigned_msg.len(), 5_u16)?;
            check_ethereum_transaction(&account_storage, &H160::from_slice(from_addr), &trx)?;

            payment::transfer_from_operator_to_collateral_pool(
                program_id,
                collateral_pool_index,
                operator_sol_info,
                collateral_pool_sol_info,
                system_info)?;

            let call_return = do_call(&mut account_storage, trx.call_data, trx.value, trx_gas_limit)?;

            if let Some(call_results) = call_return {
                if get_token_account_owner(operator_eth_info)? != *operator_sol_info.key {
                    debug_print!("operator ownership");
                    debug_print!("operator token owner {}", operator_eth_info.owner);
                    debug_print!("operator key {}", operator_sol_info.key);
                    return Err!(ProgramError::InvalidInstructionData; "Wrong operator token ownership")
                }
                let used_gas = call_results.1;
                let fee = U256::from(used_gas)
                    .checked_mul(trx.gas_price).ok_or_else(||E!(ProgramError::InvalidArgument))?;
                token::transfer_token(
                    accounts,
                    user_eth_info,
                    operator_eth_info,
                    account_storage.get_caller_account_info().ok_or_else(||E!(ProgramError::InvalidArgument))?,
                    account_storage.get_caller_account().ok_or_else(||E!(ProgramError::InvalidArgument))?,
                    &fee)?;

                applies_and_invokes(
                    program_id,
                    &mut account_storage,
                    accounts,
                    Some(operator_sol_info),
                    call_results)?;
            }
            Ok(())
        },
        EvmInstruction::OnReturn {status: _, bytes: _} => {
            Ok(())
        },
        EvmInstruction::OnEvent {address: _, topics: _, data: _} => {
            Ok(())
        },
        EvmInstruction::PartialCallFromRawEthereumTX {collateral_pool_index, step_count, from_addr, sign: _, unsigned_msg} => {
            debug_print!("Execute from raw ethereum transaction iterative");
            let storage_info = next_account_info(account_info_iter)?;

            let sysvar_info = next_account_info(account_info_iter)?;
            let operator_sol_info = next_account_info(account_info_iter)?;
            let collateral_pool_sol_info = next_account_info(account_info_iter)?;
            let system_info = next_account_info(account_info_iter)?;

            authorized_operator_check(operator_sol_info)?;

            let trx_accounts = &accounts[5..];

            check_secp256k1_instruction(sysvar_info, unsigned_msg.len(), 13_u16)?;

            let caller = H160::from_slice(from_addr);
            let trx: UnsignedTransaction = rlp::decode(unsigned_msg)
                .map_err(|e| E!(ProgramError::InvalidInstructionData; "DecoderError={:?}", e))?;

            do_begin(collateral_pool_index, step_count, caller, trx,
                     program_id, trx_accounts, storage_info,
                     operator_sol_info, collateral_pool_sol_info,
                     system_info)?;

            Ok(())
        },
        EvmInstruction::Continue { step_count } => {
            debug_print!("Continue");
            let storage_info = next_account_info(account_info_iter)?;

            let operator_sol_info = next_account_info(account_info_iter)?;
            let operator_eth_info = next_account_info(account_info_iter)?;
            let user_eth_info = next_account_info(account_info_iter)?;
            let system_info = next_account_info(account_info_iter)?;

            authorized_operator_check(operator_sol_info)?;

            let trx_accounts = &accounts[5..];

            let storage = StorageAccount::restore(storage_info, operator_sol_info).map_err(|err| {
                if err == ProgramError::InvalidAccountData {EvmLoaderError::StorageAccountUninitialized.into()}
                else {err}
            })?;

            do_continue_top_level(storage, step_count, program_id,
                accounts, trx_accounts, storage_info,
                operator_sol_info, operator_eth_info, user_eth_info,
                system_info)?;

            Ok(())
        },
        EvmInstruction::Cancel => {
            debug_print!("Cancel");
            let storage_info = next_account_info(account_info_iter)?;

            let operator_sol_info = next_account_info(account_info_iter)?;
            let operator_eth_info = next_account_info(account_info_iter)?;
            let user_eth_info = next_account_info(account_info_iter)?;
            let incinerator_info = next_account_info(account_info_iter)?;
            let system_info = next_account_info(account_info_iter)?;

            authorized_operator_check(operator_sol_info)?;

            let trx_accounts = &accounts[6..];

            if !operator_sol_info.is_signer {
                return Err!(ProgramError::InvalidAccountData);
            }

            let storage = StorageAccount::restore(storage_info, operator_sol_info).map_err(|err| {
                if err == ProgramError::InvalidAccountData {EvmLoaderError::StorageAccountUninitialized.into()}
                else {err}
            })?;

            let custom_error: ProgramError = EvmLoaderError::ExclusiveAccessUnvailable.into();
            if let Err(err) = storage.check_accounts(program_id, trx_accounts, false){
                if err == custom_error {return Ok(())}
                return Err(err)
            }

            let account_storage = ProgramAccountStorage::new(program_id, trx_accounts)?;
            let mut caller_info_data = AccountData::unpack(&account_storage.get_caller_account_info().ok_or_else(||E!(ProgramError::InvalidArgument))?.data.borrow())?;
            match caller_info_data {
                AccountData::Account(ref mut acc) => {
                    let (caller, nonce) = storage.caller_and_nonce()?;
                    if acc.ether != caller {
                        return Err!(ProgramError::InvalidAccountData; "acc.ether<{:?}> != caller<{:?}>", acc.ether, caller);
                    }
                    if acc.trx_count != nonce {
                        return Err!(ProgramError::InvalidAccountData; "acc.trx_count<{:?}> != nonce<{:?}>", acc.trx_count, nonce);
                    }
                    acc.trx_count += 1;
                },
                _ => return Err!(ProgramError::InvalidAccountData),
            };

            let executor = Machine::restore(&storage, &account_storage);
            debug_print!("Executor restored");

            let executor_state = executor.into_state();
            let used_gas = executor_state.substate().metadata().gasometer().used_gas();

            let (gas_limit, gas_price) = storage.get_gas_params()?;
            if used_gas > gas_limit {
                return Err!(ProgramError::InvalidArgument);
            }
            let gas_price_wei = U256::from(gas_price);
            let fee = U256::from(used_gas)
                .checked_mul(gas_price_wei).ok_or_else(||E!(ProgramError::InvalidArgument))?;

            let caller_info= account_storage.get_caller_account_info().ok_or_else(||E!(ProgramError::InvalidArgument))?;

            token::transfer_token(
                accounts,
                user_eth_info,
                operator_eth_info,
                caller_info,
                account_storage.get_caller_account().ok_or_else(||E!(ProgramError::InvalidArgument))?,
                &fee)?;

            payment::burn_operators_deposit(
                storage_info,
                incinerator_info,
                system_info)?;

            storage.unblock_accounts_and_destroy(program_id, trx_accounts)?;

            Ok(())
        },
        EvmInstruction::PartialCallOrContinueFromRawEthereumTX {collateral_pool_index, step_count, from_addr, sign: _, unsigned_msg} => {
            debug_print!("Execute from raw ethereum transaction iterative or continue");
            let storage_info = next_account_info(account_info_iter)?;
            let sysvar_info = next_account_info(account_info_iter)?;
            let operator_sol_info = next_account_info(account_info_iter)?;
            let collateral_pool_sol_info = next_account_info(account_info_iter)?;
            let operator_eth_info = next_account_info(account_info_iter)?;
            let user_eth_info = next_account_info(account_info_iter)?;
            let system_info = next_account_info(account_info_iter)?;

            authorized_operator_check(operator_sol_info)?;

            let trx_accounts = &accounts[7..];

            match StorageAccount::restore(storage_info, operator_sol_info) {
                Err(ProgramError::InvalidAccountData) => { // EXCLUDE Err!
                    check_secp256k1_instruction(sysvar_info, unsigned_msg.len(), 13_u16)?;

                    let caller = H160::from_slice(from_addr);
                    let trx: UnsignedTransaction = rlp::decode(unsigned_msg)
                        .map_err(|e| E!(ProgramError::InvalidInstructionData; "DecoderError={:?}", e))?;

                    do_begin(collateral_pool_index, step_count, caller, trx,
                             program_id, trx_accounts, storage_info,
                             operator_sol_info, collateral_pool_sol_info,
                             system_info)?;
                },
                Ok(storage) => {
                    do_continue_top_level(storage, step_count, program_id,
                        accounts, trx_accounts, storage_info,
                        operator_sol_info, operator_eth_info, user_eth_info,
                        system_info)?;
                },
                Err(err) => return Err(err),
            }
            Ok(())
        },
        EvmInstruction::ExecuteTrxFromAccountDataIterativeOrContinue{collateral_pool_index, step_count} => {
            debug_print!("Execute iterative transaction from account data or continue");
            let holder_info = next_account_info(account_info_iter)?;
            let storage_info = next_account_info(account_info_iter)?;
            let operator_sol_info = next_account_info(account_info_iter)?;
            let collateral_pool_sol_info = next_account_info(account_info_iter)?;
            let operator_eth_info = next_account_info(account_info_iter)?;
            let user_eth_info = next_account_info(account_info_iter)?;
            let system_info = next_account_info(account_info_iter)?;

            authorized_operator_check(operator_sol_info)?;
            
            let trx_accounts = &accounts[7..];

            match StorageAccount::restore(storage_info, operator_sol_info) {
                Err(ProgramError::InvalidAccountData) => { // EXCLUDE Err!
                    let holder_data = holder_info.data.borrow();
                    let (unsigned_msg, signature) = get_transaction_from_data(&holder_data)?;
                    let caller = verify_tx_signature(signature, unsigned_msg).map_err(|e| E!(ProgramError::MissingRequiredSignature; "Error={:?}", e))?;
                    let trx: UnsignedTransaction = rlp::decode(unsigned_msg).map_err(|e| E!(ProgramError::InvalidInstructionData; "DecoderError={:?}", e))?;

                    do_begin(collateral_pool_index, step_count, caller, trx,
                             program_id, trx_accounts, storage_info,
                             operator_sol_info, collateral_pool_sol_info,
                             system_info)?;
                },
                Ok(storage) => {
                    do_continue_top_level(storage, step_count, program_id,
                                          accounts, trx_accounts, storage_info,
                                          operator_sol_info, operator_eth_info, user_eth_info,
                                          system_info)?;
                },
                Err(err) => return Err(err),
            }
            Ok(())
        },
        EvmInstruction::DeleteAccount { seed } => {
            let deleted_acc_info = next_account_info(account_info_iter)?;
            let creator_acc_info = next_account_info(account_info_iter)?;

            if !creator_acc_info.is_signer {
                return Err!(ProgramError::InvalidAccountData; "Creator acc must be signer. Acc {:?}", *creator_acc_info.key);
            }

            let address = Pubkey::create_with_seed(
                creator_acc_info.key, 
                std::str::from_utf8(seed).map_err(|e| E!(ProgramError::InvalidInstructionData; "Seed decode error={:?}", e))?, 
                program_id)?;

            if *deleted_acc_info.key != address {
                return Err!(ProgramError::InvalidAccountData; "Deleted account info doesn't equal to generated. *deleted_acc_info.key<{:?}> != address<{:?}>", *deleted_acc_info.key, address);
            }

            let data = deleted_acc_info.data.borrow_mut();
            let account_data = AccountData::unpack(&data)?;
            match account_data {
                AccountData::Empty => { },
                _ => { return Err!(ProgramError::InvalidAccountData; "Can only delete empty accounts.") },
            };

            **creator_acc_info.lamports.borrow_mut() = creator_acc_info.lamports().checked_add(deleted_acc_info.lamports()).unwrap();
            **deleted_acc_info.lamports.borrow_mut() = 0;

            Ok(())
        },
        EvmInstruction::WriteHolder {seed, offset, bytes} => {
            let holder_info = next_account_info(account_info_iter)?;
            if holder_info.owner != program_id {
                return Err!(ProgramError::InvalidArgument; "holder_account_info.owner<{:?}> != program_id<{:?}>", holder_info.owner, program_id);
            }

            let operator_info = next_account_info(account_info_iter)?;
            if !operator_info.is_signer {
                return Err!(ProgramError::InvalidArgument; "operator is not signer <{:?}>", operator_info.key);
            }

            let seed = core::str::from_utf8(&seed);
            if seed.is_err() {
                return Err!(ProgramError::InvalidArgument; "invalid seed <{:?}>", seed);
            }

            let must_holder = Pubkey::create_with_seed(operator_info.key, seed.unwrap(), program_id);
            if must_holder.is_err() {
                return Err!(ProgramError::InvalidArgument; "invalid seed <{:?}>", seed.unwrap());
            }

            if *holder_info.key != must_holder.unwrap() {
                return Err!(ProgramError::InvalidArgument; "wrong holder account <{:?}>", holder_info.key);
            }

            do_write(holder_info, offset, bytes)
        },

<<<<<<< HEAD
        EvmInstruction::Write |
        EvmInstruction::Finalise |
        EvmInstruction::CreateAccountWithSeed => Err!(ProgramError::InvalidInstructionData; "Deprecated instruction"),
=======
        EvmInstruction::ResizeStorageAccount {seed} => {
            debug_print!("Execute ResizeStorageAccount");
            let account_info = next_account_info(account_info_iter)?;
            let code_account = next_account_info(account_info_iter)?;
            let code_account_new = next_account_info(account_info_iter)?;
            let operator_sol_info = next_account_info(account_info_iter)?;

            let mut info_data = account_info.try_borrow_mut_data()?;
            if let AccountData::Account(mut data) = AccountData::unpack(&info_data)? {
                if data.rw_blocked_acc.is_some() || data.ro_blocked_cnt >0 {
                    debug_print!("Cannot resize account data. Account is blocked {:?}", *account_info.key);
                    return Ok(())
                }
                data.code_account = *code_account_new.key;
                AccountData::pack(&AccountData::Account(data), &mut info_data)?;
            } else {
                return Err!(ProgramError::InvalidAccountData)
            }

            if code_account_new.owner == program_id {
                let rent = Rent::get()?;
                if !rent.is_exempt(code_account_new.lamports(), code_account_new.data_len()) {
                    return Err!(ProgramError::InvalidArgument; "Code account is not rent exempt. lamports={:?}, data_len={:?}",
                        code_account_new.lamports(), code_account_new.data_len());
                }
            }
            else {
                return Err!(ProgramError::InvalidArgument; "code_account_new.owner<{:?}> != program_id<{:?}>", code_account_new.owner, program_id);
            }

            let mut code_account_new_data = code_account_new.try_borrow_mut_data()?;

            match AccountData::unpack(&code_account_new_data) {
                Ok(AccountData::Empty) => {},
                _ =>  return Err!(ProgramError::InvalidAccountData)
            }

            if code_account.owner != program_id {
                return Err!(ProgramError::InvalidArgument; "code_account.owner<{:?}> != program_id<{:?}>", code_account.owner, program_id);
            }

            let expected_address = Pubkey::create_with_seed(
                operator_sol_info.key,
                std::str::from_utf8(seed).map_err(|e| E!(ProgramError::InvalidInstructionData; "Seed decode error={:?}", e))?,
                program_id)?;

            if *code_account_new.key != expected_address {
                return Err!(ProgramError::InvalidArgument; "new code_account must be created by operator, new code_account {:?}, operator {:?}, expected address {:?}",
                    *code_account_new.key, *operator_sol_info.key, expected_address);
            }

            let mut code_account_data = code_account.try_borrow_mut_data()?;
            if code_account_data.len() >= code_account_new_data.len(){
                return Err!(ProgramError::InvalidArgument; "current account size >= new account size, account={:?}, size={:?}, new_size={:?}",
                        *account_info.key, code_account_data.len(), code_account_new_data.len());
            }
            if let AccountData::Contract(data) = AccountData::unpack(&code_account_data)? {
                if data.owner != *account_info.key {
                    return Err!(ProgramError::InvalidAccountData;
                            "code_account.data.owner!=contract.key,  code_account.data.owner={:?}, contract.key={:?}", data.owner, *account_info.key)
                }
                debug_print!("move code and storage from {:?} to {:?}", *code_account.key, *code_account_new.key);
                AccountData::pack(&AccountData::Contract(data.clone()), &mut code_account_new_data)?;
                let begin = AccountData::Contract(data).size();
                let end = code_account_data.len();
                code_account_new_data[begin..end].copy_from_slice(&code_account_data[begin..]);

                AccountData::pack(&AccountData::Empty, &mut code_account_data)?;

            } else {
                return Err!(ProgramError::InvalidAccountData)
            };

            Ok(())
        },

        EvmInstruction::Finalise | EvmInstruction::CreateAccountWithSeed => Err!(ProgramError::InvalidInstructionData; "Deprecated instruction"),

>>>>>>> 835a57a3
    };

    solana_program::msg!("Total memory occupied: {}", &BumpAllocator::occupied());
    result
}

fn get_transaction_from_data(
    data: &[u8]
) -> Result<(&[u8], &[u8]), ProgramError>
{
    let account_info_data = AccountData::unpack(data)?;
    match account_info_data {
        AccountData::Empty => (),
            _ => return Err!(ProgramError::InvalidAccountData),
    };

    let (_header, rest) = data.split_at(account_info_data.size());
    let (signature, rest) = rest.split_at(65);
    let (trx_len, rest) = rest.split_at(8);
    let trx_len = trx_len.try_into().ok().map(u64::from_le_bytes).unwrap();
    let trx_len = usize::try_from(trx_len).map_err(|e| E!(ProgramError::InvalidInstructionData; "e={:?}", e))?;
    let (trx, _rest) = rest.split_at(trx_len as usize);

    Ok((trx, signature))
}

fn do_write(account_info: &AccountInfo, offset: u32, bytes: &[u8]) -> ProgramResult {
    let mut data = account_info.data.borrow_mut();

    let account_data = AccountData::unpack(&data)?;
    match account_data {
        AccountData::Account(_) | AccountData::Storage(_) | AccountData::ERC20Allowance(_) => {
            return Err!(ProgramError::InvalidAccountData);
        },
        AccountData::Contract(acc) if acc.code_size != 0 => {
            return Err!(ProgramError::InvalidAccountData);
        },
        AccountData::Contract(_) | AccountData::Empty => { },
    };

    let offset = account_data.size() + offset as usize;
    if data.len() < offset + bytes.len() {
        return Err!(ProgramError::AccountDataTooSmall; "Account data too small data.len()={:?}, offset={:?}, bytes.len()={:?}", data.len(), offset, bytes.len());
    }
    data[offset .. offset+bytes.len()].copy_from_slice(bytes);
    Ok(())
}

fn do_call(
    account_storage: &mut ProgramAccountStorage<'_>,
    instruction_data: Vec<u8>,
    transfer_value: U256,
    gas_limit: u64,
) -> CallResult
{
    debug_print!("do_call");

    debug_print!("   caller: {}", account_storage.origin());
    debug_print!(" contract: {}", account_storage.contract());

    let call_results = {
        let executor_substate = Box::new(ExecutorSubstate::new(gas_limit, account_storage));
        let executor_state = ExecutorState::new(executor_substate, account_storage);
        let mut executor = Machine::new(executor_state);

        debug_print!("Executor initialized");

	    executor.call_begin(
            account_storage.origin(),
            account_storage.contract(),
            instruction_data,
            transfer_value,
            gas_limit,
        )?;

        let (result, exit_reason) = executor.execute();

        debug_print!("Call done");

        let executor_state = executor.into_state();
        let used_gas = executor_state.substate().metadata().gasometer().used_gas();
        if exit_reason.is_succeed() {
            debug_print!("Succeed execution");
            let apply = executor_state.deconstruct();
            (exit_reason, used_gas, result, Some(apply))
        } else {
            (exit_reason, used_gas, result, None)
        }
    };

    Ok(Some(call_results))
}

#[allow(clippy::too_many_arguments)]
fn do_begin<'a>(
    collateral_pool_index: u32,
    step_count: u64,
    caller: H160,
    trx: UnsignedTransaction,
    program_id: &Pubkey,
    trx_accounts: &'a [AccountInfo<'a>],
    storage_info: &'a AccountInfo<'a>,
    operator_sol_info: &'a AccountInfo<'a>,
    collateral_pool_sol_info: &'a AccountInfo<'a>,
    system_info: &'a AccountInfo<'a>
) -> ProgramResult
{
    if !operator_sol_info.is_signer {
        return Err!(ProgramError::InvalidAccountData);
    }

    let trx_gas_limit = u64::try_from(trx.gas_limit).map_err(|e| E!(ProgramError::InvalidInstructionData; "e={:?}", e))?;
    let trx_gas_price = u64::try_from(trx.gas_price).map_err(|e| E!(ProgramError::InvalidInstructionData; "e={:?}", e))?;

    let mut storage = StorageAccount::new(storage_info, operator_sol_info, trx_accounts, caller, trx.nonce, trx_gas_limit, trx_gas_price)?;
    StorageAccount::check_for_blocked_accounts(program_id, trx_accounts, false)?;
    let account_storage = ProgramAccountStorage::new(program_id, trx_accounts)?;
    check_ethereum_transaction(&account_storage, &caller, &trx)?;

    payment::transfer_from_operator_to_collateral_pool(
        program_id,
        collateral_pool_index,
        operator_sol_info,
        collateral_pool_sol_info,
        system_info)?;
    payment::transfer_from_operator_to_deposit(
        operator_sol_info,
        storage_info,
        system_info)?;

    if trx.to.is_some() {
        do_partial_call(&mut storage, step_count, &account_storage, trx.call_data, trx.value, trx_gas_limit)?;
    }
    else {
        do_partial_create(&mut storage, step_count, &account_storage, trx.call_data, trx.value, trx_gas_limit)?;
    }

    storage.block_accounts(program_id, trx_accounts)?;

    Ok(())
}

#[allow(clippy::too_many_arguments)]
fn do_continue_top_level<'a>(
    mut storage: StorageAccount,
    step_count: u64,
    program_id: &Pubkey,
    accounts: &'a [AccountInfo<'a>],
    trx_accounts: &'a [AccountInfo<'a>],
    storage_info: &'a AccountInfo<'a>,
    operator_sol_info: &'a AccountInfo<'a>,
    operator_eth_info: &'a AccountInfo<'a>,
    user_eth_info: &'a AccountInfo<'a>,
    system_info: &'a AccountInfo<'a>
) -> ProgramResult
{
    if !operator_sol_info.is_signer {
        return Err!(ProgramError::InvalidAccountData);
    }

    let custom_error: ProgramError = EvmLoaderError::ExclusiveAccessUnvailable.into();
    if let Err(err) = storage.check_accounts(program_id, trx_accounts, true){
        if err == custom_error {
            return Ok(())}
        return Err(err)
    }

    let mut account_storage = ProgramAccountStorage::new(program_id, trx_accounts)?;
    let call_return = do_continue(&mut storage, step_count, &mut account_storage)?;

    if let Some(call_results) = call_return {
        payment::transfer_from_deposit_to_operator(
            storage_info,
            operator_sol_info,
            system_info)?;
        if get_token_account_owner(operator_eth_info)? != *operator_sol_info.key {
            debug_print!("operator token ownership");
            debug_print!("operator token owner {}", operator_eth_info.owner);
            debug_print!("operator key {}", operator_sol_info.key);
            return Err!(ProgramError::InvalidInstructionData; "Wrong operator token ownership")
        }
        let (gas_limit, gas_price) = storage.get_gas_params()?;
        let used_gas = call_results.1;
        if used_gas > gas_limit {
            return Err!(ProgramError::InvalidArgument);
        }
        let gas_price_wei = U256::from(gas_price);
        let fee = U256::from(used_gas)
            .checked_mul(gas_price_wei).ok_or_else(||E!(ProgramError::InvalidArgument))?;
        token::transfer_token(
            accounts,
            user_eth_info,
            operator_eth_info,
            account_storage.get_caller_account_info().ok_or_else(||E!(ProgramError::InvalidArgument))?,
            account_storage.get_caller_account().ok_or_else(||E!(ProgramError::InvalidArgument))?,
            &fee)?;

        applies_and_invokes(
            program_id,
            &mut account_storage,
            accounts,
            Some(operator_sol_info),
            call_results)?;

        storage.unblock_accounts_and_destroy(program_id, trx_accounts)?;
    }

    Ok(())
}

fn do_partial_call<'a>(
    storage: &mut StorageAccount,
    step_count: u64,
    account_storage: &ProgramAccountStorage<'a>,
    instruction_data: Vec<u8>,
    transfer_value: U256,
    gas_limit: u64,
) -> ProgramResult
{
    debug_print!("do_partial_call");

    let executor_substate = Box::new(ExecutorSubstate::new(gas_limit, account_storage));
    let executor_state = ExecutorState::new(executor_substate, account_storage);
    let mut executor = Machine::new(executor_state);

    debug_print!("Executor initialized");

    debug_print!("   caller: {}", account_storage.origin());
    debug_print!(" contract: {}", account_storage.contract());

    executor.call_begin(
        account_storage.origin(),
        account_storage.contract(),
        instruction_data,
        transfer_value,
        gas_limit,
    )?;

    executor.execute_n_steps(step_count).map_err(|e| E!(ProgramError::InvalidInstructionData; "e={:?}", e))?;

    debug_print!("save");
    executor.save_into(storage);

    debug_print!("partial call complete");
    Ok(())
}

fn do_partial_create<'a>(
    storage: &mut StorageAccount,
    step_count: u64,
    account_storage: &ProgramAccountStorage<'a>,
    instruction_data: Vec<u8>,
    transfer_value: U256,
    gas_limit: u64,
) -> ProgramResult
{
    debug_print!("do_partial_create gas_limit={}", gas_limit);

    let executor_substate = Box::new(ExecutorSubstate::new(gas_limit, account_storage));
    let executor_state = ExecutorState::new(executor_substate, account_storage);
    let mut executor = Machine::new(executor_state);

    debug_print!("Executor initialized");

    executor.create_begin(account_storage.origin(), instruction_data, transfer_value, gas_limit)?;
    executor.execute_n_steps(step_count).unwrap();

    debug_print!("save");
    executor.save_into(storage);

    debug_print!("partial create complete");
    Ok(())
}

#[allow(clippy::unnecessary_wraps)]
fn do_continue<'a>(
    storage: &mut StorageAccount,
    step_count: u64,
    account_storage: &mut ProgramAccountStorage<'a>,
) -> CallResult
{
    debug_print!("do_continue");

    let call_results = {
        let mut executor = Machine::restore(storage, account_storage);
        debug_print!("Executor restored");

        let (result, exit_reason) = match executor.execute_n_steps(step_count) {
            Ok(()) => {
                executor.save_into(storage);
                debug_print!("{} steps executed", step_count);
                return Ok(None);
            }
            Err((result, reason)) => (result, reason)
        };

        debug_print!("Call done");

        let executor_state = executor.into_state();
        let used_gas = executor_state.substate().metadata().gasometer().used_gas();
        if exit_reason.is_succeed() {
            debug_print!("Succeed execution");
            let apply = executor_state.deconstruct();
            (exit_reason, used_gas, result, Some(apply))
        } else {
            (exit_reason, used_gas, result, None)
        }
    };

    Ok(Some(call_results))
}

fn applies_and_invokes<'a>(
    program_id: &Pubkey,
    account_storage: &mut ProgramAccountStorage<'a>,
    accounts: &'a [AccountInfo<'a>],
    operator: Option<&AccountInfo<'a>>,
    call_results: SuccessExitResults
) -> ProgramResult {
    let (exit_reason, used_gas, result, applies_logs_transfers) = call_results;
    if let Some(applies_logs_transfers) = applies_logs_transfers {
        let (
            applies,
            logs,
            transfers,
            spl_transfers,
            spl_approves,
            erc20_approves,
        ) = applies_logs_transfers;

        account_storage.apply_transfers(accounts, transfers)?;
        account_storage.apply_spl_approves(accounts, spl_approves)?;
        account_storage.apply_spl_transfers(accounts, spl_transfers)?;
        account_storage.apply_erc20_approves(accounts, operator, erc20_approves)?;
        account_storage.apply(applies, operator, false)?;

        debug_print!("Applies done");
        for log in logs {
            invoke(&on_event(program_id, log), accounts)?;
        }
    }

    invoke_on_return(program_id, accounts, exit_reason, used_gas, &result)?;

    Ok(())
}

fn invoke_on_return<'a>(
    program_id: &Pubkey,
    accounts: &'a [AccountInfo<'a>],
    exit_reason: ExitReason,
    used_gas: u64,
    result: &[u8],
) -> ProgramResult
{
    let (exit_message, exit_status) = match exit_reason {
        ExitReason::Succeed(success_code) => {
            match success_code {
                ExitSucceed::Stopped => {("ExitSucceed: Machine encountered an explict stop.", 0x11)},
                ExitSucceed::Returned => {("ExitSucceed: Machine encountered an explict return.", 0x12)},
                ExitSucceed::Suicided => {("ExitSucceed: Machine encountered an explict suicide.", 0x13)},
            }
        },
        ExitReason::Error(error_code) => {
            match error_code {
                ExitError::StackUnderflow => {("ExitError: Trying to pop from an empty stack.", 0xe1)},
                ExitError::StackOverflow => {("ExitError: Trying to push into a stack over stack limit.", 0xe2)},
                ExitError::InvalidJump => {("ExitError: Jump destination is invalid.", 0xe3)},
                ExitError::InvalidRange => {("ExitError: An opcode accesses memory region, but the region is invalid.", 0xe4)},
                ExitError::DesignatedInvalid => {("ExitError: Encountered the designated invalid opcode.", 0xe5)},
                ExitError::CallTooDeep => {("ExitError: Call stack is too deep (runtime).", 0xe6)},
                ExitError::CreateCollision => {("ExitError: Create opcode encountered collision (runtime).", 0xe7)},
                ExitError::CreateContractLimit => {("ExitError: Create init code exceeds limit (runtime).", 0xe8)},
                ExitError::OutOfOffset => {("ExitError: An opcode accesses external information, but the request is off offset limit (runtime).", 0xe9)},
                ExitError::OutOfGas => {("ExitError: Execution runs out of gas (runtime).", 0xea)},
                ExitError::OutOfFund => {("ExitError: Not enough fund to start the execution (runtime).", 0xeb)},
                ExitError::PCUnderflow => {("ExitError: PC underflowed (unused).", 0xec)},
                ExitError::CreateEmpty => {("ExitError: Attempt to create an empty account (runtime, unused).", 0xed)},
            }
        },
        ExitReason::Revert(_) => {("Revert", 0xd0)},
        ExitReason::Fatal(fatal_code) => {
            match fatal_code {
                ExitFatal::NotSupported => {("Fatal: The operation is not supported.", 0xf1)},
                ExitFatal::UnhandledInterrupt => {("Fatal: The trap (interrupt) is unhandled.", 0xf2)},
                ExitFatal::CallErrorAsFatal(_) => {("Fatal: The environment explictly set call errors as fatal error.", 0xf3)},
            }
        },
        ExitReason::StepLimitReached => unreachable!(),
    };

    msg!("{} exit_status={:#04X?}", exit_message, exit_status);
    debug_print!("used gas {}", used_gas);
    debug_print!("result {}", &hex::encode(&result));

    let ix = on_return(program_id, exit_status, used_gas, result);
    invoke(
        &ix,
        accounts
    )?;

    Ok(())
}

fn check_ethereum_transaction(
   account_storage: &ProgramAccountStorage,
   recovered_address: &H160,
   transaction: &UnsignedTransaction
) -> ProgramResult
{
    let sender_account = account_storage.get_caller_account().ok_or_else(||E!(ProgramError::InvalidArgument))?;

    if sender_account.get_ether() != *recovered_address {
        return Err!(ProgramError::InvalidArgument; "Invalid sender: actual {}, recovered {}", sender_account.get_ether(), recovered_address);
    }

    if sender_account.get_nonce() != transaction.nonce {
        return Err!(ProgramError::InvalidArgument; "Invalid Ethereum transaction nonce: acc {}, trx {}", sender_account.get_nonce(), transaction.nonce);
    }

    let contract_address: H160 = transaction.to.map_or_else(
        || {
            let mut stream = rlp::RlpStream::new_list(2);
            stream.append(recovered_address);
            stream.append(&U256::from(transaction.nonce));
            crate::utils::keccak256_h256(&stream.out()).into()
        },
        |to| to
    );
    let contract_account = account_storage.get_contract_account().ok_or_else(||E!(ProgramError::InvalidArgument))?;

    if contract_account.get_ether() != contract_address {
        return Err!(ProgramError::InvalidArgument; "Invalid contract: actual {}, expected {}", contract_account.get_ether(), contract_address);
    }


    if crate::solana_backend::chain_id() != transaction.chain_id {
        return Err!(ProgramError::InvalidArgument; "Invalid chain_id: actual {}, expected {}", transaction.chain_id, crate::solana_backend::chain_id());
    }


    Ok(())
}

// Pull in syscall stubs when building for non-BPF targets
//#[cfg(not(target_arch = "bpf"))]
//solana_sdk::program_stubs!();

#[cfg(test)]
mod tests {
    use solana_sdk::{program_error::ProgramError, pubkey::Pubkey};

    use super::*;

    #[test]
    fn test_write() {
        let program_id = Pubkey::new(&[0; 32]);

        let string = b"letters and such";
        assert_eq!(Ok(()), process_instruction(&program_id, &[], string));

        let emoji = "🐆".as_bytes();
        let bytes = [0xF0, 0x9F, 0x90, 0x86];
        assert_eq!(emoji, bytes);
        assert_eq!(Ok(()), process_instruction(&program_id, &[], &emoji));

        let mut bad_utf8 = bytes;
        bad_utf8[3] = 0xFF; // Invalid UTF-8 byte
        assert_eq!(
            Err!(ProgramError::InvalidInstructionData),
            process_instruction(&program_id, &[], &bad_utf8)
        );
    }
}
<|MERGE_RESOLUTION|>--- conflicted
+++ resolved
@@ -651,39 +651,6 @@
 
             Ok(())
         },
-        EvmInstruction::WriteHolder {seed, offset, bytes} => {
-            let holder_info = next_account_info(account_info_iter)?;
-            if holder_info.owner != program_id {
-                return Err!(ProgramError::InvalidArgument; "holder_account_info.owner<{:?}> != program_id<{:?}>", holder_info.owner, program_id);
-            }
-
-            let operator_info = next_account_info(account_info_iter)?;
-            if !operator_info.is_signer {
-                return Err!(ProgramError::InvalidArgument; "operator is not signer <{:?}>", operator_info.key);
-            }
-
-            let seed = core::str::from_utf8(&seed);
-            if seed.is_err() {
-                return Err!(ProgramError::InvalidArgument; "invalid seed <{:?}>", seed);
-            }
-
-            let must_holder = Pubkey::create_with_seed(operator_info.key, seed.unwrap(), program_id);
-            if must_holder.is_err() {
-                return Err!(ProgramError::InvalidArgument; "invalid seed <{:?}>", seed.unwrap());
-            }
-
-            if *holder_info.key != must_holder.unwrap() {
-                return Err!(ProgramError::InvalidArgument; "wrong holder account <{:?}>", holder_info.key);
-            }
-
-            do_write(holder_info, offset, bytes)
-        },
-
-<<<<<<< HEAD
-        EvmInstruction::Write |
-        EvmInstruction::Finalise |
-        EvmInstruction::CreateAccountWithSeed => Err!(ProgramError::InvalidInstructionData; "Deprecated instruction"),
-=======
         EvmInstruction::ResizeStorageAccount {seed} => {
             debug_print!("Execute ResizeStorageAccount");
             let account_info = next_account_info(account_info_iter)?;
@@ -759,10 +726,37 @@
 
             Ok(())
         },
-
-        EvmInstruction::Finalise | EvmInstruction::CreateAccountWithSeed => Err!(ProgramError::InvalidInstructionData; "Deprecated instruction"),
-
->>>>>>> 835a57a3
+        EvmInstruction::WriteHolder {seed, offset, bytes} => {
+            let holder_info = next_account_info(account_info_iter)?;
+            if holder_info.owner != program_id {
+                return Err!(ProgramError::InvalidArgument; "holder_account_info.owner<{:?}> != program_id<{:?}>", holder_info.owner, program_id);
+            }
+
+            let operator_info = next_account_info(account_info_iter)?;
+            if !operator_info.is_signer {
+                return Err!(ProgramError::InvalidArgument; "operator is not signer <{:?}>", operator_info.key);
+            }
+
+            let seed = core::str::from_utf8(&seed);
+            if seed.is_err() {
+                return Err!(ProgramError::InvalidArgument; "invalid seed <{:?}>", seed);
+            }
+
+            let must_holder = Pubkey::create_with_seed(operator_info.key, seed.unwrap(), program_id);
+            if must_holder.is_err() {
+                return Err!(ProgramError::InvalidArgument; "invalid seed <{:?}>", seed.unwrap());
+            }
+
+            if *holder_info.key != must_holder.unwrap() {
+                return Err!(ProgramError::InvalidArgument; "wrong holder account <{:?}>", holder_info.key);
+            }
+
+            do_write(holder_info, offset, bytes)
+        },
+
+        EvmInstruction::Write |
+        EvmInstruction::Finalise |
+        EvmInstruction::CreateAccountWithSeed => Err!(ProgramError::InvalidInstructionData; "Deprecated instruction"),
     };
 
     solana_program::msg!("Total memory occupied: {}", &BumpAllocator::occupied());
