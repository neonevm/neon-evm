--- conflicted
+++ resolved
@@ -47,14 +47,9 @@
 };
 use crate::solana_program::program_pack::Pack;
 
-<<<<<<< HEAD
 type UsedGas = u64;
 type EvmResults = (ExitReason, Vec<u8>, Option<ApplyState>);
 type CallResult = Result<(Option<EvmResults>,UsedGas), ProgramError>;
-=======
-type SuccessExitResults = (ExitReason, u64, Vec<u8>, Option<ApplyState>);
-type CallResult = Result<Option<SuccessExitResults>, ProgramError>;
->>>>>>> 42094495
 
 const HEAP_LENGTH: usize = 256*1024;
 
@@ -138,13 +133,13 @@
             let token_account_info = next_account_info(account_info_iter)?;
 
             authorized_operator_check(funding_info)?;
-
+            
             debug_print!("Ether: {} {}", &(hex::encode(ether)), &hex::encode([nonce]));
 
             if !funding_info.is_signer {
                 return Err!(ProgramError::InvalidArgument; "!funding_info.is_signer");
             }
-
+            
             let mut program_seeds: Vec<&[u8]> = vec![&[ACCOUNT_SEED_VERSION], ether.as_bytes()];
             let (expected_address, expected_nonce) = Pubkey::find_program_address(&program_seeds, program_id);
             if expected_address != *account_info.key {
@@ -340,9 +335,9 @@
             let user_eth_info = next_account_info(account_info_iter)?;
             let system_info = next_account_info(account_info_iter)?;
 
+            authorized_operator_check(operator_sol_info)?;
+
             let trx_accounts = &accounts[7..];
-
-            authorized_operator_check(operator_sol_info)?;
 
             let holder_data = holder_info.data.borrow();
             let (unsigned_msg, signature) = get_transaction_from_data(&holder_data)?;
@@ -436,9 +431,9 @@
             let user_eth_info = next_account_info(account_info_iter)?;
             let system_info = next_account_info(account_info_iter)?;
 
+            authorized_operator_check(operator_sol_info)?;
+
             let trx_accounts = &accounts[7..];
-
-            authorized_operator_check(operator_sol_info)?;
 
             check_secp256k1_instruction(sysvar_info, unsigned_msg.len(), 13_u16)?;
 
@@ -464,9 +459,9 @@
             let operator_eth_info = next_account_info(account_info_iter)?;
             let user_eth_info = next_account_info(account_info_iter)?;
 
+            authorized_operator_check(operator_sol_info)?;
+
             let trx_accounts = &accounts[5..];
-
-            authorized_operator_check(operator_sol_info)?;
 
             let storage = StorageAccount::restore(storage_info, operator_sol_info).map_err(|err| {
                 if err == ProgramError::InvalidAccountData {EvmLoaderError::StorageAccountUninitialized.into()}
@@ -541,9 +536,9 @@
             let user_eth_info = next_account_info(account_info_iter)?;
             let system_info = next_account_info(account_info_iter)?;
 
+            authorized_operator_check(operator_sol_info)?;
+
             let trx_accounts = &accounts[7..];
-
-            authorized_operator_check(operator_sol_info)?;
 
             match StorageAccount::restore(storage_info, operator_sol_info) {
                 Err(ProgramError::InvalidAccountData) => { // EXCLUDE Err!
@@ -582,9 +577,9 @@
             let user_eth_info = next_account_info(account_info_iter)?;
             let system_info = next_account_info(account_info_iter)?;
 
+            authorized_operator_check(operator_sol_info)?;
+            
             let trx_accounts = &accounts[7..];
-
-            authorized_operator_check(operator_sol_info)?;
 
             match StorageAccount::restore(storage_info, operator_sol_info) {
                 Err(ProgramError::InvalidAccountData) => { // EXCLUDE Err!
@@ -748,20 +743,15 @@
                 return Err!(ProgramError::InvalidArgument; "wrong holder account <{:?}>", holder_info.key);
             }
 
-<<<<<<< HEAD
+            do_write(holder_info, offset, bytes)
+        },
+
+        EvmInstruction::Write |
         EvmInstruction::Finalise |
         EvmInstruction::CreateAccountWithSeed |
         EvmInstruction::ExecuteTrxFromAccountDataIterative |
         EvmInstruction::PartialCallFromRawEthereumTX
         => Err!(ProgramError::InvalidInstructionData; "Deprecated instruction"),
-=======
-            do_write(holder_info, offset, bytes)
-        },
-
-        EvmInstruction::Write |
-        EvmInstruction::Finalise |
-        EvmInstruction::CreateAccountWithSeed => Err!(ProgramError::InvalidInstructionData; "Deprecated instruction"),
->>>>>>> 42094495
     };
 
     solana_program::msg!("Total memory occupied: {}", &BumpAllocator::occupied());
@@ -986,6 +976,7 @@
 
         storage.unblock_accounts_and_destroy(program_id, trx_accounts)?;
     }
+
     Ok(())
 }
 
