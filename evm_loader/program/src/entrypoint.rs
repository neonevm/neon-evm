//! Program entrypoint

#![cfg(not(feature = "no-entrypoint"))]

use std::{
    alloc::Layout,
    convert::{TryFrom, TryInto},
    mem::size_of, 
    ptr::null_mut, 
    usize
};

use evm::{
    ExitError, ExitFatal, ExitReason, ExitSucceed,
    H160, U256,
};

use solana_program::{
    account_info::{next_account_info, AccountInfo},
    entrypoint, entrypoint::{ProgramResult, HEAP_START_ADDRESS},
    program_error::{ProgramError}, pubkey::Pubkey,
    program::{invoke},
    rent::Rent,
    sysvar::Sysvar,
    msg,
};

use crate::{
    //    bump_allocator::BumpAllocator,
    account_data::{Account, AccountData, Contract, ACCOUNT_SEED_VERSION, ACCOUNT_MAX_SIZE},
    account_storage::{ProgramAccountStorage, /* Sender */ },
    solana_backend::{AccountStorage},
    transaction::{UnsignedTransaction, verify_tx_signature, check_secp256k1_instruction},
    executor_state::{ ExecutorState, ExecutorSubstate, ApplyState },
    storage_account::{ StorageAccount },
    error::EvmLoaderError,
    executor::Machine,
    instruction::{EvmInstruction, on_event, on_return},
    payment,
    token,
    token::{create_associated_token_account, get_token_account_owner},
    neon::token_mint,
    operator::authorized_operator_check,
    system::create_pda_account,
    utils::is_zero_initialized
};
use crate::solana_program::program_pack::Pack;

type SuccessExitResults = (ExitReason, u64, Vec<u8>, Option<ApplyState>);
type CallResult = Result<Option<SuccessExitResults>, ProgramError>;

const HEAP_LENGTH: usize = 256*1024;

/// Developers can implement their own heap by defining their own
/// `#[global_allocator]`.  The following implements a dummy for test purposes
/// but can be flushed out with whatever the developer sees fit.
pub struct BumpAllocator;

impl BumpAllocator {
    /// Get occupied memory
    #[inline]
    #[must_use]
    #[allow(clippy::missing_const_for_fn)]
    pub fn occupied() -> usize {
        const POS_PTR: *mut usize = HEAP_START_ADDRESS as *mut usize;
        const TOP_ADDRESS: usize = HEAP_START_ADDRESS + HEAP_LENGTH;

        let pos = unsafe{*POS_PTR};
        if pos == 0 {0} else {TOP_ADDRESS-pos}
    }
}

unsafe impl std::alloc::GlobalAlloc for BumpAllocator {
    #[inline]
    unsafe fn alloc(&self, layout: Layout) -> *mut u8 {
        const POS_PTR: *mut usize = HEAP_START_ADDRESS as *mut usize;
        const TOP_ADDRESS: usize = HEAP_START_ADDRESS + HEAP_LENGTH;
        const BOTTOM_ADDRESS: usize = HEAP_START_ADDRESS + size_of::<*mut u8>();

        let mut pos = *POS_PTR;
        if pos == 0 {
            // First time, set starting position
            pos = TOP_ADDRESS;
        }
        pos = pos.saturating_sub(layout.size());
        pos &= !(layout.align().saturating_sub(1));
        if pos < BOTTOM_ADDRESS {
            return null_mut();
        }

        *POS_PTR = pos;
        pos as *mut u8
    }
    #[inline]
    unsafe fn dealloc(&self, _: *mut u8, _layout: Layout) {
        // I'm a bump allocator, I don't free
    }
}

#[cfg(target_arch = "bpf")]
#[global_allocator]
static mut A: BumpAllocator = BumpAllocator;

// Is't need to save for account:
// 1. ether: [u8;20]
// 2. nonce: u8
// 3. trx_count: u128
// 4. code_size: u32
// 5. storage (all remaining space, if code_size not equal zero)

entrypoint!(process_instruction);

#[allow(clippy::too_many_lines)]
fn process_instruction<'a>(
    program_id: &Pubkey,
    accounts: &'a [AccountInfo<'a>],
    instruction_data: &[u8],
) -> ProgramResult {
    let account_info_iter = &mut accounts.iter();

    let instruction = EvmInstruction::unpack(instruction_data)?;
<<<<<<< HEAD
    debug_print!("Instruction parsed: {:?}", instruction);
=======
    debug_print!("Instruction parsed {:?}", instruction);
>>>>>>> eca3fb83

    #[allow(clippy::match_same_arms)]
    let result = match instruction {
        EvmInstruction::CreateAccount {lamports: _, space: _, ether, nonce} => {
            let rent = Rent::get()?;
            
            let funding_info = next_account_info(account_info_iter)?;
            let account_info = next_account_info(account_info_iter)?;
            let token_account_info = next_account_info(account_info_iter)?;

            authorized_operator_check(funding_info)?;
            
            debug_print!("Ether: {} {}", &(hex::encode(ether)), &hex::encode([nonce]));

            if !funding_info.is_signer {
                return Err!(ProgramError::InvalidArgument; "!funding_info.is_signer");
            }
            
            let mut program_seeds: Vec<&[u8]> = vec![&[ACCOUNT_SEED_VERSION], ether.as_bytes()];
            let (expected_address, expected_nonce) = Pubkey::find_program_address(&program_seeds, program_id);
            if expected_address != *account_info.key {
                return Err!(ProgramError::InvalidArgument; "expected_address<{:?}> != *account_info.key<{:?}>", expected_address, *account_info.key);
            };
            if expected_nonce != nonce {
                return Err!(ProgramError::InvalidArgument; "expected_nonce<{:?}> != nonce<{:?}>", expected_nonce, nonce);
            };

            let nonce_bytes = &[nonce];
            program_seeds.push(nonce_bytes);

            let code_account_key = {
                let program_code = next_account_info(account_info_iter)?;
                if program_code.owner == program_id {
                    let code_address_seed: &[u8] = &[ &[ACCOUNT_SEED_VERSION], ether.as_bytes() ].concat();
                    let code_address_seed = bs58::encode(code_address_seed).into_string();
                    debug_print!("Code account seed: {}", code_address_seed);
                    let expected_code_address = Pubkey::create_with_seed(funding_info.key, &code_address_seed, program_id)?;
                    if *program_code.key != expected_code_address {
                        return Err!(ProgramError::InvalidArgument; "Unexpected code account. Actual<{:?}> != Expected<{:?}>", program_code.key, expected_code_address);
                    }

                    if !is_zero_initialized(&program_code.try_borrow_data()?) {
                        return Err!(ProgramError::InvalidArgument; "Code account is not empty");
                    }

                    if !rent.is_exempt(program_code.lamports(), program_code.data_len()) {
                        return Err!(ProgramError::InvalidArgument; "Code account is not rent exempt. lamports={:?}, data_len={:?}", program_code.lamports(), program_code.data_len());
                    }

                    let contract_data = AccountData::Contract( Contract {owner: *account_info.key, code_size: 0_u32} );
                    contract_data.pack(&mut program_code.data.borrow_mut())?;

                    *program_code.key
                } else {
                    Pubkey::new_from_array([0_u8; 32])
                }
            };

            create_pda_account(
                program_id,
                accounts,
                account_info,
                &program_seeds,
                funding_info.key,
                ACCOUNT_MAX_SIZE
            )?;
            debug_print!("create_account done");

            invoke(
                &create_associated_token_account(funding_info.key, account_info.key, token_account_info.key, &token_mint::id()),
                accounts,
            )?;
            debug_print!("create_associated_token_account done");

            AccountData::Account(Account {
                ether,
                nonce,
                trx_count: 0_u64,
                code_account: code_account_key,
                ro_blocked_cnt: 0_u8,
                rw_blocked_acc: None,
                eth_token_account: *token_account_info.key,
            }).pack(&mut account_info.data.borrow_mut())?;

            Ok(())
        },
        EvmInstruction::ERC20CreateTokenAccount => {
            let payer = next_account_info(account_info_iter)?;
            let account = next_account_info(account_info_iter)?;
            let wallet = next_account_info(account_info_iter)?;
            let contract = next_account_info(account_info_iter)?;
            let token_mint = next_account_info(account_info_iter)?;
            let system_program = next_account_info(account_info_iter)?;
            let token_program = next_account_info(account_info_iter)?;
            let rent = next_account_info(account_info_iter)?;

            authorized_operator_check(payer)?;

            if !payer.is_signer {
                return Err!(ProgramError::InvalidArgument; "!payer.is_signer");
            }

            let wallet_data = AccountData::unpack(&wallet.try_borrow_data()?)?;
            let wallet_data = wallet_data.get_account()?;

            let contract_data = AccountData::unpack(&contract.try_borrow_data()?)?;
            let contract_data = contract_data.get_account()?;
            if contract_data.code_account == Pubkey::new_from_array([0_u8; 32]) {
                return Err!(ProgramError::InvalidArgument; "contract_data.code_account == Pubkey::new_from_array([0_u8; 32])");
            }

            if *token_mint.owner != spl_token::id() {
                return Err!(ProgramError::InvalidArgument; "*token_mint.owner<{:?}> != spl_token::id()", token_mint.owner);
            }
            spl_token::state::Mint::unpack(&token_mint.try_borrow_data()?)?;

            if *system_program.key != solana_program::system_program::id() {
                return Err!(ProgramError::InvalidArgument; "*system_program.key<{:?}> != solana_program::system_program::id()", system_program.key);
            }

            if *token_program.key != spl_token::id() {
                return Err!(ProgramError::InvalidArgument; "*token_program.key<{:?}> != spl_token::id()", token_program.key);
            }

            if *rent.key != solana_program::sysvar::rent::id() {
                return Err!(ProgramError::InvalidArgument; "*rent.key<{:?}> != solana_program::sysvar::rent::id()", rent.key);
            }

            let token_mint_key_bytes = token_mint.key.to_bytes();
            let mut seeds: Vec<&[u8]> = vec![
                &[ACCOUNT_SEED_VERSION],
                b"ERC20Balance",
                &token_mint_key_bytes,
                contract_data.ether.as_bytes(),
                wallet_data.ether.as_bytes()
            ];
            let (expected_address, nonce) = Pubkey::find_program_address(&seeds, program_id);

            if *account.key != expected_address {
                return Err!(ProgramError::InvalidArgument; "*account.key<{:?}> != expected_address", account.key);
            }

            let nonce_bytes = &[nonce];
            seeds.push(nonce_bytes);

            debug_print!("Create program derived account");
            create_pda_account(
                &spl_token::id(),
                accounts,
                account,
                &seeds,
                payer.key,
                spl_token::state::Account::LEN
            )?;

            debug_print!("Initialize token");
            let instruction = spl_token::instruction::initialize_account(
                &spl_token::id(),
                account.key,
                token_mint.key,
                wallet.key
            )?;
            invoke(&instruction, accounts)
        },
        // TODO: EvmInstruction::Call
        // https://github.com/neonlabsorg/neon-evm/issues/188
        // Does not fit in current vision.
        // It is needed to update behavior for all system in whole.
        // EvmInstruction::Call {collateral_pool_index, bytes} => {
        //     let operator_sol_info = next_account_info(account_info_iter)?;
        //     let collateral_pool_sol_info = next_account_info(account_info_iter)?;
        //     let system_info = next_account_info(account_info_iter)?;

        //     let trx_accounts = &accounts[3..];

        //     let mut account_storage = ProgramAccountStorage::new(program_id, trx_accounts)?;
        //     if let Sender::Solana(_addr) = account_storage.get_sender() {
        //         // Success execution
        //     } else {
        //         return Err!(ProgramError::InvalidArgument; "This method should used with Solana sender");
        //     }

        //     payment::transfer_from_operator_to_collateral_pool(
        //         program_id,
        //         collateral_pool_index,
        //         operator_sol_info,
        //         collateral_pool_sol_info,
        //         system_info)?;

        //     let call_return = do_call(&mut account_storage, trx_accounts, bytes.to_vec(), U256::zero(), u64::MAX)?;

        //     if let Some(call_results) = call_return {
        //         applies_and_invokes(
        //             program_id,
        //             &mut account_storage,
        //             trx_accounts,
        //             None,
        //             call_results)?;
        //     }

        //     Ok(())
        // },
        EvmInstruction::ExecuteTrxFromAccountDataIterative{collateral_pool_index, step_count} => {
            debug_print!("Execute iterative transaction from account data");
            let holder_info = next_account_info(account_info_iter)?;
            let storage_info = next_account_info(account_info_iter)?;

            let operator_sol_info = next_account_info(account_info_iter)?;
            let collateral_pool_sol_info = next_account_info(account_info_iter)?;
            let system_info = next_account_info(account_info_iter)?;

            authorized_operator_check(operator_sol_info)?;

            let holder_data = holder_info.data.borrow();
            let (unsigned_msg, signature) = get_transaction_from_data(&holder_data)?;

            let trx_accounts = &accounts[5..];

            let from_addr = verify_tx_signature(signature, unsigned_msg).map_err(|e| E!(ProgramError::MissingRequiredSignature; "Error={:?}", e))?;
            let trx: UnsignedTransaction = rlp::decode(unsigned_msg).map_err(|e| E!(ProgramError::InvalidInstructionData; "DecoderError={:?}", e))?;

            do_begin(collateral_pool_index, step_count, from_addr, trx,
                program_id, trx_accounts, storage_info,
                operator_sol_info, collateral_pool_sol_info,
                system_info)?;

            Ok(())
        },
        EvmInstruction::CallFromRawEthereumTX {collateral_pool_index, from_addr, sign: _, unsigned_msg} => {
            debug_print!("Execute from raw ethereum transaction");
            // Get six accounts needed for payments (note slice accounts[6..] later)
            let sysvar_info = next_account_info(account_info_iter)?;
            let operator_sol_info = next_account_info(account_info_iter)?;
            let collateral_pool_sol_info = next_account_info(account_info_iter)?;
            let operator_eth_info = next_account_info(account_info_iter)?;
            let user_eth_info = next_account_info(account_info_iter)?;
            let system_info = next_account_info(account_info_iter)?;

            authorized_operator_check(operator_sol_info)?;

            let trx_accounts = &accounts[6..];

            if !operator_sol_info.is_signer {
                return Err!(ProgramError::InvalidAccountData);
            }

            let trx: UnsignedTransaction = rlp::decode(unsigned_msg).map_err(|e| E!(ProgramError::InvalidInstructionData; "DecoderError={:?}", e))?;
            let trx_gas_limit = u64::try_from(trx.gas_limit).map_err(|e| E!(ProgramError::InvalidInstructionData; "e={:?}", e))?;
            // let trx_gas_price = u64::try_from(trx.gas_price).map_err(|e| E!(ProgramError::InvalidInstructionData; "e={:?}", e))?;
            // if trx_gas_price < 1_000_000_000_u64 {
            //     return Err!(ProgramError::InvalidArgument; "trx_gas_price < 1_000_000_000_u64: {} ", trx_gas_price);
            // }
            StorageAccount::check_for_blocked_accounts(program_id, trx_accounts, true)?;
            let mut account_storage = ProgramAccountStorage::new(program_id, trx_accounts)?;

            check_secp256k1_instruction(sysvar_info, unsigned_msg.len(), 5_u16)?;
            check_ethereum_transaction(&account_storage, &H160::from_slice(from_addr), &trx)?;

            payment::transfer_from_operator_to_collateral_pool(
                program_id,
                collateral_pool_index,
                operator_sol_info,
                collateral_pool_sol_info,
                system_info)?;

            let call_return = do_call(&mut account_storage, trx.call_data, trx.value, trx_gas_limit)?;

            if let Some(call_results) = call_return {
                if get_token_account_owner(operator_eth_info)? != *operator_sol_info.key {
                    debug_print!("operator ownership");
                    debug_print!("operator token owner {}", operator_eth_info.owner);
                    debug_print!("operator key {}", operator_sol_info.key);
                    return Err!(ProgramError::InvalidInstructionData; "Wrong operator token ownership")
                }
                let used_gas = call_results.1;
                let fee = U256::from(used_gas)
                    .checked_mul(trx.gas_price).ok_or_else(||E!(ProgramError::InvalidArgument))?;
                token::transfer_token(
                    accounts,
                    user_eth_info,
                    operator_eth_info,
                    account_storage.get_caller_account_info().ok_or_else(||E!(ProgramError::InvalidArgument))?,
                    account_storage.get_caller_account().ok_or_else(||E!(ProgramError::InvalidArgument))?,
                    &fee)?;

                applies_and_invokes(
                    program_id,
                    &mut account_storage,
                    accounts,
                    Some(operator_sol_info),
                    call_results)?;
            }
            Ok(())
        },
        EvmInstruction::OnReturn {status: _, bytes: _} => {
            Ok(())
        },
        EvmInstruction::OnEvent {address: _, topics: _, data: _} => {
            Ok(())
        },
        EvmInstruction::PartialCallFromRawEthereumTX {collateral_pool_index, step_count, from_addr, sign: _, unsigned_msg} => {
            debug_print!("Execute from raw ethereum transaction iterative");
            let storage_info = next_account_info(account_info_iter)?;

            let sysvar_info = next_account_info(account_info_iter)?;
            let operator_sol_info = next_account_info(account_info_iter)?;
            let collateral_pool_sol_info = next_account_info(account_info_iter)?;
            let system_info = next_account_info(account_info_iter)?;

            authorized_operator_check(operator_sol_info)?;

            let trx_accounts = &accounts[5..];

            check_secp256k1_instruction(sysvar_info, unsigned_msg.len(), 13_u16)?;

            let caller = H160::from_slice(from_addr);
            let trx: UnsignedTransaction = rlp::decode(unsigned_msg)
                .map_err(|e| E!(ProgramError::InvalidInstructionData; "DecoderError={:?}", e))?;

            do_begin(collateral_pool_index, step_count, caller, trx,
                     program_id, trx_accounts, storage_info,
                     operator_sol_info, collateral_pool_sol_info,
                     system_info)?;

            Ok(())
        },
        EvmInstruction::Continue { step_count } => {
            debug_print!("Continue");
            let storage_info = next_account_info(account_info_iter)?;

            let operator_sol_info = next_account_info(account_info_iter)?;
            let operator_eth_info = next_account_info(account_info_iter)?;
            let user_eth_info = next_account_info(account_info_iter)?;
            let system_info = next_account_info(account_info_iter)?;

            authorized_operator_check(operator_sol_info)?;

            let trx_accounts = &accounts[5..];

            let storage = StorageAccount::restore(storage_info, operator_sol_info).map_err(|err| {
                if err == ProgramError::InvalidAccountData {EvmLoaderError::StorageAccountUninitialized.into()}
                else {err}
            })?;

            do_continue_top_level(storage, step_count, program_id,
                accounts, trx_accounts, storage_info,
                operator_sol_info, operator_eth_info, user_eth_info,
                system_info)?;

            Ok(())
        },
        EvmInstruction::Cancel => {
            debug_print!("Cancel");
            let storage_info = next_account_info(account_info_iter)?;

            let operator_sol_info = next_account_info(account_info_iter)?;
            let operator_eth_info = next_account_info(account_info_iter)?;
            let user_eth_info = next_account_info(account_info_iter)?;
            let incinerator_info = next_account_info(account_info_iter)?;
            let system_info = next_account_info(account_info_iter)?;

            authorized_operator_check(operator_sol_info)?;

            let trx_accounts = &accounts[6..];

            if !operator_sol_info.is_signer {
                return Err!(ProgramError::InvalidAccountData);
            }

            let storage = StorageAccount::restore(storage_info, operator_sol_info).map_err(|err| {
                if err == ProgramError::InvalidAccountData {EvmLoaderError::StorageAccountUninitialized.into()}
                else {err}
            })?;

            let custom_error: ProgramError = EvmLoaderError::ExclusiveAccessUnvailable.into();
            if let Err(err) = storage.check_accounts(program_id, trx_accounts, false){
                if err == custom_error {return Ok(())}
                return Err(err)
            }

            let account_storage = ProgramAccountStorage::new(program_id, trx_accounts)?;
            let mut caller_info_data = AccountData::unpack(&account_storage.get_caller_account_info().ok_or_else(||E!(ProgramError::InvalidArgument))?.data.borrow())?;
            match caller_info_data {
                AccountData::Account(ref mut acc) => {
                    let (caller, nonce) = storage.caller_and_nonce()?;
                    if acc.ether != caller {
                        return Err!(ProgramError::InvalidAccountData; "acc.ether<{:?}> != caller<{:?}>", acc.ether, caller);
                    }
                    if acc.trx_count != nonce {
                        return Err!(ProgramError::InvalidAccountData; "acc.trx_count<{:?}> != nonce<{:?}>", acc.trx_count, nonce);
                    }
                    acc.trx_count += 1;
                },
                _ => return Err!(ProgramError::InvalidAccountData),
            };

            let executor = Machine::restore(&storage, &account_storage);
            debug_print!("Executor restored");

            let executor_state = executor.into_state();
            let used_gas = executor_state.substate().metadata().gasometer().used_gas();

            let (gas_limit, gas_price) = storage.get_gas_params()?;
            if used_gas > gas_limit {
                return Err!(ProgramError::InvalidArgument);
            }
            let gas_price_wei = U256::from(gas_price);
            let fee = U256::from(used_gas)
                .checked_mul(gas_price_wei).ok_or_else(||E!(ProgramError::InvalidArgument))?;

            let caller_info= account_storage.get_caller_account_info().ok_or_else(||E!(ProgramError::InvalidArgument))?;

            token::transfer_token(
                accounts,
                user_eth_info,
                operator_eth_info,
                caller_info,
                account_storage.get_caller_account().ok_or_else(||E!(ProgramError::InvalidArgument))?,
                &fee)?;

            payment::burn_operators_deposit(
                storage_info,
                incinerator_info,
                system_info)?;

            storage.unblock_accounts_and_destroy(program_id, trx_accounts)?;

            Ok(())
        },
        EvmInstruction::PartialCallOrContinueFromRawEthereumTX {collateral_pool_index, step_count, from_addr, sign: _, unsigned_msg} => {
            debug_print!("Execute from raw ethereum transaction iterative or continue");
            let storage_info = next_account_info(account_info_iter)?;
            let sysvar_info = next_account_info(account_info_iter)?;
            let operator_sol_info = next_account_info(account_info_iter)?;
            let collateral_pool_sol_info = next_account_info(account_info_iter)?;
            let operator_eth_info = next_account_info(account_info_iter)?;
            let user_eth_info = next_account_info(account_info_iter)?;
            let system_info = next_account_info(account_info_iter)?;

            authorized_operator_check(operator_sol_info)?;

            let trx_accounts = &accounts[7..];

            match StorageAccount::restore(storage_info, operator_sol_info) {
                Err(ProgramError::InvalidAccountData) => { // EXCLUDE Err!
                    check_secp256k1_instruction(sysvar_info, unsigned_msg.len(), 13_u16)?;

                    let caller = H160::from_slice(from_addr);
                    let trx: UnsignedTransaction = rlp::decode(unsigned_msg)
                        .map_err(|e| E!(ProgramError::InvalidInstructionData; "DecoderError={:?}", e))?;

                    do_begin(collateral_pool_index, step_count, caller, trx,
                             program_id, trx_accounts, storage_info,
                             operator_sol_info, collateral_pool_sol_info,
                             system_info)?;
                },
                Ok(storage) => {
                    do_continue_top_level(storage, step_count, program_id,
                        accounts, trx_accounts, storage_info,
                        operator_sol_info, operator_eth_info, user_eth_info,
                        system_info)?;
                },
                Err(err) => return Err(err),
            }
            Ok(())
        },
        EvmInstruction::ExecuteTrxFromAccountDataIterativeOrContinue{collateral_pool_index, step_count} => {
            debug_print!("Execute iterative transaction from account data or continue");
            let holder_info = next_account_info(account_info_iter)?;
            let storage_info = next_account_info(account_info_iter)?;
            let operator_sol_info = next_account_info(account_info_iter)?;
            let collateral_pool_sol_info = next_account_info(account_info_iter)?;
            let operator_eth_info = next_account_info(account_info_iter)?;
            let user_eth_info = next_account_info(account_info_iter)?;
            let system_info = next_account_info(account_info_iter)?;

            authorized_operator_check(operator_sol_info)?;
            
            let trx_accounts = &accounts[7..];

            match StorageAccount::restore(storage_info, operator_sol_info) {
                Err(ProgramError::InvalidAccountData) => { // EXCLUDE Err!
                    let holder_data = holder_info.data.borrow();
                    let (unsigned_msg, signature) = get_transaction_from_data(&holder_data)?;
                    let caller = verify_tx_signature(signature, unsigned_msg).map_err(|e| E!(ProgramError::MissingRequiredSignature; "Error={:?}", e))?;
                    let trx: UnsignedTransaction = rlp::decode(unsigned_msg).map_err(|e| E!(ProgramError::InvalidInstructionData; "DecoderError={:?}", e))?;

                    do_begin(collateral_pool_index, step_count, caller, trx,
                             program_id, trx_accounts, storage_info,
                             operator_sol_info, collateral_pool_sol_info,
                             system_info)?;
                },
                Ok(storage) => {
                    do_continue_top_level(storage, step_count, program_id,
                                          accounts, trx_accounts, storage_info,
                                          operator_sol_info, operator_eth_info, user_eth_info,
                                          system_info)?;
                },
                Err(err) => return Err(err),
            }
            Ok(())
        },
<<<<<<< HEAD
        EvmInstruction::WriteHolder {seed, offset, bytes} => {
            let holder_info = next_account_info(account_info_iter)?;
            if holder_info.owner != program_id {
                return Err!(ProgramError::InvalidArgument; "holder_account_info.owner<{:?}> != program_id<{:?}>", holder_info.owner, program_id);
            }

            let operator_info = next_account_info(account_info_iter)?;
            if !operator_info.is_signer {
                return Err!(ProgramError::InvalidArgument; "operator is not signer <{:?}>", operator_info.key);
            }

            let seed = core::str::from_utf8(&seed);
            if seed.is_err() {
                return Err!(ProgramError::InvalidArgument; "invalid seed <{:?}>", seed);
            }

            let must_holder = Pubkey::create_with_seed(operator_info.key, seed.unwrap(), program_id);
            if must_holder.is_err() {
                return Err!(ProgramError::InvalidArgument; "invalid seed <{:?}>", seed.unwrap());
            }

            if *holder_info.key != must_holder.unwrap() {
                return Err!(ProgramError::InvalidArgument; "wrong holder account <{:?}>", holder_info.key);
            }

            do_write(holder_info, offset, bytes)
=======
        EvmInstruction::DeleteAccount { seed } => {
            let deleted_acc_info = next_account_info(account_info_iter)?;
            let creator_acc_info = next_account_info(account_info_iter)?;

            if !creator_acc_info.is_signer {
                return Err!(ProgramError::InvalidAccountData; "Creator acc must be signer. Acc {:?}", *creator_acc_info.key);
            }

            let address = Pubkey::create_with_seed(
                creator_acc_info.key, 
                std::str::from_utf8(seed).map_err(|e| E!(ProgramError::InvalidInstructionData; "Seed decode error={:?}", e))?, 
                program_id)?;

            if *deleted_acc_info.key != address {
                return Err!(ProgramError::InvalidAccountData; "Deleted account info doesn't equal to generated. *deleted_acc_info.key<{:?}> != address<{:?}>", *deleted_acc_info.key, address);
            }

            let data = deleted_acc_info.data.borrow_mut();
            let account_data = AccountData::unpack(&data)?;
            match account_data {
                AccountData::Empty => { },
                _ => { return Err!(ProgramError::InvalidAccountData; "Can only delete empty accounts.") },
            };

            **creator_acc_info.lamports.borrow_mut() = creator_acc_info.lamports().checked_add(deleted_acc_info.lamports()).unwrap();
            **deleted_acc_info.lamports.borrow_mut() = 0;

            Ok(())
>>>>>>> eca3fb83
        },

        EvmInstruction::Write |
        EvmInstruction::Finalise |
        EvmInstruction::CreateAccountWithSeed => Err!(ProgramError::InvalidInstructionData; "Deprecated instruction"),
    };

    solana_program::msg!("Total memory occupied: {}", &BumpAllocator::occupied());
    result
}

fn get_transaction_from_data(
    data: &[u8]
) -> Result<(&[u8], &[u8]), ProgramError>
{
    let account_info_data = AccountData::unpack(data)?;
    match account_info_data {
        AccountData::Empty => (),
            _ => return Err!(ProgramError::InvalidAccountData),
    };

    let (_header, rest) = data.split_at(account_info_data.size());
    let (signature, rest) = rest.split_at(65);
    let (trx_len, rest) = rest.split_at(8);
    let trx_len = trx_len.try_into().ok().map(u64::from_le_bytes).unwrap();
    let trx_len = usize::try_from(trx_len).map_err(|e| E!(ProgramError::InvalidInstructionData; "e={:?}", e))?;
    let (trx, _rest) = rest.split_at(trx_len as usize);

    Ok((trx, signature))
}

fn do_write(account_info: &AccountInfo, offset: u32, bytes: &[u8]) -> ProgramResult {
    let mut data = account_info.data.borrow_mut();

    let account_data = AccountData::unpack(&data)?;
    match account_data {
        AccountData::Account(_) | AccountData::Storage(_) | AccountData::ERC20Allowance(_) => {
            return Err!(ProgramError::InvalidAccountData);
        },
        AccountData::Contract(acc) if acc.code_size != 0 => {
            return Err!(ProgramError::InvalidAccountData);
        },
        AccountData::Contract(_) | AccountData::Empty => { },
    };

    let offset = account_data.size() + offset as usize;
    if data.len() < offset + bytes.len() {
        return Err!(ProgramError::AccountDataTooSmall; "Account data too small data.len()={:?}, offset={:?}, bytes.len()={:?}", data.len(), offset, bytes.len());
    }
    data[offset .. offset+bytes.len()].copy_from_slice(bytes);
    Ok(())
}

fn do_call(
    account_storage: &mut ProgramAccountStorage<'_>,
    instruction_data: Vec<u8>,
    transfer_value: U256,
    gas_limit: u64,
) -> CallResult
{
    debug_print!("do_call");

    debug_print!("   caller: {}", account_storage.origin());
    debug_print!(" contract: {}", account_storage.contract());

    let call_results = {
        let executor_substate = Box::new(ExecutorSubstate::new(gas_limit, account_storage));
        let executor_state = ExecutorState::new(executor_substate, account_storage);
        let mut executor = Machine::new(executor_state);

        debug_print!("Executor initialized");

	    executor.call_begin(
            account_storage.origin(),
            account_storage.contract(),
            instruction_data,
            transfer_value,
            gas_limit,
        )?;

        let (result, exit_reason) = executor.execute();

        debug_print!("Call done");

        let executor_state = executor.into_state();
        let used_gas = executor_state.substate().metadata().gasometer().used_gas();
        if exit_reason.is_succeed() {
            debug_print!("Succeed execution");
            let apply = executor_state.deconstruct();
            (exit_reason, used_gas, result, Some(apply))
        } else {
            (exit_reason, used_gas, result, None)
        }
    };

    Ok(Some(call_results))
}

#[allow(clippy::too_many_arguments)]
fn do_begin<'a>(
    collateral_pool_index: u32,
    step_count: u64,
    caller: H160,
    trx: UnsignedTransaction,
    program_id: &Pubkey,
    trx_accounts: &'a [AccountInfo<'a>],
    storage_info: &'a AccountInfo<'a>,
    operator_sol_info: &'a AccountInfo<'a>,
    collateral_pool_sol_info: &'a AccountInfo<'a>,
    system_info: &'a AccountInfo<'a>
) -> ProgramResult
{
    if !operator_sol_info.is_signer {
        return Err!(ProgramError::InvalidAccountData);
    }

    let trx_gas_limit = u64::try_from(trx.gas_limit).map_err(|e| E!(ProgramError::InvalidInstructionData; "e={:?}", e))?;
    let trx_gas_price = u64::try_from(trx.gas_price).map_err(|e| E!(ProgramError::InvalidInstructionData; "e={:?}", e))?;

    let mut storage = StorageAccount::new(storage_info, operator_sol_info, trx_accounts, caller, trx.nonce, trx_gas_limit, trx_gas_price)?;
    StorageAccount::check_for_blocked_accounts(program_id, trx_accounts, false)?;
    let account_storage = ProgramAccountStorage::new(program_id, trx_accounts)?;
    check_ethereum_transaction(&account_storage, &caller, &trx)?;

    payment::transfer_from_operator_to_collateral_pool(
        program_id,
        collateral_pool_index,
        operator_sol_info,
        collateral_pool_sol_info,
        system_info)?;
    payment::transfer_from_operator_to_deposit(
        operator_sol_info,
        storage_info,
        system_info)?;

    if trx.to.is_some() {
        do_partial_call(&mut storage, step_count, &account_storage, trx.call_data, trx.value, trx_gas_limit)?;
    }
    else {
        do_partial_create(&mut storage, step_count, &account_storage, trx.call_data, trx.value, trx_gas_limit)?;
    }

    storage.block_accounts(program_id, trx_accounts)?;

    Ok(())
}

#[allow(clippy::too_many_arguments)]
fn do_continue_top_level<'a>(
    mut storage: StorageAccount,
    step_count: u64,
    program_id: &Pubkey,
    accounts: &'a [AccountInfo<'a>],
    trx_accounts: &'a [AccountInfo<'a>],
    storage_info: &'a AccountInfo<'a>,
    operator_sol_info: &'a AccountInfo<'a>,
    operator_eth_info: &'a AccountInfo<'a>,
    user_eth_info: &'a AccountInfo<'a>,
    system_info: &'a AccountInfo<'a>
) -> ProgramResult
{
    if !operator_sol_info.is_signer {
        return Err!(ProgramError::InvalidAccountData);
    }

    let custom_error: ProgramError = EvmLoaderError::ExclusiveAccessUnvailable.into();
    if let Err(err) = storage.check_accounts(program_id, trx_accounts, true){
        if err == custom_error {
            return Ok(())}
        return Err(err)
    }

    let mut account_storage = ProgramAccountStorage::new(program_id, trx_accounts)?;
    let call_return = do_continue(&mut storage, step_count, &mut account_storage)?;

    if let Some(call_results) = call_return {
        payment::transfer_from_deposit_to_operator(
            storage_info,
            operator_sol_info,
            system_info)?;
        if get_token_account_owner(operator_eth_info)? != *operator_sol_info.key {
            debug_print!("operator token ownership");
            debug_print!("operator token owner {}", operator_eth_info.owner);
            debug_print!("operator key {}", operator_sol_info.key);
            return Err!(ProgramError::InvalidInstructionData; "Wrong operator token ownership")
        }
        let (gas_limit, gas_price) = storage.get_gas_params()?;
        let used_gas = call_results.1;
        if used_gas > gas_limit {
            return Err!(ProgramError::InvalidArgument);
        }
        let gas_price_wei = U256::from(gas_price);
        let fee = U256::from(used_gas)
            .checked_mul(gas_price_wei).ok_or_else(||E!(ProgramError::InvalidArgument))?;
        token::transfer_token(
            accounts,
            user_eth_info,
            operator_eth_info,
            account_storage.get_caller_account_info().ok_or_else(||E!(ProgramError::InvalidArgument))?,
            account_storage.get_caller_account().ok_or_else(||E!(ProgramError::InvalidArgument))?,
            &fee)?;

        applies_and_invokes(
            program_id,
            &mut account_storage,
            accounts,
            Some(operator_sol_info),
            call_results)?;

        storage.unblock_accounts_and_destroy(program_id, trx_accounts)?;
    }

    Ok(())
}

fn do_partial_call<'a>(
    storage: &mut StorageAccount,
    step_count: u64,
    account_storage: &ProgramAccountStorage<'a>,
    instruction_data: Vec<u8>,
    transfer_value: U256,
    gas_limit: u64,
) -> ProgramResult
{
    debug_print!("do_partial_call");

    let executor_substate = Box::new(ExecutorSubstate::new(gas_limit, account_storage));
    let executor_state = ExecutorState::new(executor_substate, account_storage);
    let mut executor = Machine::new(executor_state);

    debug_print!("Executor initialized");

    debug_print!("   caller: {}", account_storage.origin());
    debug_print!(" contract: {}", account_storage.contract());

    executor.call_begin(
        account_storage.origin(),
        account_storage.contract(),
        instruction_data,
        transfer_value,
        gas_limit,
    )?;

    executor.execute_n_steps(step_count).map_err(|e| E!(ProgramError::InvalidInstructionData; "e={:?}", e))?;

    debug_print!("save");
    executor.save_into(storage);

    debug_print!("partial call complete");
    Ok(())
}

fn do_partial_create<'a>(
    storage: &mut StorageAccount,
    step_count: u64,
    account_storage: &ProgramAccountStorage<'a>,
    instruction_data: Vec<u8>,
    transfer_value: U256,
    gas_limit: u64,
) -> ProgramResult
{
    debug_print!("do_partial_create gas_limit={}", gas_limit);

    let executor_substate = Box::new(ExecutorSubstate::new(gas_limit, account_storage));
    let executor_state = ExecutorState::new(executor_substate, account_storage);
    let mut executor = Machine::new(executor_state);

    debug_print!("Executor initialized");

    executor.create_begin(account_storage.origin(), instruction_data, transfer_value, gas_limit)?;
    executor.execute_n_steps(step_count).unwrap();

    debug_print!("save");
    executor.save_into(storage);

    debug_print!("partial create complete");
    Ok(())
}

#[allow(clippy::unnecessary_wraps)]
fn do_continue<'a>(
    storage: &mut StorageAccount,
    step_count: u64,
    account_storage: &mut ProgramAccountStorage<'a>,
) -> CallResult
{
    debug_print!("do_continue");

    let call_results = {
        let mut executor = Machine::restore(storage, account_storage);
        debug_print!("Executor restored");

        let (result, exit_reason) = match executor.execute_n_steps(step_count) {
            Ok(()) => {
                executor.save_into(storage);
                debug_print!("{} steps executed", step_count);
                return Ok(None);
            }
            Err((result, reason)) => (result, reason)
        };

        debug_print!("Call done");

        let executor_state = executor.into_state();
        let used_gas = executor_state.substate().metadata().gasometer().used_gas();
        if exit_reason.is_succeed() {
            debug_print!("Succeed execution");
            let apply = executor_state.deconstruct();
            (exit_reason, used_gas, result, Some(apply))
        } else {
            (exit_reason, used_gas, result, None)
        }
    };

    Ok(Some(call_results))
}

fn applies_and_invokes<'a>(
    program_id: &Pubkey,
    account_storage: &mut ProgramAccountStorage<'a>,
    accounts: &'a [AccountInfo<'a>],
    operator: Option<&AccountInfo<'a>>,
    call_results: SuccessExitResults
) -> ProgramResult {
    let (exit_reason, used_gas, result, applies_logs_transfers) = call_results;
    if let Some(applies_logs_transfers) = applies_logs_transfers {
        let (
            applies,
            logs,
            transfers,
            spl_transfers,
            spl_approves,
            erc20_approves,
        ) = applies_logs_transfers;

        account_storage.apply_transfers(accounts, transfers)?;
        account_storage.apply_spl_approves(accounts, spl_approves)?;
        account_storage.apply_spl_transfers(accounts, spl_transfers)?;
        account_storage.apply_erc20_approves(accounts, operator, erc20_approves)?;
        account_storage.apply(applies, operator, false)?;

        debug_print!("Applies done");
        for log in logs {
            invoke(&on_event(program_id, log), accounts)?;
        }
    }

    invoke_on_return(program_id, accounts, exit_reason, used_gas, &result)?;

    Ok(())
}

fn invoke_on_return<'a>(
    program_id: &Pubkey,
    accounts: &'a [AccountInfo<'a>],
    exit_reason: ExitReason,
    used_gas: u64,
    result: &[u8],
) -> ProgramResult
{
    let (exit_message, exit_status) = match exit_reason {
        ExitReason::Succeed(success_code) => {
            match success_code {
                ExitSucceed::Stopped => {("ExitSucceed: Machine encountered an explict stop.", 0x11)},
                ExitSucceed::Returned => {("ExitSucceed: Machine encountered an explict return.", 0x12)},
                ExitSucceed::Suicided => {("ExitSucceed: Machine encountered an explict suicide.", 0x13)},
            }
        },
        ExitReason::Error(error_code) => {
            match error_code {
                ExitError::StackUnderflow => {("ExitError: Trying to pop from an empty stack.", 0xe1)},
                ExitError::StackOverflow => {("ExitError: Trying to push into a stack over stack limit.", 0xe2)},
                ExitError::InvalidJump => {("ExitError: Jump destination is invalid.", 0xe3)},
                ExitError::InvalidRange => {("ExitError: An opcode accesses memory region, but the region is invalid.", 0xe4)},
                ExitError::DesignatedInvalid => {("ExitError: Encountered the designated invalid opcode.", 0xe5)},
                ExitError::CallTooDeep => {("ExitError: Call stack is too deep (runtime).", 0xe6)},
                ExitError::CreateCollision => {("ExitError: Create opcode encountered collision (runtime).", 0xe7)},
                ExitError::CreateContractLimit => {("ExitError: Create init code exceeds limit (runtime).", 0xe8)},
                ExitError::OutOfOffset => {("ExitError: An opcode accesses external information, but the request is off offset limit (runtime).", 0xe9)},
                ExitError::OutOfGas => {("ExitError: Execution runs out of gas (runtime).", 0xea)},
                ExitError::OutOfFund => {("ExitError: Not enough fund to start the execution (runtime).", 0xeb)},
                ExitError::PCUnderflow => {("ExitError: PC underflowed (unused).", 0xec)},
                ExitError::CreateEmpty => {("ExitError: Attempt to create an empty account (runtime, unused).", 0xed)},
            }
        },
        ExitReason::Revert(_) => {("Revert", 0xd0)},
        ExitReason::Fatal(fatal_code) => {
            match fatal_code {
                ExitFatal::NotSupported => {("Fatal: The operation is not supported.", 0xf1)},
                ExitFatal::UnhandledInterrupt => {("Fatal: The trap (interrupt) is unhandled.", 0xf2)},
                ExitFatal::CallErrorAsFatal(_) => {("Fatal: The environment explictly set call errors as fatal error.", 0xf3)},
            }
        },
        ExitReason::StepLimitReached => unreachable!(),
    };

    msg!("{} exit_status={:#04X?}", exit_message, exit_status);
    debug_print!("used gas {}", used_gas);
    debug_print!("result {}", &hex::encode(&result));

    let ix = on_return(program_id, exit_status, used_gas, result);
    invoke(
        &ix,
        accounts
    )?;

    Ok(())
}

fn check_ethereum_transaction(
   account_storage: &ProgramAccountStorage,
   recovered_address: &H160,
   transaction: &UnsignedTransaction
) -> ProgramResult
{
    let sender_account = account_storage.get_caller_account().ok_or_else(||E!(ProgramError::InvalidArgument))?;

    if sender_account.get_ether() != *recovered_address {
        return Err!(ProgramError::InvalidArgument; "Invalid sender: actual {}, recovered {}", sender_account.get_ether(), recovered_address);
    }

    if sender_account.get_nonce() != transaction.nonce {
        return Err!(ProgramError::InvalidArgument; "Invalid Ethereum transaction nonce: acc {}, trx {}", sender_account.get_nonce(), transaction.nonce);
    }

    let contract_address: H160 = transaction.to.map_or_else(
        || {
            let mut stream = rlp::RlpStream::new_list(2);
            stream.append(recovered_address);
            stream.append(&U256::from(transaction.nonce));
            crate::utils::keccak256_h256(&stream.out()).into()
        },
        |to| to
    );
    let contract_account = account_storage.get_contract_account().ok_or_else(||E!(ProgramError::InvalidArgument))?;

    if contract_account.get_ether() != contract_address {
        return Err!(ProgramError::InvalidArgument; "Invalid contract: actual {}, expected {}", contract_account.get_ether(), contract_address);
    }


    if crate::solana_backend::chain_id() != transaction.chain_id {
        return Err!(ProgramError::InvalidArgument; "Invalid chain_id: actual {}, expected {}", transaction.chain_id, crate::solana_backend::chain_id());
    }


    Ok(())
}

// Pull in syscall stubs when building for non-BPF targets
//#[cfg(not(target_arch = "bpf"))]
//solana_sdk::program_stubs!();

#[cfg(test)]
mod tests {
    use solana_sdk::{program_error::ProgramError, pubkey::Pubkey};

    use super::*;

    #[test]
    fn test_write() {
        let program_id = Pubkey::new(&[0; 32]);

        let string = b"letters and such";
        assert_eq!(Ok(()), process_instruction(&program_id, &[], string));

        let emoji = "🐆".as_bytes();
        let bytes = [0xF0, 0x9F, 0x90, 0x86];
        assert_eq!(emoji, bytes);
        assert_eq!(Ok(()), process_instruction(&program_id, &[], &emoji));

        let mut bad_utf8 = bytes;
        bad_utf8[3] = 0xFF; // Invalid UTF-8 byte
        assert_eq!(
            Err!(ProgramError::InvalidInstructionData),
            process_instruction(&program_id, &[], &bad_utf8)
        );
    }
}
<|MERGE_RESOLUTION|>--- conflicted
+++ resolved
@@ -119,11 +119,7 @@
     let account_info_iter = &mut accounts.iter();
 
     let instruction = EvmInstruction::unpack(instruction_data)?;
-<<<<<<< HEAD
     debug_print!("Instruction parsed: {:?}", instruction);
-=======
-    debug_print!("Instruction parsed {:?}", instruction);
->>>>>>> eca3fb83
 
     #[allow(clippy::match_same_arms)]
     let result = match instruction {
@@ -626,7 +622,6 @@
             }
             Ok(())
         },
-<<<<<<< HEAD
         EvmInstruction::WriteHolder {seed, offset, bytes} => {
             let holder_info = next_account_info(account_info_iter)?;
             if holder_info.owner != program_id {
@@ -653,7 +648,7 @@
             }
 
             do_write(holder_info, offset, bytes)
-=======
+        },
         EvmInstruction::DeleteAccount { seed } => {
             let deleted_acc_info = next_account_info(account_info_iter)?;
             let creator_acc_info = next_account_info(account_info_iter)?;
@@ -682,7 +677,6 @@
             **deleted_acc_info.lamports.borrow_mut() = 0;
 
             Ok(())
->>>>>>> eca3fb83
         },
 
         EvmInstruction::Write |
