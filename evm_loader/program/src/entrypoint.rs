--- conflicted
+++ resolved
@@ -77,17 +77,13 @@
         EvmInstruction::ExecuteTrxFromAccountDataIterativeOrContinueNoChainId => {
             instruction::transaction_step_from_account_no_chainid::process(program_id, accounts, instruction)
         },
-<<<<<<< HEAD
-
-        // ---- Legacy code
-=======
         EvmInstruction::WriteValueToDistributedStorage => {
             instruction::storage_to_v2::write_value_to_distributed_storage::process(program_id, accounts, instruction)
         },
         EvmInstruction::ConvertDataAccountFromV1ToV2 => {
             instruction::storage_to_v2::convert_data_account_from_v1_to_v2::process(program_id, accounts, instruction)
         },
->>>>>>> 3dc8fd01
+        // ---- Legacy code
         EvmInstruction::OnReturn | EvmInstruction::OnEvent => { Ok(()) },
         // ---- Legacy code
 
