--- conflicted
+++ resolved
@@ -402,14 +402,8 @@
         let mut executor = Machine::new(executor_state);
 
         debug_print!("Executor initialized");
-<<<<<<< HEAD
         executor.create_begin(account_storage.origin(), code_data, u64::MAX)?;
-        let exit_reason = executor.execute();
-        let result = executor.return_value();
-=======
-        executor.create_begin(account_storage.origin(), code_data, u64::max_value())?;
         let (result, exit_reason) = executor.execute();
->>>>>>> 07a94b24
         debug_print!("Call done");
 
         if exit_reason.is_succeed() {
@@ -616,7 +610,6 @@
 ) -> ProgramResult
 {
     let exit_status = match exit_reason {
-        ExitReason::StepLimitReached => unreachable!(),
         ExitReason::Succeed(success_code) => {
             debug_print!("Succeed");
             match success_code {
@@ -652,7 +645,7 @@
                 ExitFatal::CallErrorAsFatal(_) => { debug_print!("The environment explictly set call errors as fatal error."); 0xf3},
             }
         },
-        ExitReason::StepLimitReached => { unreachable!() }
+        ExitReason::StepLimitReached => unreachable!(),
     };
 
     debug_print!("{}", &hex::encode(&result));
