--- conflicted
+++ resolved
@@ -31,13 +31,7 @@
 };
 use std::{alloc::Layout, mem::size_of, ptr::null_mut, usize};
 
-<<<<<<< HEAD
-
-
 const HEAP_LENGTH: usize = 256*1024;
-=======
-const HEAP_LENGTH: usize = 1024*1024;
->>>>>>> b618d748
 
 /// Developers can implement their own heap by defining their own
 /// `#[global_allocator]`.  The following implements a dummy for test purposes
