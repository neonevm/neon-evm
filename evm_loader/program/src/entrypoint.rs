--- conflicted
+++ resolved
@@ -960,7 +960,6 @@
                 Err(err)
             })?;
 
-<<<<<<< HEAD
     payment::transfer_from_operator_to_collateral_pool(
         program_id,
         collateral_pool_index,
@@ -973,29 +972,7 @@
         storage_info,
         system_info)?;
 
-    match do_continue(&mut storage, step_count, &mut account_storage)? {
-        (None, used_gas) => {
-            token::user_pays_operator(
-                trx_gas_price, used_gas,
-                user_eth_info,
-                operator_eth_info,
-                accounts,
-                &account_storage,
-                Some(&mut storage),
-            )
-        },
-        (Some(evm_results), used_gas) => {
-            token::user_pays_operator(
-                trx_gas_price, used_gas,
-                user_eth_info,
-                operator_eth_info,
-                accounts,
-                &account_storage,
-                Some(&mut storage),
-            )?;
-=======
     let (results, used_gas) = do_continue(&mut storage, step_count, &mut account_storage)?;
->>>>>>> 698a28c5
 
     token::user_pays_operator_for_iteration(
         trx_gas_price, used_gas,
