//! Program entrypoint

#![cfg(not(feature = "no-entrypoint"))]

use std::{
    alloc::Layout,
    convert::{TryFrom, TryInto},
    mem::size_of, 
    ptr::null_mut, 
    usize
};

use evm::{
    ExitError, ExitFatal, ExitReason, ExitSucceed,
    H160, U256,
};

use solana_program::{
    account_info::{next_account_info, AccountInfo},
    entrypoint, entrypoint::{ProgramResult, HEAP_START_ADDRESS},
    program_error::{ProgramError}, pubkey::Pubkey,
    program::{invoke},
    rent::Rent,
    sysvar::Sysvar,
    keccak::Hasher,
    msg,
};

use crate::{
    //    bump_allocator::BumpAllocator,
    config::{ chain_id, token_mint },
    account_data::{Account, AccountData, Contract, ACCOUNT_SEED_VERSION, ACCOUNT_MAX_SIZE},
    account_storage::{ProgramAccountStorage, /* Sender */ },
    solana_backend::{AccountStorage},
    transaction::{UnsignedTransaction, verify_tx_signature, check_secp256k1_instruction},
    executor_state::{ ExecutorState, ExecutorSubstate, ApplyState },
    storage_account::{ StorageAccount },
    error::EvmLoaderError,
    executor::Machine,
    instruction::{EvmInstruction, on_event, on_return},
    payment,
    token,
    token::{create_associated_token_account},
    operator::authorized_operator_check,
    system::create_pda_account,
    utils::is_zero_initialized
};
use crate::solana_program::program_pack::Pack;

type UsedGas = u64;
type EvmResults = (ExitReason, Vec<u8>, Option<ApplyState>);
type CallResult = Result<(Option<EvmResults>,UsedGas), ProgramError>;

const HEAP_LENGTH: usize = 256*1024;

/// Developers can implement their own heap by defining their own
/// `#[global_allocator]`.  The following implements a dummy for test purposes
/// but can be flushed out with whatever the developer sees fit.
pub struct BumpAllocator;

impl BumpAllocator {
    /// Get occupied memory
    #[inline]
    #[must_use]
    #[allow(clippy::missing_const_for_fn)]
    pub fn occupied() -> usize {
        const POS_PTR: *mut usize = HEAP_START_ADDRESS as *mut usize;
        const TOP_ADDRESS: usize = HEAP_START_ADDRESS + HEAP_LENGTH;

        let pos = unsafe{*POS_PTR};
        if pos == 0 {0} else {TOP_ADDRESS-pos}
    }
}

unsafe impl std::alloc::GlobalAlloc for BumpAllocator {
    #[inline]
    unsafe fn alloc(&self, layout: Layout) -> *mut u8 {
        const POS_PTR: *mut usize = HEAP_START_ADDRESS as *mut usize;
        const TOP_ADDRESS: usize = HEAP_START_ADDRESS + HEAP_LENGTH;
        const BOTTOM_ADDRESS: usize = HEAP_START_ADDRESS + size_of::<*mut u8>();

        let mut pos = *POS_PTR;
        if pos == 0 {
            // First time, set starting position
            pos = TOP_ADDRESS;
        }
        pos = pos.saturating_sub(layout.size());
        pos &= !(layout.align().saturating_sub(1));
        if pos < BOTTOM_ADDRESS {
            return null_mut();
        }

        *POS_PTR = pos;
        pos as *mut u8
    }
    #[inline]
    unsafe fn dealloc(&self, _: *mut u8, _layout: Layout) {
        // I'm a bump allocator, I don't free
    }
}

#[cfg(target_arch = "bpf")]
#[global_allocator]
static mut A: BumpAllocator = BumpAllocator;

// Is't need to save for account:
// 1. ether: [u8;20]
// 2. nonce: u8
// 3. trx_count: u128
// 4. code_size: u32
// 5. storage (all remaining space, if code_size not equal zero)

entrypoint!(process_instruction);

#[allow(clippy::too_many_lines)]
fn process_instruction<'a>(
    program_id: &Pubkey,
    accounts: &'a [AccountInfo<'a>],
    instruction_data: &[u8],
) -> ProgramResult {
    let account_info_iter = &mut accounts.iter();

    let instruction = EvmInstruction::unpack(instruction_data)?;
    debug_print!("Instruction parsed: {:?}", instruction);

    #[allow(clippy::match_same_arms)]
    let result = match instruction {
        EvmInstruction::CreateAccount {lamports: _, space: _, ether, nonce} => {
            let rent = Rent::get()?;
            
            let funding_info = next_account_info(account_info_iter)?;
            let account_info = next_account_info(account_info_iter)?;
            let token_account_info = next_account_info(account_info_iter)?;

            debug_print!("Ether: {} {}", &(hex::encode(ether)), &hex::encode([nonce]));

            if !funding_info.is_signer {
                return Err!(ProgramError::InvalidArgument; "!funding_info.is_signer");
            }

            let mut program_seeds: Vec<&[u8]> = vec![&[ACCOUNT_SEED_VERSION], ether.as_bytes()];
            let (expected_address, expected_nonce) = Pubkey::find_program_address(&program_seeds, program_id);
            if expected_address != *account_info.key {
                return Err!(ProgramError::InvalidArgument; "expected_address<{:?}> != *account_info.key<{:?}>", expected_address, *account_info.key);
            };
            if expected_nonce != nonce {
                return Err!(ProgramError::InvalidArgument; "expected_nonce<{:?}> != nonce<{:?}>", expected_nonce, nonce);
            };

            let nonce_bytes = &[nonce];
            program_seeds.push(nonce_bytes);

            let code_account_key = {
                let program_code = next_account_info(account_info_iter)?;
                if program_code.owner == program_id {
                    let code_address_seed: &[u8] = &[ &[ACCOUNT_SEED_VERSION], ether.as_bytes() ].concat();
                    let code_address_seed = bs58::encode(code_address_seed).into_string();
                    debug_print!("Code account seed: {}", code_address_seed);
                    let expected_code_address = Pubkey::create_with_seed(funding_info.key, &code_address_seed, program_id)?;
                    if *program_code.key != expected_code_address {
                        return Err!(ProgramError::InvalidArgument; "Unexpected code account. Actual<{:?}> != Expected<{:?}>", program_code.key, expected_code_address);
                    }

                    if !is_zero_initialized(&program_code.try_borrow_data()?) {
                        return Err!(ProgramError::InvalidArgument; "Code account is not empty");
                    }

                    if !rent.is_exempt(program_code.lamports(), program_code.data_len()) {
                        return Err!(ProgramError::InvalidArgument; "Code account is not rent exempt. lamports={:?}, data_len={:?}", program_code.lamports(), program_code.data_len());
                    }

                    let contract_data = AccountData::Contract( Contract {owner: *account_info.key, code_size: 0_u32} );
                    contract_data.pack(&mut program_code.data.borrow_mut())?;

                    *program_code.key
                } else {
                    Pubkey::new_from_array([0_u8; 32])
                }
            };

            create_pda_account(
                program_id,
                accounts,
                account_info,
                &program_seeds,
                funding_info.key,
                ACCOUNT_MAX_SIZE
            )?;
            debug_print!("create_account done");

            invoke(
                &create_associated_token_account(funding_info.key, account_info.key, token_account_info.key, &token_mint::id()),
                accounts,
            )?;
            debug_print!("create_associated_token_account done");

            AccountData::Account(Account {
                ether,
                nonce,
                trx_count: 0_u64,
                code_account: code_account_key,
                rw_blocked_acc: None,
                eth_token_account: *token_account_info.key,
                ro_blocked_cnt: 0_u8,
            }).pack(&mut account_info.data.borrow_mut())?;

            Ok(())
        },
        EvmInstruction::ERC20CreateTokenAccount => {
            let payer = next_account_info(account_info_iter)?;
            let account = next_account_info(account_info_iter)?;
            let wallet = next_account_info(account_info_iter)?;
            let contract = next_account_info(account_info_iter)?;
            let token_mint = next_account_info(account_info_iter)?;
            let system_program = next_account_info(account_info_iter)?;
            let token_program = next_account_info(account_info_iter)?;
            let rent = next_account_info(account_info_iter)?;

            if !payer.is_signer {
                return Err!(ProgramError::InvalidArgument; "!payer.is_signer");
            }

            let wallet_data = AccountData::unpack(&wallet.try_borrow_data()?)?;
            let wallet_data = wallet_data.get_account()?;

            let contract_data = AccountData::unpack(&contract.try_borrow_data()?)?;
            let contract_data = contract_data.get_account()?;
            if contract_data.code_account == Pubkey::new_from_array([0_u8; 32]) {
                return Err!(ProgramError::InvalidArgument; "contract_data.code_account == Pubkey::new_from_array([0_u8; 32])");
            }

            if *token_mint.owner != spl_token::id() {
                return Err!(ProgramError::InvalidArgument; "*token_mint.owner<{:?}> != spl_token::id()", token_mint.owner);
            }
            spl_token::state::Mint::unpack(&token_mint.try_borrow_data()?)?;

            if *system_program.key != solana_program::system_program::id() {
                return Err!(ProgramError::InvalidArgument; "*system_program.key<{:?}> != solana_program::system_program::id()", system_program.key);
            }

            if *token_program.key != spl_token::id() {
                return Err!(ProgramError::InvalidArgument; "*token_program.key<{:?}> != spl_token::id()", token_program.key);
            }

            if *rent.key != solana_program::sysvar::rent::id() {
                return Err!(ProgramError::InvalidArgument; "*rent.key<{:?}> != solana_program::sysvar::rent::id()", rent.key);
            }

            let token_mint_key_bytes = token_mint.key.to_bytes();
            let mut seeds: Vec<&[u8]> = vec![
                &[ACCOUNT_SEED_VERSION],
                b"ERC20Balance",
                &token_mint_key_bytes,
                contract_data.ether.as_bytes(),
                wallet_data.ether.as_bytes()
            ];
            let (expected_address, nonce) = Pubkey::find_program_address(&seeds, program_id);

            if *account.key != expected_address {
                return Err!(ProgramError::InvalidArgument; "*account.key<{:?}> != expected_address", account.key);
            }

            let nonce_bytes = &[nonce];
            seeds.push(nonce_bytes);

            debug_print!("Create program derived account");
            create_pda_account(
                &spl_token::id(),
                accounts,
                account,
                &seeds,
                payer.key,
                spl_token::state::Account::LEN
            )?;

            debug_print!("Initialize token");
            let instruction = spl_token::instruction::initialize_account(
                &spl_token::id(),
                account.key,
                token_mint.key,
                wallet.key
            )?;
            invoke(&instruction, accounts)
        },
        // TODO: EvmInstruction::Call
        // https://github.com/neonlabsorg/neon-evm/issues/188
        // Does not fit in current vision.
        // It is needed to update behavior for all system in whole.
        // EvmInstruction::Call {collateral_pool_index, bytes} => {
        //     let operator_sol_info = next_account_info(account_info_iter)?;
        //     let collateral_pool_sol_info = next_account_info(account_info_iter)?;
        //     let system_info = next_account_info(account_info_iter)?;

        //     let trx_accounts = &accounts[3..];

        //     let mut account_storage = ProgramAccountStorage::new(program_id, trx_accounts)?;
        //     if let Sender::Solana(_addr) = account_storage.get_sender() {
        //         // Success execution
        //     } else {
        //         return Err!(ProgramError::InvalidArgument; "This method should used with Solana sender");
        //     }

        //     payment::transfer_from_operator_to_collateral_pool(
        //         program_id,
        //         collateral_pool_index,
        //         operator_sol_info,
        //         collateral_pool_sol_info,
        //         system_info)?;

        //     let call_return = do_call(&mut account_storage, trx_accounts, bytes.to_vec(), U256::zero(), u64::MAX)?;

        //     if let Some(call_results) = call_return {
        //         applies_and_invokes(
        //             program_id,
        //             &mut account_storage,
        //             trx_accounts,
        //             None,
        //             call_results)?;
        //     }

        //     Ok(())
        // },
        EvmInstruction::ExecuteTrxFromAccountDataIterativeV02 {collateral_pool_index, step_count} => {
            debug_print!("Execute iterative transaction from account data");
            let holder_info = next_account_info(account_info_iter)?;
            let storage_info = next_account_info(account_info_iter)?;

            let operator_sol_info = next_account_info(account_info_iter)?;
            let collateral_pool_sol_info = next_account_info(account_info_iter)?;
            let operator_eth_info = next_account_info(account_info_iter)?;
            let user_eth_info = next_account_info(account_info_iter)?;
            let system_info = next_account_info(account_info_iter)?;

            authorized_operator_check(operator_sol_info)?;

            let trx_accounts = &accounts[7..];

            let holder_data = holder_info.data.borrow();
            let (unsigned_msg, signature) = get_transaction_from_data(&holder_data)?;

            let caller = verify_tx_signature(signature, unsigned_msg).map_err(|e| E!(ProgramError::MissingRequiredSignature; "Error={:?}", e))?;
            let trx: UnsignedTransaction = rlp::decode(unsigned_msg).map_err(|e| E!(ProgramError::InvalidInstructionData; "DecoderError={:?}", e))?;

            do_begin(
                collateral_pool_index, step_count, caller, trx,
                program_id, trx_accounts, accounts, storage_info,
                operator_sol_info, collateral_pool_sol_info,
                operator_eth_info, user_eth_info,
                system_info,
                signature
            )?;

            Ok(())
        },
        EvmInstruction::CallFromRawEthereumTX {collateral_pool_index, from_addr, sign: _, unsigned_msg} => {
            debug_print!("Execute from raw ethereum transaction");
            // Get six accounts needed for payments (note slice accounts[6..] later)
            let sysvar_info = next_account_info(account_info_iter)?;
            let operator_sol_info = next_account_info(account_info_iter)?;
            let collateral_pool_sol_info = next_account_info(account_info_iter)?;
            let operator_eth_info = next_account_info(account_info_iter)?;
            let user_eth_info = next_account_info(account_info_iter)?;
            let system_info = next_account_info(account_info_iter)?;

            authorized_operator_check(operator_sol_info)?;

            let trx_accounts = &accounts[6..];

            if !operator_sol_info.is_signer {
                return Err!(ProgramError::InvalidAccountData);
            }

            let trx: UnsignedTransaction = rlp::decode(unsigned_msg).map_err(|e| E!(ProgramError::InvalidInstructionData; "DecoderError={:?}", e))?;
            let trx_gas_limit = u64::try_from(trx.gas_limit).map_err(|e| E!(ProgramError::InvalidInstructionData; "e={:?}", e))?;
            let trx_gas_price = u64::try_from(trx.gas_price).map_err(|e| E!(ProgramError::InvalidInstructionData; "e={:?}", e))?;
            // if trx_gas_price < 1_000_000_000_u64 {
            //     return Err!(ProgramError::InvalidArgument; "trx_gas_price < 1_000_000_000_u64: {} ", trx_gas_price);
            // }

            StorageAccount::check_for_blocked_accounts(program_id, trx_accounts, true)?;
            let mut account_storage = ProgramAccountStorage::new(program_id, trx_accounts)?;

            check_secp256k1_instruction(sysvar_info, unsigned_msg.len(), 5_u16)?;
            check_ethereum_transaction(&account_storage, &H160::from_slice(from_addr), &trx)?;

            payment::transfer_from_operator_to_collateral_pool(
                program_id,
                collateral_pool_index,
                operator_sol_info,
                collateral_pool_sol_info,
                system_info)?;

            let (evm_results, used_gas) = do_call(&mut account_storage, trx.call_data, trx.value, trx_gas_limit)?;

            token::user_pays_operator(
                trx_gas_price,
                used_gas,
                user_eth_info,
                operator_eth_info,
                accounts,
                &account_storage
            )?;

            applies_and_invokes(
                program_id,
                &mut account_storage,
                accounts,
                Some(operator_sol_info),
                evm_results.unwrap(),
                used_gas)?;

            Ok(())
        },
        EvmInstruction::OnReturn {status: _, bytes: _} => {
            Ok(())
        },
        EvmInstruction::OnEvent {address: _, topics: _, data: _} => {
            Ok(())
        },
        EvmInstruction::PartialCallFromRawEthereumTXv02 {collateral_pool_index, step_count, from_addr, sign, unsigned_msg} => {
            debug_print!("Execute from raw ethereum transaction iterative");
            let storage_info = next_account_info(account_info_iter)?;

            let sysvar_info = next_account_info(account_info_iter)?;
            let operator_sol_info = next_account_info(account_info_iter)?;
            let collateral_pool_sol_info = next_account_info(account_info_iter)?;
            let operator_eth_info = next_account_info(account_info_iter)?;
            let user_eth_info = next_account_info(account_info_iter)?;
            let system_info = next_account_info(account_info_iter)?;

            authorized_operator_check(operator_sol_info)?;

            let trx_accounts = &accounts[7..];

            check_secp256k1_instruction(sysvar_info, unsigned_msg.len(), 13_u16)?;

            let caller = H160::from_slice(from_addr);
            let trx: UnsignedTransaction = rlp::decode(unsigned_msg)
                .map_err(|e| E!(ProgramError::InvalidInstructionData; "DecoderError={:?}", e))?;

            do_begin(
                collateral_pool_index, step_count, caller, trx,
                program_id, trx_accounts, accounts, storage_info,
                operator_sol_info, collateral_pool_sol_info,
                operator_eth_info, user_eth_info,
                system_info,
                sign
            )?;

            Ok(())
        },
        EvmInstruction::ContinueV02 { collateral_pool_index, step_count } => {
            debug_print!("Continue");
            let storage_info = next_account_info(account_info_iter)?;

            let operator_sol_info = next_account_info(account_info_iter)?;
            let collateral_pool_sol_info = next_account_info(account_info_iter)?;
            let operator_eth_info = next_account_info(account_info_iter)?;
            let user_eth_info = next_account_info(account_info_iter)?;
            let system_info = next_account_info(account_info_iter)?;

            authorized_operator_check(operator_sol_info)?;

            let trx_accounts = &accounts[6..];

            let storage = StorageAccount::restore(storage_info, operator_sol_info)?;
            do_continue_top_level(
                storage, step_count, program_id,
                accounts, trx_accounts, storage_info,
                operator_sol_info, operator_eth_info, user_eth_info,
                collateral_pool_index, collateral_pool_sol_info, system_info,
            )?;

            Ok(())
        },
        EvmInstruction::CancelWithNonce { nonce } => {
            debug_print!("CancelWithNonce");
            let storage_info = next_account_info(account_info_iter)?;

            let operator_sol_info = next_account_info(account_info_iter)?;
            let _operator_eth_info = next_account_info(account_info_iter)?;
            let _user_eth_info = next_account_info(account_info_iter)?;
            let incinerator_info = next_account_info(account_info_iter)?;
            // let _system_info = next_account_info(account_info_iter)?;

            authorized_operator_check(operator_sol_info)?;

            let trx_accounts = &accounts[6..];

            if !operator_sol_info.is_signer {
                return Err!(ProgramError::InvalidAccountData);
            }

            let storage = StorageAccount::restore(storage_info, operator_sol_info)?;

            let custom_error: ProgramError = EvmLoaderError::ExclusiveAccessUnvailable.into();
            if let Err(err) = storage.check_accounts(program_id, trx_accounts, false){
                if err == custom_error {return Ok(())}
                return Err(err)
            }

            let account_storage = ProgramAccountStorage::new(program_id, trx_accounts)?;

            let caller_account_info = account_storage.get_caller_account_info().ok_or_else(||E!(ProgramError::InvalidArgument))?;
            let mut caller_account_data = AccountData::unpack(&caller_account_info.try_borrow_data()?)?;
            let mut caller_account = caller_account_data.get_mut_account()?;

            let (caller, trx_nonce) = storage.caller_and_nonce()?;
            if trx_nonce != nonce {
                return Err!(ProgramError::InvalidInstructionData; "trx_nonce<{:?}> != nonce<{:?}>", trx_nonce, nonce);
            }
            if caller_account.ether != caller {
                return Err!(ProgramError::InvalidAccountData; "acc.ether<{:?}> != caller<{:?}>", caller_account.ether, caller);
            }
            caller_account.trx_count += 1;

            caller_account_data.pack(&mut caller_account_info.try_borrow_mut_data()?)?;

            payment::burn_operators_deposit(
                storage_info,
                incinerator_info,
            )?;

            storage.unblock_accounts_and_finalize(program_id, trx_accounts)?;

            Ok(())
        },
        EvmInstruction::PartialCallOrContinueFromRawEthereumTX {collateral_pool_index, step_count, from_addr, sign, unsigned_msg} => {
            debug_print!("Execute from raw ethereum transaction iterative or continue");
            let storage_info = next_account_info(account_info_iter)?;
            let sysvar_info = next_account_info(account_info_iter)?;
            let operator_sol_info = next_account_info(account_info_iter)?;
            let collateral_pool_sol_info = next_account_info(account_info_iter)?;
            let operator_eth_info = next_account_info(account_info_iter)?;
            let user_eth_info = next_account_info(account_info_iter)?;
            let system_info = next_account_info(account_info_iter)?;

            authorized_operator_check(operator_sol_info)?;

            let trx_accounts = &accounts[7..];

            match StorageAccount::restore(storage_info, operator_sol_info) {
                Err(err) => {
                    let caller = H160::from_slice(from_addr);

                    let finalized_is_outdated = if err == EvmLoaderError::StorageAccountFinalized.into(){
                        StorageAccount::finalized_is_outdated(storage_info, sign, &caller)?
                    }
                    else{
                        false
                    };

                    if err == EvmLoaderError::StorageAccountUninitialized.into() || finalized_is_outdated {
                        check_secp256k1_instruction(sysvar_info, unsigned_msg.len(), 13_u16)?;

                        let trx: UnsignedTransaction = rlp::decode(unsigned_msg)
                            .map_err(|e| E!(ProgramError::InvalidInstructionData; "DecoderError={:?}", e))?;

                        do_begin(
                            collateral_pool_index, 0, caller, trx,
                            program_id, trx_accounts, accounts, storage_info,
                            operator_sol_info, collateral_pool_sol_info,
                            operator_eth_info, user_eth_info,
                            system_info,
                            sign
                        )?;
                    }
                    else{
                        return Err(err)
                    }
                },
                Ok(storage) => {
                    do_continue_top_level(
                        storage, step_count, program_id,
                        accounts, trx_accounts, storage_info,
                        operator_sol_info, operator_eth_info, user_eth_info,
                        collateral_pool_index, collateral_pool_sol_info, system_info,
                    )?;
                }
            }
            Ok(())
        },
        EvmInstruction::ExecuteTrxFromAccountDataIterativeOrContinue{collateral_pool_index, step_count} => {
            debug_print!("Execute iterative transaction from account data or continue");
            let holder_info = next_account_info(account_info_iter)?;
            let storage_info = next_account_info(account_info_iter)?;
            let operator_sol_info = next_account_info(account_info_iter)?;
            let collateral_pool_sol_info = next_account_info(account_info_iter)?;
            let operator_eth_info = next_account_info(account_info_iter)?;
            let user_eth_info = next_account_info(account_info_iter)?;
            let system_info = next_account_info(account_info_iter)?;

            authorized_operator_check(operator_sol_info)?;

            let trx_accounts = &accounts[7..];

            match StorageAccount::restore(storage_info, operator_sol_info) {
                Err(err) => {
                    let holder_data = holder_info.data.borrow();
                    let (unsigned_msg, signature) = get_transaction_from_data(&holder_data)?;
                    let caller = verify_tx_signature(signature, unsigned_msg).map_err(|e| E!(ProgramError::MissingRequiredSignature; "Error={:?}", e))?;
                    let trx: UnsignedTransaction = rlp::decode(unsigned_msg).map_err(|e| E!(ProgramError::InvalidInstructionData; "DecoderError={:?}", e))?;

                    let finalized_is_outdated = if err == EvmLoaderError::StorageAccountFinalized.into(){
                        StorageAccount::finalized_is_outdated(storage_info, signature, &caller)?
                    }
                    else{
                        false
                    };

                    if err == EvmLoaderError::StorageAccountUninitialized.into() || finalized_is_outdated {
                        do_begin(
                            collateral_pool_index, 0, caller, trx,
                            program_id, trx_accounts, accounts, storage_info,
                            operator_sol_info, collateral_pool_sol_info,
                            operator_eth_info, user_eth_info,
                            system_info,
                            signature
                        )?;
                    }
                    else{
                        return Err(err)
                    }
                },
                Ok(storage) => {
                    do_continue_top_level(
                        storage, step_count, program_id,
                        accounts, trx_accounts, storage_info,
                        operator_sol_info, operator_eth_info, user_eth_info,
                        collateral_pool_index, collateral_pool_sol_info, system_info,
                    )?;
                },
            }
            Ok(())
        },
        EvmInstruction::DeleteAccount { seed } => {
            let deleted_acc_info = next_account_info(account_info_iter)?;
            let creator_acc_info = next_account_info(account_info_iter)?;

            if !creator_acc_info.is_signer {
                return Err!(ProgramError::InvalidAccountData; "Creator acc must be signer. Acc {:?}", *creator_acc_info.key);
            }

            let address = Pubkey::create_with_seed(
                creator_acc_info.key,
                std::str::from_utf8(seed).map_err(|e| E!(ProgramError::InvalidInstructionData; "Seed decode error={:?}", e))?,
                program_id)?;

            if *deleted_acc_info.key != address {
                return Err!(ProgramError::InvalidAccountData; "Deleted account info doesn't equal to generated. *deleted_acc_info.key<{:?}> != address<{:?}>", *deleted_acc_info.key, address);
            }

            let data = deleted_acc_info.data.borrow_mut();
            let account_data = AccountData::unpack(&data)?;
            match account_data {
                AccountData::FinalizedStorage(_) | AccountData::Empty => {},
                _ => { return Err!(ProgramError::InvalidAccountData; "Can only delete finalized or empty accounts.") },
            };

            **creator_acc_info.lamports.borrow_mut() = creator_acc_info.lamports().checked_add(deleted_acc_info.lamports()).unwrap();
            **deleted_acc_info.lamports.borrow_mut() = 0;

            Ok(())
        },
        EvmInstruction::ResizeStorageAccount {seed} => {
            debug_print!("Execute ResizeStorageAccount");

            let account_info = next_account_info(account_info_iter)?;
            let code_account_info = next_account_info(account_info_iter)?;
            let code_account_new_info = next_account_info(account_info_iter)?;
            let operator_sol_info = next_account_info(account_info_iter)?;

            if !operator_sol_info.is_signer {
                return Err!(ProgramError::InvalidAccountData);
            }


            let mut account_data = AccountData::unpack(&account_info.try_borrow_data()?)?;
            let account = account_data.get_mut_account()?;
            if account.rw_blocked_acc.is_some() || account.ro_blocked_cnt > 0 {
                return Err!(ProgramError::InvalidInstructionData; "Cannot resize account data. Account is blocked {:?}", *account_info.key);
            }


            if account.code_account != *code_account_info.key {
                return Err!(ProgramError::InvalidArgument; "account.code_account<{:?}> != *code_account_info.key<{:?}>", account.code_account, code_account_info.key);
            }
            if (account.code_account == Pubkey::new_from_array([0; 32])) && (account.trx_count != 0) {
                return Err!(ProgramError::InvalidArgument; "Cannot change user account to contract account");
            }


            let seed = std::str::from_utf8(seed).map_err(|e| E!(ProgramError::InvalidInstructionData; "Seed decode error={:?}", e))?;
            let expected_address = Pubkey::create_with_seed(operator_sol_info.key, seed, program_id)?;
            if *code_account_new_info.key != expected_address {
                return Err!(ProgramError::InvalidArgument; "New code_account must be created by transaction signer");
            }

            AccountData::unpack(&code_account_new_info.try_borrow_data()?)?.check_empty()?;

            let rent = Rent::get()?;
            if !rent.is_exempt(code_account_new_info.lamports(), code_account_new_info.data_len()) {
                return Err!(ProgramError::InvalidArgument; "New code account is not rent exempt.");
            }


            account.code_account = *code_account_new_info.key;
            account_data.pack(&mut account_info.try_borrow_mut_data()?)?;


            if *code_account_info.key == Pubkey::new_from_array([0; 32]) {
                let contract_data = AccountData::Contract( Contract {owner: *account_info.key, code_size: 0_u32} );
                contract_data.pack(&mut code_account_new_info.try_borrow_mut_data()?)?;

                return Ok(());
            }


            debug_print!("move code and storage from {:?} to {:?}", *code_account_info.key, *code_account_new_info.key);
            let mut code_account_data = code_account_info.try_borrow_mut_data()?;
            let mut code_account_new_data = code_account_new_info.try_borrow_mut_data()?;

            code_account_new_data[..code_account_data.len()].copy_from_slice(&code_account_data);
            AccountData::pack(&AccountData::Empty, &mut code_account_data)?;

            payment::transfer_from_code_account_to_operator(code_account_info, operator_sol_info, code_account_info.lamports())?;

            Ok(())
        },
        EvmInstruction::WriteHolder { holder_id, offset, bytes} => {
            let holder_info = next_account_info(account_info_iter)?;
            if holder_info.owner != program_id {
                return Err!(ProgramError::InvalidArgument; "holder_account_info.owner<{:?}> != program_id<{:?}>", holder_info.owner, program_id);
            }

            let operator_info = next_account_info(account_info_iter)?;
            if !operator_info.is_signer {
                return Err!(ProgramError::InvalidArgument; "operator is not signer <{:?}>", operator_info.key);
            }

            // proxy_id_bytes = proxy_id.to_bytes((proxy_id.bit_length() + 7) // 8, 'big')
            // seed = keccak_256(b'holder' + proxy_id_bytes).hexdigest()[:32]
            let bytes_count = std::mem::size_of_val(&holder_id);
            let bits_count = bytes_count * 8;
            let holder_id_bit_length = bits_count - holder_id.leading_zeros() as usize;
            let significant_bytes_count = (holder_id_bit_length + 7) / 8;
            let mut hasher = Hasher::default();
            hasher.hash(b"holder");
            hasher.hash(&holder_id.to_be_bytes()[bytes_count-significant_bytes_count..]);
            let output = hasher.result();
            let seed = &hex::encode(output)[..32];

            let expected_holder_key = Pubkey::create_with_seed(operator_info.key, seed, program_id);
            if expected_holder_key.is_err() {
                return Err!(ProgramError::InvalidArgument; "invalid seed <{:?}>", seed);
            }

            if *holder_info.key != expected_holder_key.unwrap() {
                return Err!(ProgramError::InvalidArgument; "wrong holder account <{:?}>", holder_info.key);
            }

            do_write(holder_info, offset, bytes)
        },
        EvmInstruction::UpdateValidsTable => {
            let code_info = next_account_info(account_info_iter)?;
            
            let mut data = code_info.try_borrow_mut_data()?;
            let account_data = AccountData::unpack(&data)?;
            let contract = account_data.get_contract()?;

            let code_size = contract.code_size as usize;
            if code_size == 0 {
                return Err!(ProgramError::InvalidAccountData; "empty code account");
            }

            let valids = {
                let code = &data[account_data.size()..account_data.size() + code_size];
                evm::Valids::compute(code)
            };

            let expected_valids_size = (code_size / 8) + 1;
            if valids.len() != expected_valids_size {
                return Err!(ProgramError::InvalidInstructionData; "valids.len()<{}> != expected_valids_size<{}>", valids.len(), expected_valids_size);
            }

            let valids_begin = account_data.size() + code_size;
            let valids_end = account_data.size() + code_size + valids.len();
            (&mut data[valids_begin..valids_end]).copy_from_slice(&valids);

            Ok(())
        }

        EvmInstruction::Write |
        EvmInstruction::Cancel |
        EvmInstruction::Finalise |
        EvmInstruction::CreateAccountWithSeed |
        EvmInstruction::ExecuteTrxFromAccountDataIterative |
        EvmInstruction::PartialCallFromRawEthereumTX |
        EvmInstruction::Continue
        => Err!(ProgramError::InvalidInstructionData; "Deprecated instruction"),
    };

    solana_program::msg!("Total memory occupied: {}", &BumpAllocator::occupied());
    result
}

fn get_transaction_from_data(
    data: &[u8]
) -> Result<(&[u8], &[u8]), ProgramError>
{
    let account_info_data = AccountData::unpack(data)?;
    match account_info_data {
        AccountData::Empty => (),
            _ => return Err!(ProgramError::InvalidAccountData),
    };

    let (_header, rest) = data.split_at(account_info_data.size());
    let (signature, rest) = rest.split_at(65);
    let (trx_len, rest) = rest.split_at(8);
    let trx_len = trx_len.try_into().ok().map(u64::from_le_bytes).unwrap();
    let trx_len = usize::try_from(trx_len).map_err(|e| E!(ProgramError::InvalidInstructionData; "e={:?}", e))?;
    let (trx, _rest) = rest.split_at(trx_len as usize);

    Ok((trx, signature))
}

fn do_write(account_info: &AccountInfo, offset: u32, bytes: &[u8]) -> ProgramResult {
    let mut data = account_info.data.borrow_mut();

    let account_data = AccountData::unpack(&data)?;
    match account_data {
        AccountData::Account(_) | AccountData::Storage(_) | AccountData::ERC20Allowance(_) | AccountData::FinalizedStorage(_) => {
            return Err!(ProgramError::InvalidAccountData);
        },
        AccountData::Contract(acc) if acc.code_size != 0 => {
            return Err!(ProgramError::InvalidAccountData);
        },
        AccountData::Contract(_) | AccountData::Empty => { },
    };

    let offset = account_data.size() + offset as usize;
    if data.len() < offset + bytes.len() {
        return Err!(ProgramError::AccountDataTooSmall; "Account data too small data.len()={:?}, offset={:?}, bytes.len()={:?}", data.len(), offset, bytes.len());
    }
    data[offset .. offset+bytes.len()].copy_from_slice(bytes);
    Ok(())
}

fn do_call(
    account_storage: &mut ProgramAccountStorage<'_>,
    instruction_data: Vec<u8>,
    transfer_value: U256,
    gas_limit: u64,
) -> CallResult
{
    debug_print!("do_call");

    debug_print!("   caller: {}", account_storage.origin());
    debug_print!(" contract: {}", account_storage.contract());

    let (evm_results,used_gas) = {
        let executor_substate = Box::new(ExecutorSubstate::new(gas_limit, account_storage));
        let executor_state = ExecutorState::new(executor_substate, account_storage);
        let mut executor = Machine::new(executor_state);

        debug_print!("Executor initialized");

	    executor.call_begin(
            account_storage.origin(),
            account_storage.contract(),
            instruction_data,
            transfer_value,
            gas_limit,
        )?;

        let (result, exit_reason) = executor.execute();

        debug_print!("Call done");

        let executor_state = executor.into_state();
        let used_gas = executor_state.gasometer().used_gas();
        if exit_reason.is_succeed() {
            debug_print!("Succeed execution");
            let apply = executor_state.deconstruct();
            ((exit_reason, result, Some(apply)), used_gas)
        } else {
            ((exit_reason, result, None), used_gas)
        }
    };

    Ok((Some(evm_results),used_gas))
}

#[allow(clippy::too_many_arguments)]
fn do_begin<'a>(
    collateral_pool_index: u32,
    step_count: u64,
    caller: H160,
    trx: UnsignedTransaction,
    program_id: &Pubkey,
    trx_accounts: &'a [AccountInfo<'a>],
    accounts: &'a [AccountInfo<'a>],
    storage_info: &'a AccountInfo<'a>,
    operator_sol_info: &'a AccountInfo<'a>,
    collateral_pool_sol_info: &'a AccountInfo<'a>,
    operator_eth_info: &'a AccountInfo<'a>,
    user_eth_info: &'a AccountInfo<'a>,
    system_info: &'a AccountInfo<'a>,
    trx_sign: &[u8]
) -> ProgramResult
{
    if !operator_sol_info.is_signer {
        return Err!(ProgramError::InvalidAccountData);
    }

    let trx_gas_limit = u64::try_from(trx.gas_limit).map_err(|e| E!(ProgramError::InvalidInstructionData; "e={:?}", e))?;
    let trx_gas_price = u64::try_from(trx.gas_price).map_err(|e| E!(ProgramError::InvalidInstructionData; "e={:?}", e))?;

    token::check_enough_funds(
        trx_gas_limit,
        trx_gas_price,
        user_eth_info,
        None)?;

    let mut storage = StorageAccount::new(storage_info, operator_sol_info, trx_accounts, caller, trx.nonce, trx_gas_limit, trx_gas_price, trx_sign)?;
    StorageAccount::check_for_blocked_accounts(program_id, trx_accounts, false)?;
    let account_storage = ProgramAccountStorage::new(program_id, trx_accounts)?;
    check_ethereum_transaction(&account_storage, &caller, &trx)?;

    payment::transfer_from_operator_to_collateral_pool(
        program_id,
        collateral_pool_index,
        operator_sol_info,
        collateral_pool_sol_info,
        system_info)?;
    payment::transfer_from_operator_to_deposit(
        operator_sol_info,
        storage_info,
        system_info)?;

    let (_,used_gas) = if trx.to.is_some() {
        do_partial_call(&mut storage, step_count, &account_storage, trx.call_data, trx.value, trx_gas_limit)?
    }
    else {
        do_partial_create(&mut storage, step_count, &account_storage, trx.call_data, trx.value, trx_gas_limit)?
    };

    token::user_pays_operator_for_iteration(
        trx_gas_price, used_gas,
        user_eth_info,
        operator_eth_info,
        accounts,
        &account_storage,
        &mut storage,
    )?;

    storage.block_accounts(program_id, trx_accounts)?;

    Ok(())
}

#[allow(clippy::too_many_arguments)]
fn do_continue_top_level<'a>(
    mut storage: StorageAccount,
    step_count: u64,
    program_id: &Pubkey,
    accounts: &'a [AccountInfo<'a>],
    trx_accounts: &'a [AccountInfo<'a>],
    storage_info: &'a AccountInfo<'a>,
    operator_sol_info: &'a AccountInfo<'a>,
    operator_eth_info: &'a AccountInfo<'a>,
    user_eth_info: &'a AccountInfo<'a>,
    collateral_pool_index: u32,
    collateral_pool_sol_info: &'a AccountInfo<'a>,
    system_info: &'a AccountInfo<'a>,
) -> ProgramResult
{
    if !operator_sol_info.is_signer {
        return Err!(ProgramError::InvalidAccountData);
    }

    let custom_error: ProgramError = EvmLoaderError::ExclusiveAccessUnvailable.into();
    if let Err(err) = storage.check_accounts(program_id, trx_accounts, true){
        if err == custom_error {
            return Ok(())}
        return Err(err)
    }

    let mut account_storage = ProgramAccountStorage::new(program_id, trx_accounts)?;
    let (trx_gas_limit, trx_gas_price) = storage.get_gas_params()?;

    payment::transfer_from_operator_to_collateral_pool(
        program_id,
        collateral_pool_index,
        operator_sol_info,
        collateral_pool_sol_info,
        system_info)?;

    let (results, used_gas) = {
        if token::check_enough_funds(
            trx_gas_limit,
            trx_gas_price,
            user_eth_info,
<<<<<<< HEAD
            Some(&mut storage))
            .is_err() {
=======
            Some(&mut storage)).is_err() {
>>>>>>> cbb3b4be
            let used_gas = storage.get_payments_info()?.0;
            (Some((ExitReason::Error(ExitError::OutOfFund), vec![0; 0], None)), used_gas)
        } else {
            do_continue(&mut storage, step_count, &mut account_storage)?
        }
    };

    token::user_pays_operator_for_iteration(
        trx_gas_price, used_gas,
        user_eth_info,
        operator_eth_info,
        accounts,
        &account_storage,
        &mut storage,
    )?;

    if let Some(evm_results) = results {
        payment::transfer_from_deposit_to_operator(
            storage_info,
            operator_sol_info)?;

        applies_and_invokes(
            program_id,
            &mut account_storage,
            accounts,
            Some(operator_sol_info),
            evm_results,
            used_gas)?;

        storage.unblock_accounts_and_finalize(program_id, trx_accounts)?;
    }

    Ok(())
}

fn do_partial_call(
    storage: &mut StorageAccount,
    step_count: u64,
    account_storage: &ProgramAccountStorage,
    instruction_data: Vec<u8>,
    transfer_value: U256,
    gas_limit: u64,
) -> CallResult
{
    debug_print!("do_partial_call");

    let executor_substate = Box::new(ExecutorSubstate::new(gas_limit, account_storage));
    let executor_state = ExecutorState::new(executor_substate, account_storage);
    let mut executor = Machine::new(executor_state);

    debug_print!("Executor initialized");

    debug_print!("   caller: {}", account_storage.origin());
    debug_print!(" contract: {}", account_storage.contract());

    executor.call_begin(
        account_storage.origin(),
        account_storage.contract(),
        instruction_data,
        transfer_value,
        gas_limit,
    )?;

    executor.execute_n_steps(step_count).map_err(|e| E!(ProgramError::InvalidInstructionData; "e={:?}", e))?;

    debug_print!("save");
    executor.save_into(storage);

    let executor_state = executor.into_state();
    let used_gas = executor_state.gasometer().total_used_gas()/2;
    debug_print!("first iteration complete; steps executed={:?}; used_gas={:?}", step_count, used_gas);

    Ok((None,used_gas))
}

fn do_partial_create<'a>(
    storage: &mut StorageAccount,
    step_count: u64,
    account_storage: &ProgramAccountStorage<'a>,
    instruction_data: Vec<u8>,
    transfer_value: U256,
    gas_limit: u64,
) -> CallResult
{
    debug_print!("do_partial_create gas_limit={}", gas_limit);

    let executor_substate = Box::new(ExecutorSubstate::new(gas_limit, account_storage));
    let executor_state = ExecutorState::new(executor_substate, account_storage);
    let mut executor = Machine::new(executor_state);

    debug_print!("Executor initialized");

    executor.create_begin(account_storage.origin(), instruction_data, transfer_value, gas_limit)?;
    executor.execute_n_steps(step_count).unwrap();

    debug_print!("save");
    executor.save_into(storage);

    let executor_state = executor.into_state();
    let used_gas = executor_state.gasometer().total_used_gas()/2;
    debug_print!("first iteration of deployment complete; steps executed={:?}; used_gas={:?}", step_count, used_gas);

    Ok((None,used_gas))
}

#[allow(clippy::unnecessary_wraps)]
fn do_continue<'a>(
    storage: &mut StorageAccount,
    step_count: u64,
    account_storage: &mut ProgramAccountStorage<'a>,
) -> CallResult
{
    debug_print!("do_continue");

    let (evm_results, used_gas) = {
        let mut executor = Machine::restore(storage, account_storage);
        debug_print!("Executor restored");

        let (result, exit_reason) = match executor.execute_n_steps(step_count) {
            Ok(()) => {
                executor.save_into(storage);
                debug_print!("{} steps executed", step_count);
                let executor_state = executor.into_state();
                let used_gas = executor_state.gasometer().total_used_gas()/2;
                return Ok((None, used_gas));
            }
            Err((result, reason)) => (result, reason)
        };

        debug_print!("Call done");

        let executor_state = executor.into_state();
        let used_gas = executor_state.gasometer().used_gas();
        if exit_reason.is_succeed() {
            debug_print!("Succeed execution");
            let apply = executor_state.deconstruct();
            ((exit_reason, result, Some(apply)), used_gas)
        } else {
            ((exit_reason, result, None), used_gas)
        }
    };

    Ok((Some(evm_results),used_gas))
}

fn applies_and_invokes<'a>(
    program_id: &Pubkey,
    account_storage: &mut ProgramAccountStorage<'a>,
    accounts: &'a [AccountInfo<'a>],
    operator: Option<&AccountInfo<'a>>,
    evm_results: EvmResults,
    used_gas: UsedGas
) -> ProgramResult {
    let (exit_reason, result, applies_logs_transfers) = evm_results;
    if let Some(applies_logs_transfers) = applies_logs_transfers {
        let (
            applies,
            logs,
            transfers,
            spl_transfers,
            spl_approves,
            erc20_approves,
        ) = applies_logs_transfers;

        account_storage.apply_transfers(accounts, transfers)?;
        account_storage.apply_spl_approves(accounts, spl_approves)?;
        account_storage.apply_spl_transfers(accounts, spl_transfers)?;
        account_storage.apply_erc20_approves(accounts, operator, erc20_approves)?;
        account_storage.apply(applies, operator, false)?;

        debug_print!("Applies done");
        for log in logs {
            invoke(&on_event(program_id, log), accounts)?;
        }
    }

    invoke_on_return(program_id, accounts, exit_reason, used_gas, &result)?;

    Ok(())
}

fn invoke_on_return<'a>(
    program_id: &Pubkey,
    accounts: &'a [AccountInfo<'a>],
    exit_reason: ExitReason,
    used_gas: u64,
    result: &[u8],
) -> ProgramResult
{
    let (exit_message, exit_status) = match exit_reason {
        ExitReason::Succeed(success_code) => {
            match success_code {
                ExitSucceed::Stopped => {("ExitSucceed: Machine encountered an explict stop.", 0x11)},
                ExitSucceed::Returned => {("ExitSucceed: Machine encountered an explict return.", 0x12)},
                ExitSucceed::Suicided => {("ExitSucceed: Machine encountered an explict suicide.", 0x13)},
            }
        },
        ExitReason::Error(error_code) => {
            match error_code {
                ExitError::StackUnderflow => {("ExitError: Trying to pop from an empty stack.", 0xe1)},
                ExitError::StackOverflow => {("ExitError: Trying to push into a stack over stack limit.", 0xe2)},
                ExitError::InvalidJump => {("ExitError: Jump destination is invalid.", 0xe3)},
                ExitError::InvalidRange => {("ExitError: An opcode accesses memory region, but the region is invalid.", 0xe4)},
                ExitError::DesignatedInvalid => {("ExitError: Encountered the designated invalid opcode.", 0xe5)},
                ExitError::CallTooDeep => {("ExitError: Call stack is too deep (runtime).", 0xe6)},
                ExitError::CreateCollision => {("ExitError: Create opcode encountered collision (runtime).", 0xe7)},
                ExitError::CreateContractLimit => {("ExitError: Create init code exceeds limit (runtime).", 0xe8)},
                ExitError::OutOfOffset => {("ExitError: An opcode accesses external information, but the request is off offset limit (runtime).", 0xe9)},
                ExitError::OutOfGas => {("ExitError: Execution runs out of gas (runtime).", 0xea)},
                ExitError::OutOfFund => {("ExitError: Not enough fund to start the execution (runtime).", 0xeb)},
                ExitError::PCUnderflow => {("ExitError: PC underflowed (unused).", 0xec)},
                ExitError::CreateEmpty => {("ExitError: Attempt to create an empty account (runtime, unused).", 0xed)},
            }
        },
        ExitReason::Revert(_) => {("Revert", 0xd0)},
        ExitReason::Fatal(fatal_code) => {
            match fatal_code {
                ExitFatal::NotSupported => {("Fatal: The operation is not supported.", 0xf1)},
                ExitFatal::UnhandledInterrupt => {("Fatal: The trap (interrupt) is unhandled.", 0xf2)},
                ExitFatal::CallErrorAsFatal(_) => {("Fatal: The environment explictly set call errors as fatal error.", 0xf3)},
            }
        },
        ExitReason::StepLimitReached => unreachable!(),
    };

    msg!("{} exit_status={:#04X?}", exit_message, exit_status);
    debug_print!("used gas {}", used_gas);
    debug_print!("result {}", &hex::encode(&result));

    let ix = on_return(program_id, exit_status, used_gas, result);
    invoke(
        &ix,
        accounts
    )?;

    Ok(())
}

fn check_ethereum_transaction(
   account_storage: &ProgramAccountStorage,
   recovered_address: &H160,
   transaction: &UnsignedTransaction
) -> ProgramResult
{
    let sender_account = account_storage.get_caller_account().ok_or_else(||E!(ProgramError::InvalidArgument))?;

    if sender_account.get_ether() != *recovered_address {
        return Err!(ProgramError::InvalidArgument; "Invalid sender: actual {}, recovered {}", sender_account.get_ether(), recovered_address);
    }

    if sender_account.get_nonce() != transaction.nonce {
        return Err!(ProgramError::InvalidArgument; "Invalid Ethereum transaction nonce: acc {}, trx {}", sender_account.get_nonce(), transaction.nonce);
    }

    let contract_address: H160 = transaction.to.map_or_else(
        || {
            let mut stream = rlp::RlpStream::new_list(2);
            stream.append(recovered_address);
            stream.append(&U256::from(transaction.nonce));
            crate::utils::keccak256_h256(&stream.out()).into()
        },
        |to| to
    );
    let contract_account = account_storage.get_contract_account().ok_or_else(||E!(ProgramError::InvalidArgument))?;

    if contract_account.get_ether() != contract_address {
        return Err!(ProgramError::InvalidArgument; "Invalid contract: actual {}, expected {}", contract_account.get_ether(), contract_address);
    }


    if chain_id() != transaction.chain_id {
        return Err!(ProgramError::InvalidArgument; "Invalid chain_id: actual {}, expected {}", transaction.chain_id, chain_id());
    }


    Ok(())
}

// Pull in syscall stubs when building for non-BPF targets
//#[cfg(not(target_arch = "bpf"))]
//solana_sdk::program_stubs!();

#[cfg(test)]
mod tests {
    use solana_sdk::{program_error::ProgramError, pubkey::Pubkey};

    use super::*;

    #[test]
    fn test_write() {
        let program_id = Pubkey::new(&[0; 32]);

        let string = b"letters and such";
        assert_eq!(Ok(()), process_instruction(&program_id, &[], string));

        let emoji = "🐆".as_bytes();
        let bytes = [0xF0, 0x9F, 0x90, 0x86];
        assert_eq!(emoji, bytes);
        assert_eq!(Ok(()), process_instruction(&program_id, &[], &emoji));

        let mut bad_utf8 = bytes;
        bad_utf8[3] = 0xFF; // Invalid UTF-8 byte
        assert_eq!(
            Err!(ProgramError::InvalidInstructionData),
            process_instruction(&program_id, &[], &bad_utf8)
        );
    }
}
<|MERGE_RESOLUTION|>--- conflicted
+++ resolved
@@ -5,8 +5,8 @@
 use std::{
     alloc::Layout,
     convert::{TryFrom, TryInto},
-    mem::size_of, 
-    ptr::null_mut, 
+    mem::size_of,
+    ptr::null_mut,
     usize
 };
 
@@ -127,7 +127,7 @@
     let result = match instruction {
         EvmInstruction::CreateAccount {lamports: _, space: _, ether, nonce} => {
             let rent = Rent::get()?;
-            
+
             let funding_info = next_account_info(account_info_iter)?;
             let account_info = next_account_info(account_info_iter)?;
             let token_account_info = next_account_info(account_info_iter)?;
@@ -763,7 +763,7 @@
         },
         EvmInstruction::UpdateValidsTable => {
             let code_info = next_account_info(account_info_iter)?;
-            
+
             let mut data = code_info.try_borrow_mut_data()?;
             let account_data = AccountData::unpack(&data)?;
             let contract = account_data.get_contract()?;
@@ -1001,12 +1001,7 @@
             trx_gas_limit,
             trx_gas_price,
             user_eth_info,
-<<<<<<< HEAD
-            Some(&mut storage))
-            .is_err() {
-=======
             Some(&mut storage)).is_err() {
->>>>>>> cbb3b4be
             let used_gas = storage.get_payments_info()?.0;
             (Some((ExitReason::Error(ExitError::OutOfFund), vec![0; 0], None)), used_gas)
         } else {
