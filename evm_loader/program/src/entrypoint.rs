--- conflicted
+++ resolved
@@ -77,25 +77,14 @@
         }
         EvmInstruction::ExecuteTrxFromAccountDataIterativeOrContinueNoChainId => {
             instruction::transaction_step_from_account_no_chainid::process(program_id, accounts, instruction)
-<<<<<<< HEAD
         }
         EvmInstruction::CreateAccountV03 => {
             instruction::account_create::process(program_id, accounts, instruction)
         }
-        EvmInstruction::OnReturn | EvmInstruction::OnEvent => { Ok(()) },
-=======
-        },
-        EvmInstruction::WriteValueToDistributedStorage => {
-            instruction::storage_to_v2::write_value_to_distributed_storage::process(program_id, accounts, instruction)
-        },
-        EvmInstruction::ConvertDataAccountFromV1ToV2 => {
-            instruction::storage_to_v2::convert_data_account_from_v1_to_v2::process(program_id, accounts, instruction)
-        },
         EvmInstruction::CollectTreasure => {
             instruction::collect_treasury::process(program_id, accounts, instruction)
         }
 
->>>>>>> 71a6c600
         _ => Err!(ProgramError::InvalidInstructionData; "Invalid instruction"),
     };
 
