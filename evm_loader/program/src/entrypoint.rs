--- conflicted
+++ resolved
@@ -42,13 +42,6 @@
         .ok_or_else(|| E!(ProgramError::InvalidInstructionData; "Invalid instruction - {:?}", instruction_data))?;
 
     let result = match EvmInstruction::parse(tag)? {
-<<<<<<< HEAD
-        EvmInstruction::DeleteHolderOrStorageAccount => {
-            instruction::account_delete_holder_storage::process(program_id, accounts, instruction)
-=======
-        EvmInstruction::CreateAccountV02 => {
-            instruction::account_create::process(program_id, accounts, instruction)
-        }
         EvmInstruction::HolderCreate => {
             instruction::account_holder_create::process(program_id, accounts, instruction)
         }
@@ -57,7 +50,6 @@
         }
         EvmInstruction::HolderWrite => {
             instruction::account_holder_write::process(program_id, accounts, instruction)
->>>>>>> 30505ed2
         }
         EvmInstruction::ERC20CreateTokenAccount => {
             instruction::erc20_account_create::process(program_id, accounts, instruction)
@@ -65,51 +57,19 @@
         EvmInstruction::DepositV03 => {
             instruction::neon_tokens_deposit::process(program_id, accounts, instruction)
         }
-<<<<<<< HEAD
-        EvmInstruction::WriteHolder => {
-            instruction::transaction_write_to_holder::process(program_id, accounts, instruction)
-        }
-        EvmInstruction::CancelWithNonce => {
-=======
-        EvmInstruction::MigrateAccount => {
-            instruction::migrate_account::process(program_id, accounts, instruction)
-        }
-        EvmInstruction::UpdateValidsTable => {
-            instruction::update_valids_table::process(program_id, accounts, instruction)
-        }
         EvmInstruction::Cancel => {
->>>>>>> 30505ed2
             instruction::transaction_cancel::process(program_id, accounts, instruction)
         }
         EvmInstruction::TransactionExecuteFromInstruction => {
             instruction::transaction_execute_from_instruction::process(program_id, accounts, instruction)
         }
-<<<<<<< HEAD
-        EvmInstruction::PartialCallFromRawEthereumTxV03 => {
-            instruction::transaction_begin_from_instruction::process(program_id, accounts, instruction)
-        }
-        EvmInstruction::ExecuteTrxFromAccountDataIterativeV03 => {
-            instruction::transaction_begin_from_account::process(program_id, accounts, instruction)
-        }
-        EvmInstruction::ContinueV03 => {
-            instruction::transaction_continue::process(program_id, accounts, instruction)
-        }
-        EvmInstruction::PartialCallOrContinueFromRawEthereumTX => {
+        EvmInstruction::TransactionStepFromInstruction => {
             instruction::transaction_step_from_instruction::process(program_id, accounts, instruction)
         }
-        EvmInstruction::ExecuteTrxFromAccountDataIterativeOrContinue => {
+        EvmInstruction::TransactionStepFromAccount => {
             instruction::transaction_step_from_account::process(program_id, accounts, instruction)
         }
-        EvmInstruction::ExecuteTrxFromAccountDataIterativeOrContinueNoChainId => {
-=======
-        EvmInstruction::TransactionStepFromInstruction => {
-            instruction::transaction_step_from_instruction::process(program_id, accounts, instruction)
-        },
-        EvmInstruction::TransactionStepFromAccount => {
-            instruction::transaction_step_from_account::process(program_id, accounts, instruction)
-        },
         EvmInstruction::TransactionStepFromAccountNoChainId => {
->>>>>>> 30505ed2
             instruction::transaction_step_from_account_no_chainid::process(program_id, accounts, instruction)
         }
         EvmInstruction::CreateAccountV03 => {
@@ -118,14 +78,9 @@
         EvmInstruction::CollectTreasure => {
             instruction::collect_treasury::process(program_id, accounts, instruction)
         }
-<<<<<<< HEAD
         EvmInstruction::Migrate03AccountFromV2ToV3 => {
             instruction::migrate_v2_to_v3::process(program_id, accounts, instruction)
         }
-
-        _ => Err!(ProgramError::InvalidInstructionData; "Invalid instruction"),
-=======
->>>>>>> 30505ed2
     };
 
     solana_program::msg!("Total memory occupied: {}", BumpAllocator::occupied());
