import unittest

import solana
from base58 import b58decode
from enum import IntEnum
from solana_utils import *

CONTRACTS_DIR = os.environ.get("CONTRACTS_DIR", "evm_loader/")
ETH_TOKEN_MINT_ID: PublicKey = PublicKey(os.environ.get("ETH_TOKEN_MINT"))
evm_loader_id = os.environ.get("EVM_LOADER")
INVALID_NONCE = 'Invalid Ethereum transaction nonce'
INCORRECT_PROGRAM_ID = 'Incorrect Program Id'

NEON_PAYMENT_TO_TREASURE = int(os.environ.get('NEON_PAYMENT_TO_TREASURE', 0))
NEON_PAYMENT_TO_DEPOSIT = int(os.environ.get('NEON_PAYMENT_TO_DEPOSIT', 0))


class Step(IntEnum):
    Begin = 0
    Iteration = 1
    Complete = 2


class EvmLoaderTestsNewAccount(unittest.TestCase):
    @classmethod
    def setUpClass(cls):
        print("\ntest_transaction.py setUpClass")

        cls.token = SplToken(solana_url)
        wallet = OperatorAccount(operator1_keypair_path())
        cls.loader = EvmLoader(wallet, evm_loader_id)
        cls.acc = wallet.get_acc()

        # Create ethereum account for user account
        cls.caller_ether = eth_keys.PrivateKey(cls.acc.secret_key()).public_key.to_canonical_address()
        (cls.caller, cls.caller_nonce) = cls.loader.ether2program(cls.caller_ether)
        cls.caller_token = get_associated_token_address(PublicKey(cls.caller), ETH_TOKEN_MINT_ID)

        if getBalance(cls.caller) == 0:
            print("Create caller account...")
            _ = cls.loader.createEtherAccount(cls.caller_ether)
            cls.loader.airdropNeonTokens(cls.caller_ether, 201)
            print("Done\n")

        print('Account:', cls.acc.public_key(), bytes(cls.acc.public_key()).hex())
        print("Caller:", cls.caller_ether.hex(), cls.caller_nonce, "->", cls.caller,
              "({})".format(bytes(PublicKey(cls.caller)).hex()))

        (cls.owner_contract, cls.eth_contract, cls.contract_code) = cls.loader.deployChecked(
            CONTRACTS_DIR + 'helloWorld.binary',
            cls.caller,
            cls.caller_ether
        )

        print("contract id: ", cls.owner_contract, cls.eth_contract)
        print("code id: ", cls.contract_code)

        collateral_pool_index = 2
        cls.collateral_pool_address = create_collateral_pool_address(collateral_pool_index)
        cls.collateral_pool_index_buf = collateral_pool_index.to_bytes(4, 'little')

        wallet_2 = RandomAccount()
        cls.acc_2 = wallet_2.get_acc()
        print("wallet_2: ", wallet_2.path)

        if getBalance(cls.acc_2.public_key()) == 0:
            tx = client.request_airdrop(cls.acc_2.public_key(), 10 * 10 ** 9)
            confirm_transaction(client, tx['result'])

        # Create ethereum account for user 2 account
        cls.caller_ether_2 = eth_keys.PrivateKey(cls.acc_2.secret_key()).public_key.to_canonical_address()
        (cls.caller_2, cls.caller_nonce_2) = cls.loader.ether2program(cls.caller_ether_2)

    def create_storage_account(self, seed):
        storage = PublicKey(
            sha256(bytes(self.acc.public_key()) + bytes(seed, 'utf8') + bytes(PublicKey(evm_loader_id))).digest())
        print("Storage", storage)

        if getBalance(storage) == 0:
            trx = Transaction()
            trx.add(createAccountWithSeed(self.acc.public_key(), self.acc.public_key(), seed, 10 ** 9, 128 * 1024,
                                          PublicKey(evm_loader_id)))
            send_transaction(client, trx, self.acc)

        return storage

    def get_tx(self, nonce):
        return {
            'to': self.eth_contract,
            'value': 0,
            'gas': 9999999,
            'gasPrice': 1_000_000_000,
            'nonce': nonce,
            'data': '3917b3df',
            'chainId': 111
        }

    def get_keccak_instruction_and_trx_data(self, data_start, secret_key, caller, caller_ether, trx_cnt=None):
        if trx_cnt is None:
            trx_cnt = getTransactionCount(client, caller)
        tx = self.get_tx(trx_cnt)
        (from_addr, sign, msg) = make_instruction_data_from_tx(tx, secret_key)
        keccak_instruction_data = make_keccak_instruction_data(1, len(msg), data_start)
        trx_data = caller_ether + sign + msg

        keccak_instruction = TransactionInstruction(program_id="KeccakSecp256k11111111111111111111111111111",
                                                    data=keccak_instruction_data,
                                                    keys=[AccountMeta(pubkey=caller, is_signer=False, is_writable=False)]
                                                    )
        return keccak_instruction, trx_data, sign

    def get_account_metas_for_instr_05(self, caller):
        return [
            # System instructions account:
            AccountMeta(pubkey=PublicKey(sysinstruct), is_signer=False, is_writable=False),
            # Operator address:
            AccountMeta(pubkey=self.acc.public_key(), is_signer=True, is_writable=True),
            # Collateral pool address:
            AccountMeta(pubkey=self.collateral_pool_address, is_signer=False, is_writable=True),
            # Operator ETH address:
            AccountMeta(pubkey=self.caller, is_signer=False, is_writable=True),
            # System program account:
            AccountMeta(pubkey=PublicKey(system), is_signer=False, is_writable=False),
            # NeonEVM program account
            AccountMeta(pubkey=self.loader.loader_id, is_signer=False, is_writable=False),

            AccountMeta(pubkey=self.owner_contract, is_signer=False, is_writable=True),
            AccountMeta(pubkey=self.contract_code, is_signer=False, is_writable=True),
            AccountMeta(pubkey=caller, is_signer=False, is_writable=True),

            AccountMeta(pubkey=ETH_TOKEN_MINT_ID, is_signer=False, is_writable=False),
            AccountMeta(pubkey=TOKEN_PROGRAM_ID, is_signer=False, is_writable=False),
        ]

    def get_account_metas_for_instr_0D(self, storage, caller):
        return [AccountMeta(pubkey=storage, is_signer=False, is_writable=True)] + self.get_account_metas_for_instr_05(caller)

    def neon_emv_instr_05(self, trx_data, caller):
        return TransactionInstruction(
            program_id=self.loader.loader_id,
            data=bytearray.fromhex("05") + self.collateral_pool_index_buf + trx_data,
            keys=self.get_account_metas_for_instr_05(caller)
        )

    def neon_emv_instr_0D(self, step_count, trx_data, storage, caller):
        return TransactionInstruction(
            program_id=self.loader.loader_id,
            data=bytearray.fromhex("0D") + self.collateral_pool_index_buf + step_count.to_bytes(8, byteorder='little') + trx_data,
            keys=self.get_account_metas_for_instr_0D(storage, caller)
        )

    def check_err_is_invalid_nonce(self, err):
        response = json.loads(str(err.result).replace('\'', '\"').replace('None', 'null'))
        print('response:', response)
        print('code:', response['code'])
        self.assertEqual(response['code'], -32002)
        print('INVALID_NONCE:', INVALID_NONCE)
        logs = response['data']['logs']
        print('logs:', logs)
        log = [s for s in logs if INVALID_NONCE in s][0]
        print(log)
        self.assertGreater(len(log), len(INVALID_NONCE))
        file_name = 'src/entrypoint.rs'
        self.assertTrue(file_name in log)

    def check_transfers_between_operator_deposit_and_collateral_pool(
            self, response, operator_sol_acc, deposit_sol_acc, collateral_pool_sol_acc, step=Step.Iteration):
        print('check_transfer_from_operator_to_deposit:')
        print('     response:', response)
        print('     operator_sol_acc:', operator_sol_acc)
        print('     deposit_sol_acc:', deposit_sol_acc)
        print('     collateral_pool_sol_acc:', collateral_pool_sol_acc)
        response = json.loads(str(response).replace('\'', '\"').replace('None', 'null'))
        print('     response:', response)
        account_keys = response['result']['transaction']['message']['accountKeys']
        print('     account_keys:', account_keys)
        operator_sol_acc_index = account_keys.index(str(operator_sol_acc))
        print('     operator_sol_acc_index:', operator_sol_acc_index)
        deposit_sol_acc_index = account_keys.index(str(deposit_sol_acc))
        print('     deposit_sol_acc_index:', deposit_sol_acc_index)
        collateral_pool_sol_acc_index = account_keys.index(str(collateral_pool_sol_acc))
        print('     collateral_pool_sol_acc_index:', collateral_pool_sol_acc_index)
        pre_balances = response['result']['meta']['preBalances']
        print('     pre_balances:', pre_balances)
        post_balances = response['result']['meta']['postBalances']
        print('     post_balances:', post_balances)
        operator_pre_balance = pre_balances[operator_sol_acc_index]
        print('     operator_pre_balance:', operator_pre_balance)
        operator_post_balance = post_balances[operator_sol_acc_index]
        print('     operator_post_balance:', operator_post_balance)
        deposit_pre_balance = pre_balances[deposit_sol_acc_index]
        print('     deposit_pre_balance:', deposit_pre_balance)
        deposit_post_balance = post_balances[deposit_sol_acc_index]
        print('     deposit_post_balance:', deposit_post_balance)
        collateral_pool_pre_balance = pre_balances[collateral_pool_sol_acc_index]
        print('     collateral_pool_pre_balance:', collateral_pool_pre_balance)
        collateral_pool_post_balance = post_balances[collateral_pool_sol_acc_index]
        print('     collateral_pool_post_balance:', collateral_pool_post_balance)
        fee = response['result']['meta']['fee']
        print('     fee:', fee)
        print('     NEON_PAYMENT_TO_DEPOSIT:', NEON_PAYMENT_TO_DEPOSIT)
        print('     NEON_PAYMENT_TO_TREASURE:', NEON_PAYMENT_TO_TREASURE)
        operator_balance_change = int(operator_post_balance) - int(operator_pre_balance)
        print('     operator_balance_change:', operator_balance_change)
        deposit_balance_change = int(deposit_post_balance) - int(deposit_pre_balance)
        print('     deposit_balance_change:', deposit_balance_change)
        collateral_pool_balance_change = int(collateral_pool_post_balance) - int(collateral_pool_pre_balance)
        print('     collateral_pool_balance_change:', collateral_pool_balance_change)
        if step is Step.Begin:
            self.assertEqual(operator_balance_change, 0 - fee - NEON_PAYMENT_TO_DEPOSIT - NEON_PAYMENT_TO_TREASURE)
            self.assertEqual(deposit_balance_change, NEON_PAYMENT_TO_DEPOSIT)
            self.assertEqual(collateral_pool_balance_change, NEON_PAYMENT_TO_TREASURE)
        if step is Step.Iteration:
            self.assertEqual(operator_balance_change, 0 - fee - NEON_PAYMENT_TO_TREASURE)
            self.assertEqual(deposit_balance_change, 0)
            self.assertEqual(collateral_pool_balance_change, NEON_PAYMENT_TO_TREASURE)
        if step is Step.Complete:
            self.assertLessEqual(operator_balance_change, 0 - fee + NEON_PAYMENT_TO_DEPOSIT - NEON_PAYMENT_TO_TREASURE)
            self.assertEqual(deposit_balance_change, 0 - NEON_PAYMENT_TO_DEPOSIT)
            self.assertEqual(collateral_pool_balance_change, NEON_PAYMENT_TO_TREASURE)

    # @unittest.skip("a.i.")
    def test_01_success_tx_send(self):
        (keccak_instruction, trx_data, sign) = self.get_keccak_instruction_and_trx_data(5, self.acc.secret_key(), self.caller, self.caller_ether)
        trx = Transaction() \
            .add(keccak_instruction) \
            .add(self.neon_emv_instr_05(trx_data, self.caller))

        response = send_transaction(client, trx, self.acc)
        print('response:', response)

    # @unittest.skip("a.i.")
    def test_02_success_tx_send_iteratively_in_3_solana_transactions_sequentially(self):
        step_count = 100
        (keccak_instruction, trx_data, sign) = self.get_keccak_instruction_and_trx_data(13, self.acc.secret_key(), self.caller, self.caller_ether)
        storage = self.create_storage_account(sign[:8].hex())
        neon_emv_instr_0d = self.neon_emv_instr_0D(step_count, trx_data, storage, self.caller)

        trx = Transaction() \
            .add(neon_emv_instr_0d)

        response = send_transaction(client, trx, self.acc)
        print('response_1:', response)
        response = send_transaction(client, trx, self.acc)
        print('response_2:', response)
        response = send_transaction(client, trx, self.acc)
        print('response_3:', response)

        self.assertEqual(response['result']['meta']['err'], None)
        data = b58decode(response['result']['meta']['innerInstructions'][-1]['instructions'][-1]['data'])
        self.assertEqual(data[0], 6)  # 6 means OnReturn,
        self.assertLess(data[1], 0xd0)  # less 0xd0 - success
        self.assertEqual(int().from_bytes(data[2:10], 'little'), 24301)  # used_gas

    # @unittest.skip("a.i.")
    def test_03_failure_tx_send_iteratively_in_4_solana_transactions_sequentially(self):
        step_count = 100
        (keccak_instruction, trx_data, sign) = self.get_keccak_instruction_and_trx_data(13, self.acc.secret_key(), self.caller, self.caller_ether)
        storage = self.create_storage_account(sign[:8].hex())
        neon_emv_instr_0d = self.neon_emv_instr_0D(step_count, trx_data, storage, self.caller)

        trx = Transaction() \
            .add(neon_emv_instr_0d)

        response = send_transaction(client, trx, self.acc)
        print('response_1:', response)
        response = send_transaction(client, trx, self.acc)
        print('response_2:', response)
        response = send_transaction(client, trx, self.acc)
        print('response_3:', response)

        try:
            send_transaction(client, trx, self.acc)
        except Exception as err:
            if str(err).startswith(
                    "Transaction simulation failed: Error processing Instruction 0: custom program error: 0x4"):
                print ("Exception was expected, OK")
                pass
            else:
                raise

    # @unittest.skip("a.i.")
    def test_04_success_tx_send_iteratively_by_3_instructions_in_one_transaction(self):
        step_count = 100
        (keccak_instruction, trx_data, sign) = self.get_keccak_instruction_and_trx_data(13, self.acc.secret_key(), self.caller, self.caller_ether)
        storage = self.create_storage_account(sign[:8].hex())
        neon_emv_instr_0d = self.neon_emv_instr_0D(step_count, trx_data, storage, self.caller)

        trx = Transaction() \
            .add(neon_emv_instr_0d) \
            .add(neon_emv_instr_0d) \
            .add(neon_emv_instr_0d)

        response = send_transaction(client, trx, self.acc)
        print('response:', response)
        self.assertEqual(response['result']['meta']['err'], None)
        data = b58decode(response['result']['meta']['innerInstructions'][-1]['instructions'][-1]['data'])
        self.assertEqual(data[0], 6)  # 6 means OnReturn,
        self.assertLess(data[1], 0xd0)  # less 0xd0 - success
        self.assertEqual(int().from_bytes(data[2:10], 'little'), 24301)  # used_gas

    # @unittest.skip("a.i.")
    def test_05_failure_tx_send_iteratively_by_4_instructions_in_one_transaction(self):
        step_count = 150
        (keccak_instruction, trx_data, sign) = self.get_keccak_instruction_and_trx_data(13, self.acc.secret_key(), self.caller, self.caller_ether)
        storage = self.create_storage_account(sign[:8].hex())
        neon_emv_instr_0d = self.neon_emv_instr_0D(step_count, trx_data, storage, self.caller)

        trx = Transaction() \
            .add(neon_emv_instr_0d) \
            .add(neon_emv_instr_0d) \
            .add(neon_emv_instr_0d) \
            .add(neon_emv_instr_0d)
        try:
            send_transaction(client, trx, self.acc)
        except Exception as err:
            if str(err).startswith(
                    "Transaction simulation failed: Error processing Instruction 3: custom program error: 0x4"):
                print ("Exception was expected, OK")
                pass
            else:
                raise

    # @unittest.skip("a.i.")
    def test_06_failure_tx_send_iteratively_transaction_too_large(self):
        step_count = 100
        (keccak_instruction, trx_data, sign) = self.get_keccak_instruction_and_trx_data(13, self.acc.secret_key(), self.caller, self.caller_ether)
        storage = self.create_storage_account(sign[:8].hex())
        neon_emv_instr_0d = self.neon_emv_instr_0D(step_count, trx_data, storage, self.caller)

        trx = Transaction() \
            .add(neon_emv_instr_0d) \
            .add(neon_emv_instr_0d) \
            .add(neon_emv_instr_0d) \
            .add(neon_emv_instr_0d) \
            .add(neon_emv_instr_0d)

        with self.assertRaisesRegex(RuntimeError, 'transaction too large'):
            response = send_transaction(client, trx, self.acc)
            print(response)

        print('the solana transaction is too large')

    def test_07_combined_continue_gets_before_the_creation_of_accounts(self):
        step_count = 100
        (keccak_instruction, trx_data, sign) = self.get_keccak_instruction_and_trx_data(13, self.acc_2.secret_key(), self.caller_2, self.caller_ether_2, 0)
        storage = self.create_storage_account(sign[:8].hex())
        neon_emv_instr_0d_2 = self.neon_emv_instr_0D(step_count, trx_data, storage, self.caller_2)
        print('neon_emv_instr_0d_2: ', neon_emv_instr_0d_2)

        trx = Transaction() \
            .add(neon_emv_instr_0d_2)

        print('Send a transaction "combined continue(0x0d)" before creating an account - wait for the confirmation '
              'and make sure of the error. See https://github.com/neonlabsorg/neon-evm/pull/320')
<<<<<<< HEAD
        with self.assertRaisesRegex(Exception, "invalid program argument"):
=======
        with self.assertRaisesRegex(Exception, "Error processing Instruction 0: insufficient funds for instruction"):
>>>>>>> ed369e90
            send_transaction(client, trx, self.acc)

        if getBalance(self.caller_2) == 0:
            print("Send a transaction to create an account - wait for the confirmation and make sure of successful "
                  "completion")
            _ = self.loader.createEtherAccount(self.caller_ether_2)
            print('Transfer tokens to the user token account')
            self.loader.airdropNeonTokens(self.caller_ether_2, 1)
            print("Done\n")

        print('Account_2:', self.acc_2.public_key(), bytes(self.acc_2.public_key()).hex())
        print("Caller_2:", self.caller_ether_2.hex(), self.caller_nonce_2, "->", self.caller_2,
              "({})".format(bytes(PublicKey(self.caller_2)).hex()))
        neon_balance_on_start = getNeonBalance(client, self.caller_2)
        print("Caller_2 NEON-token balance:", neon_balance_on_start)

        print('Send several transactions "combined continue(0x0d)" - wait for the confirmation and make sure of a '
              'successful completion')
        response_0 = send_transaction(client, trx, self.acc)
        print('response_0:', response_0)
        neon_balance_on_response_0 = getNeonBalance(client, self.caller_2)
        print("Caller_2 NEON-token balance on response_0:", neon_balance_on_response_0)
        response_1 = send_transaction(client, trx, self.acc)
        print('response_1:', response_1)
        neon_balance_on_response_1 = getNeonBalance(client, self.caller_2)
        print("Caller_2 NEON-token balance on response_1:", neon_balance_on_response_1)
        response_2 = send_transaction(client, trx, self.acc)
        print('response_2:', response_2)
        neon_balance_on_response_2 = getNeonBalance(client, self.caller_2)
        print("Caller_2 NEON-token balance on response_2:", neon_balance_on_response_2)

        self.assertEqual(response_2['result']['meta']['err'], None)
        data = b58decode(response_2['result']['meta']['innerInstructions'][-1]['instructions'][-1]['data'])
        self.assertEqual(data[0], 6)  # 6 means OnReturn,
        self.assertLess(data[1], 0xd0)  # less 0xd0 - success
        EXPECTED_USED_GAS = 24301
        self.assertEqual(int().from_bytes(data[2:10], 'little'), EXPECTED_USED_GAS)  # used_gas
        print('the ether transaction was completed after creating solana-eth-account by three 0x0d transactions')

        try:
            send_transaction(client, trx, self.acc)
        except Exception as err:
            if str(err).startswith(
                    "Transaction simulation failed: Error processing Instruction 0: custom program error: 0x4"):
                print("Exception was expected, OK")
                pass
            else:
                raise
        neon_balance_on_5_th_transaction = getNeonBalance(client, self.caller_2)
        print('Caller_2 NEON-token balance on sending 5-th transaction:', neon_balance_on_5_th_transaction)

        self.assertEqual((neon_balance_on_start - neon_balance_on_response_0), 984 * 1_000_000_000)
        self.assertEqual((neon_balance_on_start - neon_balance_on_response_1), 1548 * 1_000_000_000)
        self.assertEqual((neon_balance_on_start - neon_balance_on_response_2), EXPECTED_USED_GAS * 1_000_000_000)
        self.assertEqual(neon_balance_on_response_2 - neon_balance_on_5_th_transaction, 0)

        print('Check Transfer to treasures on each iteration #345.')
        print('See https://github.com/neonlabsorg/neon-evm/issues/345:')
        operator_sol_acc = self.acc.public_key()
        collateral_pool_sol_acc = self.collateral_pool_address
        deposit_sol_acc = storage

        self.check_transfers_between_operator_deposit_and_collateral_pool(response_0, operator_sol_acc,
                                                                          deposit_sol_acc, collateral_pool_sol_acc,
                                                                          step=Step.Begin)
        self.check_transfers_between_operator_deposit_and_collateral_pool(response_1, operator_sol_acc,
                                                                          deposit_sol_acc, collateral_pool_sol_acc,
                                                                          step=Step.Iteration)
        self.check_transfers_between_operator_deposit_and_collateral_pool(response_2, operator_sol_acc,
                                                                          deposit_sol_acc, collateral_pool_sol_acc,
                                                                          step=Step.Complete)


# def test_fail_on_no_signature(self):
    #     tx_1 = {
    #         'to': self.eth_contract,
    #         'value': 0,
    #         'gas': 1,
    #         'gasPrice': 1,
    #         'nonce': 0,
    #         'data': '3917b3df',
    #         'chainId': 1
    #     }

    #     (from_addr, sign, msg) =  make_instruction_data_from_tx(tx_1, self.acc.get_acc().secret_key())
    #     keccak_instruction = make_keccak_instruction_data(1, len(msg), 1)

    #     (caller, caller_nonce) = self.loader.ether2programAddress(from_addr)
    #     print(" ether: " + from_addr.hex())
    #     print("solana: " + caller)
    #     print(" nonce: " + str(caller_nonce))

    #     if getBalance(caller) == 0:
    #         print("Create caller account...")
    #         caller_created = self.loader.createEtherAccount(from_addr)
    #         print("Done\n")

    #     trx = Transaction().add(
    #         TransactionInstruction(program_id=self.evm_loader, data=bytearray.fromhex("a1") + from_addr + sign + msg, keys=[
    #             AccountMeta(pubkey=self.owner_contract, is_signer=False, is_writable=True),
    #             AccountMeta(pubkey=caller, is_signer=False, is_writable=True),
    #             AccountMeta(pubkey=self.acc.get_acc().public_key(), is_signer=True, is_writable=False),
    #             AccountMeta(pubkey=PublicKey(sysinstruct), is_signer=False, is_writable=False),  
    #             AccountMeta(pubkey=PublicKey("SysvarC1ock11111111111111111111111111111111"), is_signer=False, is_writable=False),              
    #         ]))
    #     result = client.send_transaction(trx, self.acc.get_acc())

    # def test_check_wo_checks(self):
    #     tx_1 = {
    #         'to': self.eth_contract,
    #         'value': 0,
    #         'gas': 0,
    #         'gasPrice': 0,
    #         'nonce': 0,
    #         'data': '3917b3df',
    #         'chainId': 1
    #     }

    #     (from_addr, sign, msg) =  make_instruction_data_from_tx(tx_1, self.acc.get_acc().secret_key())

    #     keccak_instruction = make_keccak_instruction_data(1, len(msg), 1)

    #     trx = Transaction().add(
    #         TransactionInstruction(program_id="KeccakSecp256k11111111111111111111111111111", data=keccak_instruction, keys=[
    #             AccountMeta(pubkey=PublicKey("KeccakSecp256k11111111111111111111111111111"), is_signer=False, is_writable=False),
    #         ])).add(
    #         TransactionInstruction(program_id=self.evm_loader, data=bytearray.fromhex("05") + from_addr + sign + msg, keys=[
    #             AccountMeta(pubkey=self.owner_contract, is_signer=False, is_writable=True),
    #             AccountMeta(pubkey=self.acc.get_acc().public_key(), is_signer=True, is_writable=False),
    #             AccountMeta(pubkey=PublicKey(sysinstruct), is_signer=False, is_writable=False),
    #         ]))
    #     result = client.send_transaction(trx, self.acc.get_acc())

    # def test_raw_tx_wo_checks(self):  
    #     tx_2 = "0xf86180808094535d33341d2ddcc6411701b1cf7634535f1e8d1680843917b3df26a013a4d8875dfc46a489c2641af798ec566d57852b94743b234517b73e239a5a22a07586d01a8a1125be7108ee6580c225a622c9baa0938f4d08abe78556c8674d58"

    #     (from_addr, sign, msg) =  make_instruction_data_from_tx(tx_2)

    #     keccak_instruction = make_keccak_instruction_data(1, len(msg), 1)

    #     trx = Transaction().add(
    #         TransactionInstruction(program_id="KeccakSecp256k11111111111111111111111111111", data=keccak_instruction, keys=[
    #             AccountMeta(pubkey=PublicKey("KeccakSecp256k11111111111111111111111111111"), is_signer=False, is_writable=False),
    #         ])).add(
    #         TransactionInstruction(program_id=self.evm_loader, data=bytearray.fromhex("05") + from_addr + sign + msg, keys=[
    #             AccountMeta(pubkey=self.owner_contract, is_signer=False, is_writable=True),
    #             AccountMeta(pubkey=self.acc.get_acc().public_key(), is_signer=True, is_writable=False),
    #             AccountMeta(pubkey=PublicKey(sysinstruct), is_signer=False, is_writable=False),
    #         ]))
    #     result = client.send_transaction(trx, self.acc.get_acc())


if __name__ == '__main__':
    unittest.main()<|MERGE_RESOLUTION|>--- conflicted
+++ resolved
@@ -315,7 +315,7 @@
             send_transaction(client, trx, self.acc)
         except Exception as err:
             if str(err).startswith(
-                    "Transaction simulation failed: Error processing Instruction 3: custom program error: 0x4"):
+                    "Transaction simulation failed: Error processing Instruction 2: custom program error: 0x4"):
                 print ("Exception was expected, OK")
                 pass
             else:
@@ -333,6 +333,8 @@
             .add(neon_emv_instr_0d) \
             .add(neon_emv_instr_0d) \
             .add(neon_emv_instr_0d) \
+            .add(neon_emv_instr_0d) \
+            .add(neon_emv_instr_0d) \
             .add(neon_emv_instr_0d)
 
         with self.assertRaisesRegex(RuntimeError, 'transaction too large'):
@@ -353,11 +355,7 @@
 
         print('Send a transaction "combined continue(0x0d)" before creating an account - wait for the confirmation '
               'and make sure of the error. See https://github.com/neonlabsorg/neon-evm/pull/320')
-<<<<<<< HEAD
         with self.assertRaisesRegex(Exception, "invalid program argument"):
-=======
-        with self.assertRaisesRegex(Exception, "Error processing Instruction 0: insufficient funds for instruction"):
->>>>>>> ed369e90
             send_transaction(client, trx, self.acc)
 
         if getBalance(self.caller_2) == 0:
