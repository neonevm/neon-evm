--- conflicted
+++ resolved
@@ -319,11 +319,7 @@
 
     # @unittest.skip("a.i.")
     def test_05_failure_tx_send_iteratively_by_4_instructions_in_one_transaction(self):
-<<<<<<< HEAD
         step_count = 200
-=======
-        step_count = 150
->>>>>>> fac0a22e
         (keccak_instruction, trx_data, sign) = self.get_keccak_instruction_and_trx_data(13, self.acc.secret_key(), self.caller, self.caller_ether)
         storage = self.create_storage_account(sign[:8].hex())
         neon_emv_instr_0d = self.neon_emv_instr_0D(step_count, trx_data, storage, self.caller)
