import unittest

import solana
from base58 import b58decode
from enum import IntEnum
from solana_utils import *

CONTRACTS_DIR = os.environ.get("CONTRACTS_DIR", "evm_loader/")
ETH_TOKEN_MINT_ID: PublicKey = PublicKey(os.environ.get("ETH_TOKEN_MINT"))
evm_loader_id = os.environ.get("EVM_LOADER")
INVALID_NONCE = 'Invalid Ethereum transaction nonce'
INCORRECT_PROGRAM_ID = 'Incorrect Program Id'

NEON_PAYMENT_TO_TREASURE = int(os.environ.get('NEON_PAYMENT_TO_TREASURE', 5000))
NEON_PAYMENT_TO_DEPOSIT = int(os.environ.get('NEON_PAYMENT_TO_DEPOSIT', 5000))


class Step(IntEnum):
    Begin = 0
    Iteration = 1
    Complete = 2


class EvmLoaderTestsNewAccount(unittest.TestCase):
    @classmethod
    def setUpClass(cls):
        print("\ntest_transaction.py setUpClass")

        cls.token = SplToken(solana_url)
        wallet = OperatorAccount(operator1_keypair_path())
        cls.loader = EvmLoader(wallet, evm_loader_id)
        cls.acc = wallet.get_acc()

        # Create ethereum account for user account
        cls.caller_ether = eth_keys.PrivateKey(cls.acc.secret_key()).public_key.to_canonical_address()
        (cls.caller, cls.caller_nonce) = cls.loader.ether2program(cls.caller_ether)
        cls.caller_token = get_associated_token_address(PublicKey(cls.caller), ETH_TOKEN_MINT_ID)

        if getBalance(cls.caller) == 0:
            print("Create caller account...")
            _ = cls.loader.createEtherAccount(cls.caller_ether)
            cls.loader.airdropNeonTokens(cls.caller_ether, 201)
            print("Done\n")

        print('Account:', cls.acc.public_key(), bytes(cls.acc.public_key()).hex())
        print("Caller:", cls.caller_ether.hex(), cls.caller_nonce, "->", cls.caller,
              "({})".format(bytes(PublicKey(cls.caller)).hex()))

        (cls.owner_contract, cls.eth_contract, cls.contract_code) = cls.loader.deployChecked(
            CONTRACTS_DIR + 'helloWorld.binary',
            cls.caller,
            cls.caller_ether
        )

        print("contract id: ", cls.owner_contract, cls.eth_contract)
        print("code id: ", cls.contract_code)

        collateral_pool_index = 2
        cls.collateral_pool_address = create_collateral_pool_address(collateral_pool_index)
        cls.collateral_pool_index_buf = collateral_pool_index.to_bytes(4, 'little')

        wallet_2 = RandomAccount()
        cls.acc_2 = wallet_2.get_acc()
        print("wallet_2: ", wallet_2.path)

        if getBalance(cls.acc_2.public_key()) == 0:
            tx = client.request_airdrop(cls.acc_2.public_key(), 10 * 10 ** 9)
            confirm_transaction(client, tx['result'])

        # Create ethereum account for user 2 account
        cls.caller_ether_2 = eth_keys.PrivateKey(cls.acc_2.secret_key()).public_key.to_canonical_address()
        (cls.caller_2, cls.caller_nonce_2) = cls.loader.ether2program(cls.caller_ether_2)

    def create_storage_account(self, seed):
        storage = PublicKey(
            sha256(bytes(self.acc.public_key()) + bytes(seed, 'utf8') + bytes(PublicKey(evm_loader_id))).digest())
        print("Storage", storage)

        if getBalance(storage) == 0:
            trx = Transaction()
            trx.add(createAccountWithSeed(self.acc.public_key(), self.acc.public_key(), seed, 10 ** 9, 128 * 1024,
                                          PublicKey(evm_loader_id)))
            send_transaction(client, trx, self.acc)

        return storage

    def get_tx(self, nonce):
        return {
            'to': self.eth_contract,
            'value': 0,
            'gas': 9999999999,
            'gasPrice': 1_000_000_000,
            'nonce': nonce,
            'data': '3917b3df',
            'chainId': 111
        }

    def get_keccak_instruction_and_trx_data(self, data_start, secret_key, caller, caller_ether, trx_cnt=None):
        if trx_cnt is None:
            trx_cnt = getTransactionCount(client, caller)
        tx = self.get_tx(trx_cnt)
        (from_addr, sign, msg) = make_instruction_data_from_tx(tx, secret_key)
        keccak_instruction_data = make_keccak_instruction_data(1, len(msg), data_start)
        trx_data = caller_ether + sign + msg

        keccak_instruction = TransactionInstruction(program_id="KeccakSecp256k11111111111111111111111111111",
                                                    data=keccak_instruction_data,
                                                    keys=[AccountMeta(pubkey=caller, is_signer=False, is_writable=False)]
                                                    )
        return keccak_instruction, trx_data, sign

    def get_account_metas_for_instr_05(self, caller):
        return [
            # System instructions account:
            AccountMeta(pubkey=PublicKey(sysinstruct), is_signer=False, is_writable=False),
            # Operator address:
            AccountMeta(pubkey=self.acc.public_key(), is_signer=True, is_writable=True),
            # Collateral pool address:
            AccountMeta(pubkey=self.collateral_pool_address, is_signer=False, is_writable=True),
            # Operator ETH address:
            AccountMeta(pubkey=self.caller, is_signer=False, is_writable=True),
            # System program account:
            AccountMeta(pubkey=PublicKey(system), is_signer=False, is_writable=False),
            # NeonEVM program account
            AccountMeta(pubkey=self.loader.loader_id, is_signer=False, is_writable=False),

            AccountMeta(pubkey=self.owner_contract, is_signer=False, is_writable=True),
            AccountMeta(pubkey=self.contract_code, is_signer=False, is_writable=True),
            AccountMeta(pubkey=caller, is_signer=False, is_writable=True),

            AccountMeta(pubkey=ETH_TOKEN_MINT_ID, is_signer=False, is_writable=False),
            AccountMeta(pubkey=TOKEN_PROGRAM_ID, is_signer=False, is_writable=False),
        ]

    def get_account_metas_for_instr_0D(self, storage, caller):
        return [AccountMeta(pubkey=storage, is_signer=False, is_writable=True)] + self.get_account_metas_for_instr_05(caller)

    def neon_emv_instr_05(self, trx_data, caller):
        return TransactionInstruction(
            program_id=self.loader.loader_id,
            data=bytearray.fromhex("05") + self.collateral_pool_index_buf + trx_data,
            keys=self.get_account_metas_for_instr_05(caller)
        )

    def neon_emv_instr_0D(self, step_count, trx_data, storage, caller):
        return TransactionInstruction(
            program_id=self.loader.loader_id,
            data=bytearray.fromhex("0D") + self.collateral_pool_index_buf + step_count.to_bytes(8, byteorder='little') + trx_data,
            keys=self.get_account_metas_for_instr_0D(storage, caller)
        )

    def check_err_is_invalid_nonce(self, err):
        response = json.loads(str(err.result).replace('\'', '\"').replace('None', 'null'))
        print('response:', response)
        print('code:', response['code'])
        self.assertEqual(response['code'], -32002)
        print('INVALID_NONCE:', INVALID_NONCE)
        logs = response['data']['logs']
        print('logs:', logs)
        log = [s for s in logs if INVALID_NONCE in s][0]
        print(log)
        self.assertGreater(len(log), len(INVALID_NONCE))
        file_name = 'src/entrypoint.rs'
        self.assertTrue(file_name in log)

    def check_transfers_between_operator_deposit_and_collateral_pool(
            self, response, operator_sol_acc, deposit_sol_acc, collateral_pool_sol_acc, step=Step.Iteration):
        print('check_transfer_from_operator_to_deposit:')
        print('     response:', response)
        print('     operator_sol_acc:', operator_sol_acc)
        print('     deposit_sol_acc:', deposit_sol_acc)
        print('     collateral_pool_sol_acc:', collateral_pool_sol_acc)
        response = json.loads(str(response).replace('\'', '\"').replace('None', 'null'))
        print('     response:', response)
        account_keys = response['result']['transaction']['message']['accountKeys']
        print('     account_keys:', account_keys)
        operator_sol_acc_index = account_keys.index(str(operator_sol_acc))
        print('     operator_sol_acc_index:', operator_sol_acc_index)
        deposit_sol_acc_index = account_keys.index(str(deposit_sol_acc))
        print('     deposit_sol_acc_index:', deposit_sol_acc_index)
        collateral_pool_sol_acc_index = account_keys.index(str(collateral_pool_sol_acc))
        print('     collateral_pool_sol_acc_index:', collateral_pool_sol_acc_index)
        pre_balances = response['result']['meta']['preBalances']
        print('     pre_balances:', pre_balances)
        post_balances = response['result']['meta']['postBalances']
        print('     post_balances:', post_balances)
        operator_pre_balance = pre_balances[operator_sol_acc_index]
        print('     operator_pre_balance:', operator_pre_balance)
        operator_post_balance = post_balances[operator_sol_acc_index]
        print('     operator_post_balance:', operator_post_balance)
        deposit_pre_balance = pre_balances[deposit_sol_acc_index]
        print('     deposit_pre_balance:', deposit_pre_balance)
        deposit_post_balance = post_balances[deposit_sol_acc_index]
        print('     deposit_post_balance:', deposit_post_balance)
        collateral_pool_pre_balance = pre_balances[collateral_pool_sol_acc_index]
        print('     collateral_pool_pre_balance:', collateral_pool_pre_balance)
        collateral_pool_post_balance = post_balances[collateral_pool_sol_acc_index]
        print('     collateral_pool_post_balance:', collateral_pool_post_balance)
        fee = response['result']['meta']['fee']
        print('     fee:', fee)
        print('     NEON_PAYMENT_TO_DEPOSIT:', NEON_PAYMENT_TO_DEPOSIT)
        print('     NEON_PAYMENT_TO_TREASURE:', NEON_PAYMENT_TO_TREASURE)
        operator_balance_change = int(operator_post_balance) - int(operator_pre_balance)
        print('     operator_balance_change:', operator_balance_change)
        deposit_balance_change = int(deposit_post_balance) - int(deposit_pre_balance)
        print('     deposit_balance_change:', deposit_balance_change)
        collateral_pool_balance_change = int(collateral_pool_post_balance) - int(collateral_pool_pre_balance)
        print('     collateral_pool_balance_change:', collateral_pool_balance_change)
        if step is Step.Begin:
            self.assertEqual(operator_balance_change, 0 - fee - NEON_PAYMENT_TO_DEPOSIT - NEON_PAYMENT_TO_TREASURE)
            self.assertEqual(deposit_balance_change, NEON_PAYMENT_TO_DEPOSIT)
            self.assertEqual(collateral_pool_balance_change, NEON_PAYMENT_TO_TREASURE)
        if step is Step.Iteration:
            self.assertEqual(operator_balance_change, 0 - fee - NEON_PAYMENT_TO_TREASURE)
            self.assertEqual(deposit_balance_change, 0)
            self.assertEqual(collateral_pool_balance_change, NEON_PAYMENT_TO_TREASURE)
        if step is Step.Complete:
            self.assertLessEqual(operator_balance_change, 0 - fee + NEON_PAYMENT_TO_DEPOSIT - NEON_PAYMENT_TO_TREASURE)
            self.assertEqual(deposit_balance_change, 0 - NEON_PAYMENT_TO_DEPOSIT)
            self.assertEqual(collateral_pool_balance_change, NEON_PAYMENT_TO_TREASURE)

    # @unittest.skip("a.i.")
    def test_01_success_tx_send(self):
        (keccak_instruction, trx_data, sign) = self.get_keccak_instruction_and_trx_data(5, self.acc.secret_key(), self.caller, self.caller_ether)
        trx = Transaction() \
            .add(keccak_instruction) \
            .add(self.neon_emv_instr_05(trx_data, self.caller))

        response = send_transaction(client, trx, self.acc)
        print('response:', response)

    # @unittest.skip("a.i.")
    def test_02_success_tx_send_iteratively_in_3_solana_transactions_sequentially(self):
        step_count = 100
        (keccak_instruction, trx_data, sign) = self.get_keccak_instruction_and_trx_data(13, self.acc.secret_key(), self.caller, self.caller_ether)
        storage = self.create_storage_account(sign[:8].hex())
        neon_emv_instr_0d = self.neon_emv_instr_0D(step_count, trx_data, storage, self.caller)

        trx = Transaction() \
            .add(neon_emv_instr_0d)

        response = send_transaction(client, trx, self.acc)
        print('response_1:', response)
        response = send_transaction(client, trx, self.acc)
        print('response_2:', response)
        response = send_transaction(client, trx, self.acc)
        print('response_3:', response)
<<<<<<< HEAD
=======
        response = send_transaction(client, trx, self.acc)
        print('response_4:', response)

        evm_step_executed = 230
        begin_steps = 0
        begin_gas = EVM_STEPS * evm_step_cost(1)
        continue_gas = 3 * EVM_STEPS * evm_step_cost(1)
        gas = begin_gas + continue_gas
>>>>>>> 103a5e54

        self.assertEqual(response['result']['meta']['err'], None)
        data = b58decode(response['result']['meta']['innerInstructions'][-1]['instructions'][-1]['data'])
        self.assertEqual(data[0], 6)  # 6 means OnReturn,
        self.assertLess(data[1], 0xd0)  # less 0xd0 - success
        self.assertEqual(int().from_bytes(data[2:10], 'little'), gas)  # used_gas

    # @unittest.skip("a.i.")
    def test_03_failure_tx_send_iteratively_in_4_solana_transactions_sequentially(self):
        step_count = 100
        (keccak_instruction, trx_data, sign) = self.get_keccak_instruction_and_trx_data(13, self.acc.secret_key(), self.caller, self.caller_ether)
        storage = self.create_storage_account(sign[:8].hex())
        neon_emv_instr_0d = self.neon_emv_instr_0D(step_count, trx_data, storage, self.caller)

        trx = Transaction() \
            .add(neon_emv_instr_0d)

        response = send_transaction(client, trx, self.acc)
        print('response_1:', response)
        response = send_transaction(client, trx, self.acc)
        print('response_2:', response)
        response = send_transaction(client, trx, self.acc)
        print('response_3:', response)

        try:
            send_transaction(client, trx, self.acc)
        except Exception as err:
            if str(err).startswith(
                    "Transaction simulation failed: Error processing Instruction 0: custom program error: 0x4"):
                print ("Exception was expected, OK")
                pass
            else:
                raise

    # @unittest.skip("a.i.")
    def test_04_success_tx_send_iteratively_by_3_instructions_in_one_transaction(self):
<<<<<<< HEAD
        step_count = 100
=======
        step_count = 150
>>>>>>> 103a5e54
        (keccak_instruction, trx_data, sign) = self.get_keccak_instruction_and_trx_data(13, self.acc.secret_key(), self.caller, self.caller_ether)
        storage = self.create_storage_account(sign[:8].hex())
        neon_emv_instr_0d = self.neon_emv_instr_0D(step_count, trx_data, storage, self.caller)

        trx = Transaction() \
            .add(neon_emv_instr_0d) \
            .add(neon_emv_instr_0d) \
            .add(neon_emv_instr_0d)
            # .add(neon_emv_instr_0d)  # transaction too large

        response = send_transaction(client, trx, self.acc)
        print('response:', response)

        evm_step_executed = 230
        begin_steps = 0
        begin_gas = EVM_STEPS * evm_step_cost(1)
        continue_gas = (step_count + EVM_STEPS) * evm_step_cost(1)
        gas = begin_gas + continue_gas

        self.assertEqual(response['result']['meta']['err'], None)
        data = b58decode(response['result']['meta']['innerInstructions'][-1]['instructions'][-1]['data'])
        self.assertEqual(data[0], 6)  # 6 means OnReturn,
        self.assertLess(data[1], 0xd0)  # less 0xd0 - success
        self.assertEqual(int().from_bytes(data[2:10], 'little'), gas)  # used_gas

    # @unittest.skip("a.i.")
    def test_05_failure_tx_send_iteratively_by_4_instructions_in_one_transaction(self):
        step_count = 200
        (keccak_instruction, trx_data, sign) = self.get_keccak_instruction_and_trx_data(13, self.acc.secret_key(), self.caller, self.caller_ether)
        storage = self.create_storage_account(sign[:8].hex())
        neon_emv_instr_0d = self.neon_emv_instr_0D(step_count, trx_data, storage, self.caller)

        trx = Transaction() \
            .add(neon_emv_instr_0d) \
            .add(neon_emv_instr_0d) \
            .add(neon_emv_instr_0d)
            # .add(neon_emv_instr_0d)
        try:
            send_transaction(client, trx, self.acc)
        except Exception as err:
            if str(err).startswith(
                    "Transaction simulation failed: Error processing Instruction 2: custom program error: 0x4"):
                print ("Exception was expected, OK")
                pass
            else:
                raise

    # @unittest.skip("a.i.")
    def test_06_failure_tx_send_iteratively_transaction_too_large(self):
        step_count = 100
        (keccak_instruction, trx_data, sign) = self.get_keccak_instruction_and_trx_data(13, self.acc.secret_key(), self.caller, self.caller_ether)
        storage = self.create_storage_account(sign[:8].hex())
        neon_emv_instr_0d = self.neon_emv_instr_0D(step_count, trx_data, storage, self.caller)

        trx = Transaction() \
            .add(neon_emv_instr_0d) \
            .add(neon_emv_instr_0d) \
            .add(neon_emv_instr_0d) \
            .add(neon_emv_instr_0d) \
            .add(neon_emv_instr_0d) \
            .add(neon_emv_instr_0d) \
            .add(neon_emv_instr_0d)

        with self.assertRaisesRegex(RuntimeError, 'transaction too large'):
            response = send_transaction(client, trx, self.acc)
            print(response)

        print('the solana transaction is too large')

    def test_07_combined_continue_gets_before_the_creation_of_accounts(self):
        (keccak_instruction, trx_data, sign) = self.get_keccak_instruction_and_trx_data(13, self.acc_2.secret_key(), self.caller_2, self.caller_ether_2, 0)
        storage = self.create_storage_account(sign[:8].hex())
        neon_emv_instr_0d_2 = self.neon_emv_instr_0D(EVM_STEPS, trx_data, storage, self.caller_2)
        print('neon_emv_instr_0d_2: ', neon_emv_instr_0d_2)

        trx = Transaction() \
            .add(neon_emv_instr_0d_2)

        print('Send a transaction "combined continue(0x0d)" before creating an account - wait for the confirmation '
              'and make sure of the error. See https://github.com/neonlabsorg/neon-evm/pull/320')
        with self.assertRaisesRegex(Exception, "invalid program argument"):
            send_transaction(client, trx, self.acc)

        if getBalance(self.caller_2) == 0:
            print("Send a transaction to create an account - wait for the confirmation and make sure of successful "
                  "completion")
            _ = self.loader.createEtherAccount(self.caller_ether_2)
            print('Transfer tokens to the user token account')
<<<<<<< HEAD
            self.loader.airdropNeonTokens(self.caller_ether_2, 1)
=======
            self.token.transfer(ETH_TOKEN_MINT_ID, 100, self.caller_token_2)
>>>>>>> 103a5e54
            print("Done\n")

        print('Account_2:', self.acc_2.public_key(), bytes(self.acc_2.public_key()).hex())
        print("Caller_2:", self.caller_ether_2.hex(), self.caller_nonce_2, "->", self.caller_2,
              "({})".format(bytes(PublicKey(self.caller_2)).hex()))
<<<<<<< HEAD
        neon_balance_on_start = getNeonBalance(client, self.caller_2)
=======
        neon_balance_on_start = int(self.token.balance(self.caller_token_2)*10**9)
>>>>>>> 103a5e54
        print("Caller_2 NEON-token balance:", neon_balance_on_start)

        print('Send several transactions "combined continue(0x0d)" - wait for the confirmation and make sure of a '
              'successful completion')

        response_0 = send_transaction(client, trx, self.acc)
        print('response_0:', response_0)
        neon_balance_on_response_0 = getNeonBalance(client, self.caller_2)
        print("Caller_2 NEON-token balance on response_0:", neon_balance_on_response_0)
        response_1 = send_transaction(client, trx, self.acc)
        print('response_1:', response_1)
<<<<<<< HEAD
        neon_balance_on_response_1 = getNeonBalance(client, self.caller_2)
=======
        neon_balance_on_response_1 = int(self.token.balance(self.caller_token_2)*10**9)
>>>>>>> 103a5e54
        print("Caller_2 NEON-token balance on response_1:", neon_balance_on_response_1)

        response_2 = send_transaction(client, trx, self.acc)
        print('response_2:', response_2)
<<<<<<< HEAD
        neon_balance_on_response_2 = getNeonBalance(client, self.caller_2)
        print("Caller_2 NEON-token balance on response_2:", neon_balance_on_response_2)

        self.assertEqual(response_2['result']['meta']['err'], None)
        data = b58decode(response_2['result']['meta']['innerInstructions'][-1]['instructions'][-1]['data'])
=======
        neon_balance_on_response_2 = int(self.token.balance(self.caller_token_2)*10**9)
        print("Caller_2 NEON-token balance on response_2:", neon_balance_on_response_2)

        response_3 = send_transaction(client, trx, self.acc)
        print('response_3:', response_3)
        neon_balance_on_response_3 = int(self.token.balance(self.caller_token_2)*10**9)
        print("Caller_2 NEON-token balance on response_3:", neon_balance_on_response_3)


        allocated_space_caller2 = ACCOUNT_MAX_SIZE + SPL_TOKEN_ACCOUNT_SIZE + ACCOUNT_STORAGE_OVERHEAD * 2
        begin_gas = EVM_STEPS * evm_step_cost(1)
        continue1_gas = EVM_STEPS * evm_step_cost(1)
        continue2_gas = EVM_STEPS * evm_step_cost(1)
        continue3_gas = EVM_STEPS * evm_step_cost(1)  + allocated_space_caller2 * EVM_BYTE_COST
        gas = begin_gas + continue1_gas + continue2_gas + continue3_gas
        # gas_price == 10**6
        fee1 = (begin_gas + continue1_gas)
        fee2 = continue2_gas
        fee3 = continue3_gas

        self.assertEqual(response_3['result']['meta']['err'], None)
        data = b58decode(response_3['result']['meta']['innerInstructions'][-1]['instructions'][-1]['data'])
>>>>>>> 103a5e54
        self.assertEqual(data[0], 6)  # 6 means OnReturn,
        self.assertLess(data[1], 0xd0)  # less 0xd0 - success
        self.assertEqual(int().from_bytes(data[2:10], 'little'), gas)  # used_gas
        print('the ether transaction was completed after creating solana-eth-account by three 0x0d transactions')

        try:
            send_transaction(client, trx, self.acc)
        except Exception as err:
            if str(err).startswith(
                    "Transaction simulation failed: Error processing Instruction 0: custom program error: 0x4"):
                print("Exception was expected, OK")
                pass
            else:
                raise
<<<<<<< HEAD
        neon_balance_on_5_th_transaction = getNeonBalance(client, self.caller_2)
        print('Caller_2 NEON-token balance on sending 5-th transaction:', neon_balance_on_5_th_transaction)

        self.assertEqual((neon_balance_on_start - neon_balance_on_response_0), 984 * 1_000_000_000)
        self.assertEqual((neon_balance_on_start - neon_balance_on_response_1), 1548 * 1_000_000_000)
        self.assertEqual((neon_balance_on_start - neon_balance_on_response_2), EXPECTED_USED_GAS * 1_000_000_000)
        self.assertEqual(neon_balance_on_response_2 - neon_balance_on_5_th_transaction, 0)
=======
        neon_balance_on_5_th_transaction = int(self.token.balance(self.caller_token_2)*10**9)

        print("neon_balance_on_response_1", neon_balance_on_response_1)
        print("neon_balance_on_response_2", neon_balance_on_response_2)
        print("neon_balance_on_response_3", neon_balance_on_response_3)
        print('Caller_2 NEON-token balance on sending 5-th transaction:', neon_balance_on_5_th_transaction)

        self.assertEqual(neon_balance_on_start - neon_balance_on_response_1 , fee1)
        self.assertEqual(neon_balance_on_start - neon_balance_on_response_2, fee1 + fee2)
        self.assertEqual(neon_balance_on_start - neon_balance_on_response_3, fee1 + fee2 + fee3)
        self.assertEqual(neon_balance_on_response_3 - neon_balance_on_5_th_transaction, 0)
>>>>>>> 103a5e54

        print('Check Transfer to treasures on each iteration #345.')
        print('See https://github.com/neonlabsorg/neon-evm/issues/345:')
        operator_sol_acc = self.acc.public_key()
        collateral_pool_sol_acc = self.collateral_pool_address
        deposit_sol_acc = storage

        self.check_transfers_between_operator_deposit_and_collateral_pool(response_0, operator_sol_acc,
                                                                          deposit_sol_acc, collateral_pool_sol_acc,
                                                                          step=Step.Begin)
        self.check_transfers_between_operator_deposit_and_collateral_pool(response_1, operator_sol_acc,
                                                                          deposit_sol_acc, collateral_pool_sol_acc,
                                                                          step=Step.Iteration)
        self.check_transfers_between_operator_deposit_and_collateral_pool(response_2, operator_sol_acc,
                                                                          deposit_sol_acc, collateral_pool_sol_acc,
                                                                          step=Step.Complete)


# def test_fail_on_no_signature(self):
    #     tx_1 = {
    #         'to': self.eth_contract,
    #         'value': 0,
    #         'gas': 1,
    #         'gasPrice': 1,
    #         'nonce': 0,
    #         'data': '3917b3df',
    #         'chainId': 1
    #     }

    #     (from_addr, sign, msg) =  make_instruction_data_from_tx(tx_1, self.acc.get_acc().secret_key())
    #     keccak_instruction = make_keccak_instruction_data(1, len(msg), 1)

    #     (caller, caller_nonce) = self.loader.ether2programAddress(from_addr)
    #     print(" ether: " + from_addr.hex())
    #     print("solana: " + caller)
    #     print(" nonce: " + str(caller_nonce))

    #     if getBalance(caller) == 0:
    #         print("Create caller account...")
    #         caller_created = self.loader.createEtherAccount(from_addr)
    #         print("Done\n")

    #     trx = Transaction().add(
    #         TransactionInstruction(program_id=self.evm_loader, data=bytearray.fromhex("a1") + from_addr + sign + msg, keys=[
    #             AccountMeta(pubkey=self.owner_contract, is_signer=False, is_writable=True),
    #             AccountMeta(pubkey=caller, is_signer=False, is_writable=True),
    #             AccountMeta(pubkey=self.acc.get_acc().public_key(), is_signer=True, is_writable=False),
    #             AccountMeta(pubkey=PublicKey(sysinstruct), is_signer=False, is_writable=False),  
    #             AccountMeta(pubkey=PublicKey("SysvarC1ock11111111111111111111111111111111"), is_signer=False, is_writable=False),              
    #         ]))
    #     result = client.send_transaction(trx, self.acc.get_acc())

    # def test_check_wo_checks(self):
    #     tx_1 = {
    #         'to': self.eth_contract,
    #         'value': 0,
    #         'gas': 0,
    #         'gasPrice': 0,
    #         'nonce': 0,
    #         'data': '3917b3df',
    #         'chainId': 1
    #     }

    #     (from_addr, sign, msg) =  make_instruction_data_from_tx(tx_1, self.acc.get_acc().secret_key())

    #     keccak_instruction = make_keccak_instruction_data(1, len(msg), 1)

    #     trx = Transaction().add(
    #         TransactionInstruction(program_id="KeccakSecp256k11111111111111111111111111111", data=keccak_instruction, keys=[
    #             AccountMeta(pubkey=PublicKey("KeccakSecp256k11111111111111111111111111111"), is_signer=False, is_writable=False),
    #         ])).add(
    #         TransactionInstruction(program_id=self.evm_loader, data=bytearray.fromhex("05") + from_addr + sign + msg, keys=[
    #             AccountMeta(pubkey=self.owner_contract, is_signer=False, is_writable=True),
    #             AccountMeta(pubkey=self.acc.get_acc().public_key(), is_signer=True, is_writable=False),
    #             AccountMeta(pubkey=PublicKey(sysinstruct), is_signer=False, is_writable=False),
    #         ]))
    #     result = client.send_transaction(trx, self.acc.get_acc())

    # def test_raw_tx_wo_checks(self):  
    #     tx_2 = "0xf86180808094535d33341d2ddcc6411701b1cf7634535f1e8d1680843917b3df26a013a4d8875dfc46a489c2641af798ec566d57852b94743b234517b73e239a5a22a07586d01a8a1125be7108ee6580c225a622c9baa0938f4d08abe78556c8674d58"

    #     (from_addr, sign, msg) =  make_instruction_data_from_tx(tx_2)

    #     keccak_instruction = make_keccak_instruction_data(1, len(msg), 1)

    #     trx = Transaction().add(
    #         TransactionInstruction(program_id="KeccakSecp256k11111111111111111111111111111", data=keccak_instruction, keys=[
    #             AccountMeta(pubkey=PublicKey("KeccakSecp256k11111111111111111111111111111"), is_signer=False, is_writable=False),
    #         ])).add(
    #         TransactionInstruction(program_id=self.evm_loader, data=bytearray.fromhex("05") + from_addr + sign + msg, keys=[
    #             AccountMeta(pubkey=self.owner_contract, is_signer=False, is_writable=True),
    #             AccountMeta(pubkey=self.acc.get_acc().public_key(), is_signer=True, is_writable=False),
    #             AccountMeta(pubkey=PublicKey(sysinstruct), is_signer=False, is_writable=False),
    #         ]))
    #     result = client.send_transaction(trx, self.acc.get_acc())


if __name__ == '__main__':
    unittest.main()<|MERGE_RESOLUTION|>--- conflicted
+++ resolved
@@ -245,17 +245,10 @@
         print('response_2:', response)
         response = send_transaction(client, trx, self.acc)
         print('response_3:', response)
-<<<<<<< HEAD
-=======
-        response = send_transaction(client, trx, self.acc)
-        print('response_4:', response)
-
-        evm_step_executed = 230
-        begin_steps = 0
+
         begin_gas = EVM_STEPS * evm_step_cost(1)
-        continue_gas = 3 * EVM_STEPS * evm_step_cost(1)
+        continue_gas = 2 * EVM_STEPS * evm_step_cost(1)
         gas = begin_gas + continue_gas
->>>>>>> 103a5e54
 
         self.assertEqual(response['result']['meta']['err'], None)
         data = b58decode(response['result']['meta']['innerInstructions'][-1]['instructions'][-1]['data'])
@@ -292,11 +285,7 @@
 
     # @unittest.skip("a.i.")
     def test_04_success_tx_send_iteratively_by_3_instructions_in_one_transaction(self):
-<<<<<<< HEAD
-        step_count = 100
-=======
         step_count = 150
->>>>>>> 103a5e54
         (keccak_instruction, trx_data, sign) = self.get_keccak_instruction_and_trx_data(13, self.acc.secret_key(), self.caller, self.caller_ether)
         storage = self.create_storage_account(sign[:8].hex())
         neon_emv_instr_0d = self.neon_emv_instr_0D(step_count, trx_data, storage, self.caller)
@@ -385,21 +374,13 @@
                   "completion")
             _ = self.loader.createEtherAccount(self.caller_ether_2)
             print('Transfer tokens to the user token account')
-<<<<<<< HEAD
-            self.loader.airdropNeonTokens(self.caller_ether_2, 1)
-=======
-            self.token.transfer(ETH_TOKEN_MINT_ID, 100, self.caller_token_2)
->>>>>>> 103a5e54
+            self.loader.airdropNeonTokens(self.caller_ether_2, 100)
             print("Done\n")
 
         print('Account_2:', self.acc_2.public_key(), bytes(self.acc_2.public_key()).hex())
         print("Caller_2:", self.caller_ether_2.hex(), self.caller_nonce_2, "->", self.caller_2,
               "({})".format(bytes(PublicKey(self.caller_2)).hex()))
-<<<<<<< HEAD
         neon_balance_on_start = getNeonBalance(client, self.caller_2)
-=======
-        neon_balance_on_start = int(self.token.balance(self.caller_token_2)*10**9)
->>>>>>> 103a5e54
         print("Caller_2 NEON-token balance:", neon_balance_on_start)
 
         print('Send several transactions "combined continue(0x0d)" - wait for the confirmation and make sure of a '
@@ -411,45 +392,22 @@
         print("Caller_2 NEON-token balance on response_0:", neon_balance_on_response_0)
         response_1 = send_transaction(client, trx, self.acc)
         print('response_1:', response_1)
-<<<<<<< HEAD
         neon_balance_on_response_1 = getNeonBalance(client, self.caller_2)
-=======
-        neon_balance_on_response_1 = int(self.token.balance(self.caller_token_2)*10**9)
->>>>>>> 103a5e54
         print("Caller_2 NEON-token balance on response_1:", neon_balance_on_response_1)
 
         response_2 = send_transaction(client, trx, self.acc)
         print('response_2:', response_2)
-<<<<<<< HEAD
         neon_balance_on_response_2 = getNeonBalance(client, self.caller_2)
         print("Caller_2 NEON-token balance on response_2:", neon_balance_on_response_2)
 
+        allocated_space_caller2 = ACCOUNT_MAX_SIZE + ACCOUNT_STORAGE_OVERHEAD * 2
+        continue1_gas = EVM_STEPS * evm_step_cost(1)
+        continue2_gas = EVM_STEPS * evm_step_cost(1)
+        continue3_gas = EVM_STEPS * evm_step_cost(1) + allocated_space_caller2 * EVM_BYTE_COST
+        gas = continue1_gas + continue2_gas + continue3_gas
+
         self.assertEqual(response_2['result']['meta']['err'], None)
         data = b58decode(response_2['result']['meta']['innerInstructions'][-1]['instructions'][-1]['data'])
-=======
-        neon_balance_on_response_2 = int(self.token.balance(self.caller_token_2)*10**9)
-        print("Caller_2 NEON-token balance on response_2:", neon_balance_on_response_2)
-
-        response_3 = send_transaction(client, trx, self.acc)
-        print('response_3:', response_3)
-        neon_balance_on_response_3 = int(self.token.balance(self.caller_token_2)*10**9)
-        print("Caller_2 NEON-token balance on response_3:", neon_balance_on_response_3)
-
-
-        allocated_space_caller2 = ACCOUNT_MAX_SIZE + SPL_TOKEN_ACCOUNT_SIZE + ACCOUNT_STORAGE_OVERHEAD * 2
-        begin_gas = EVM_STEPS * evm_step_cost(1)
-        continue1_gas = EVM_STEPS * evm_step_cost(1)
-        continue2_gas = EVM_STEPS * evm_step_cost(1)
-        continue3_gas = EVM_STEPS * evm_step_cost(1)  + allocated_space_caller2 * EVM_BYTE_COST
-        gas = begin_gas + continue1_gas + continue2_gas + continue3_gas
-        # gas_price == 10**6
-        fee1 = (begin_gas + continue1_gas)
-        fee2 = continue2_gas
-        fee3 = continue3_gas
-
-        self.assertEqual(response_3['result']['meta']['err'], None)
-        data = b58decode(response_3['result']['meta']['innerInstructions'][-1]['instructions'][-1]['data'])
->>>>>>> 103a5e54
         self.assertEqual(data[0], 6)  # 6 means OnReturn,
         self.assertLess(data[1], 0xd0)  # less 0xd0 - success
         self.assertEqual(int().from_bytes(data[2:10], 'little'), gas)  # used_gas
@@ -464,27 +422,17 @@
                 pass
             else:
                 raise
-<<<<<<< HEAD
         neon_balance_on_5_th_transaction = getNeonBalance(client, self.caller_2)
+
+        print("neon_balance_on_response_1", neon_balance_on_response_0)
+        print("neon_balance_on_response_2", neon_balance_on_response_1)
+        print("neon_balance_on_response_3", neon_balance_on_response_2)
         print('Caller_2 NEON-token balance on sending 5-th transaction:', neon_balance_on_5_th_transaction)
 
-        self.assertEqual((neon_balance_on_start - neon_balance_on_response_0), 984 * 1_000_000_000)
-        self.assertEqual((neon_balance_on_start - neon_balance_on_response_1), 1548 * 1_000_000_000)
-        self.assertEqual((neon_balance_on_start - neon_balance_on_response_2), EXPECTED_USED_GAS * 1_000_000_000)
+        self.assertEqual(neon_balance_on_start - neon_balance_on_response_0 , continue1_gas)
+        self.assertEqual(neon_balance_on_start - neon_balance_on_response_1, continue1_gas + continue2_gas)
+        self.assertEqual(neon_balance_on_start - neon_balance_on_response_2, continue1_gas + continue2_gas + continue3_gas)
         self.assertEqual(neon_balance_on_response_2 - neon_balance_on_5_th_transaction, 0)
-=======
-        neon_balance_on_5_th_transaction = int(self.token.balance(self.caller_token_2)*10**9)
-
-        print("neon_balance_on_response_1", neon_balance_on_response_1)
-        print("neon_balance_on_response_2", neon_balance_on_response_2)
-        print("neon_balance_on_response_3", neon_balance_on_response_3)
-        print('Caller_2 NEON-token balance on sending 5-th transaction:', neon_balance_on_5_th_transaction)
-
-        self.assertEqual(neon_balance_on_start - neon_balance_on_response_1 , fee1)
-        self.assertEqual(neon_balance_on_start - neon_balance_on_response_2, fee1 + fee2)
-        self.assertEqual(neon_balance_on_start - neon_balance_on_response_3, fee1 + fee2 + fee3)
-        self.assertEqual(neon_balance_on_response_3 - neon_balance_on_5_th_transaction, 0)
->>>>>>> 103a5e54
 
         print('Check Transfer to treasures on each iteration #345.')
         print('See https://github.com/neonlabsorg/neon-evm/issues/345:')
