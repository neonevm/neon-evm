import unittest
from base58 import b58decode
from solana_utils import *
from eth_tx_utils import  make_instruction_data_from_tx, pack
from spl.token.constants import TOKEN_PROGRAM_ID, ASSOCIATED_TOKEN_PROGRAM_ID, ACCOUNT_LEN
from spl.token.instructions import get_associated_token_address, initialize_account, InitializeAccountParams
from sha3 import keccak_256
from hashlib import sha256
from random import randrange

solana_url = os.environ.get("SOLANA_URL", "http://localhost:8899")
client = Client(solana_url)
CONTRACTS_DIR = os.environ.get("CONTRACTS_DIR", "evm_loader/")
evm_loader_id = os.environ.get("EVM_LOADER")
ETH_TOKEN_MINT_ID: PublicKey = PublicKey(os.environ.get("ETH_TOKEN_MINT"))

contract_name = "helloWorld.binary"
# "ERC20Wrapper.binary"

holder_id = 0

from construct import Bytes, Int8ul, Int64ul, Struct as cStruct
from solana._layouts.system_instructions import SYSTEM_INSTRUCTIONS_LAYOUT, InstructionType as SystemInstructionType

CREATE_ACCOUNT_LAYOUT = cStruct(
    "lamports" / Int64ul,
    "space" / Int64ul,
    "ether" / Bytes(20),
    "nonce" / Int8ul
)

def create_account_layout(lamports, space, ether, nonce):
    return bytes.fromhex("02000000")+CREATE_ACCOUNT_LAYOUT.build(dict(
        lamports=lamports,
        space=space,
        ether=ether,
        nonce=nonce
    ))

def write_holder_layout(nonce, offset, data):
    return (bytes.fromhex('12') +
            nonce.to_bytes(8, byteorder='little') +
            offset.to_bytes(4, byteorder='little') +
            len(data).to_bytes(8, byteorder='little') +
            data)

class DeployTest(unittest.TestCase):
    @classmethod
    def setUpClass(cls):
        print("\ntest_deploy.py setUpClass")

        cls.token = SplToken(solana_url)
        operator_wallet = OperatorAccount(operator1_keypair_path())
        cls.loader = EvmLoader(operator_wallet, evm_loader_id)
        cls.operator_acc = operator_wallet.get_acc()

        user_wallet = RandomAccount()
        cls.user_acc = user_wallet.get_acc()

        # Create ethereum account for user account
        cls.caller_ether = eth_keys.PrivateKey(cls.user_acc.secret_key()).public_key.to_canonical_address()
        (cls.caller, cls.caller_nonce) = cls.loader.ether2program(cls.caller_ether)

        if getBalance(cls.caller) == 0:
            print("Create caller account...")
            _ = cls.loader.createEtherAccount(cls.caller_ether)
            cls.token.transfer(ETH_TOKEN_MINT_ID, 201, get_associated_token_address(PublicKey(cls.caller), ETH_TOKEN_MINT_ID))
            print("Done\n")

        print('Account:', cls.user_acc.public_key(), bytes(cls.user_acc.public_key()).hex())
        print("Caller:", cls.caller_ether.hex(), cls.caller_nonce, "->", cls.caller,
              "({})".format(bytes(PublicKey(cls.caller)).hex()))

        collateral_pool_index = 2
        cls.collateral_pool_address = create_collateral_pool_address(collateral_pool_index)
        cls.collateral_pool_index_buf = collateral_pool_index.to_bytes(4, 'little')

    def create_holder_account_with_deploying_transaction(self):
        holder_id_bytes = holder_id.to_bytes((holder_id.bit_length() + 7) // 8, 'big')
        seed = keccak_256(b'holder'+holder_id_bytes).hexdigest()[:32]
        # Create transaction holder account (if not exists)
        holder = PublicKey(sha256(bytes(self.operator_acc.public_key())+bytes(seed, 'utf8')+bytes(PublicKey(evm_loader_id))).digest())
        print("Holder", holder)
        if getBalance(holder) == 0:
            trx = Transaction()
            trx.add(createAccountWithSeed(self.operator_acc.public_key(), self.operator_acc.public_key(), seed, 10**9, 128*1024, PublicKey(evm_loader_id)))
            result = send_transaction(client, trx, self.operator_acc)
            print(result)

        # Get nonce for caller
        trx_count = getTransactionCount(client, self.caller)

        # Create contract address from (caller, nonce)
        contract_eth = keccak_256(pack([self.caller_ether, trx_count or None])).digest()[-20:]
        (contract_sol, contract_nonce) = self.loader.ether2program(contract_eth)
        (code_sol, code_nonce) = self.loader.ether2seed(contract_eth)
        print("contract_eth", contract_eth.hex())
        print("contract_sol", contract_sol, contract_nonce)
        print("code_sol", code_sol)

        # Read content of solidity contract
        with open(CONTRACTS_DIR+contract_name, "br") as f:
            content = f.read()

        # Build deploy transaction
        tx = {
            'to': None,
            'value': 0,
            'gas': 9999999,
            'gasPrice': 1_000_000_000,
            'nonce': trx_count,
            'data': content,
            'chainId': 111
        }
        (from_addr, sign, msg) = make_instruction_data_from_tx(tx, self.user_acc.secret_key())
        msg = sign + len(msg).to_bytes(8, byteorder="little") + msg
        #print("msg", msg.hex())

        # Write transaction to transaction holder account
        offset = 0
        receipts = []
        rest = msg
        while len(rest):
            (part, rest) = (rest[:1000], rest[1000:])
            trx = Transaction()
            trx.add(TransactionInstruction(program_id=evm_loader_id,
                data=write_holder_layout(holder_id, offset, part),
                keys=[
                    AccountMeta(pubkey=holder, is_signer=False, is_writable=True),
                    AccountMeta(pubkey=self.operator_acc.public_key(), is_signer=True, is_writable=False),
                ]))
            receipts.append(client.send_transaction(trx, self.operator_acc, opts=TxOpts(skip_confirmation=True,
                                                                                        preflight_commitment="confirmed"))["result"])
            offset += len(part)
        print("receipts", receipts)
        for rcpt in receipts:
            confirm_transaction(client, rcpt)
            print("confirmed:", rcpt)

        base = self.operator_acc.public_key()
        seed = b58encode(ACCOUNT_SEED_VERSION+contract_eth).decode('utf8')

        return holder, base, seed, contract_eth, contract_sol, contract_nonce, code_sol, 1+32+4+len(msg)+2048

    def create_contract_accounts(self, base, seed, contract_eth, contract_sol, contract_nonce, code_sol, code_size):
        # Create contract accounts
        trx = Transaction()
        trx.add(createAccountWithSeed(base, base, seed, 10**9, code_size, PublicKey(evm_loader_id)))
        trx.add(TransactionInstruction(program_id=evm_loader_id,
            #data=create_account_layout(10**9, len(msg)+2048, contract_eth, contract_nonce),
            data=bytes.fromhex('02000000')+CREATE_ACCOUNT_LAYOUT.build(dict(
                lamports=10**9,
                space=0,
                ether=contract_eth,
                nonce=contract_nonce)),
            keys=[
                AccountMeta(pubkey=self.operator_acc.public_key(), is_signer=True, is_writable=False),
                AccountMeta(pubkey=contract_sol, is_signer=False, is_writable=True),
                AccountMeta(pubkey=get_associated_token_address(PublicKey(contract_sol), ETH_TOKEN_MINT_ID), is_signer=False, is_writable=True),
                AccountMeta(pubkey=code_sol, is_signer=False, is_writable=True),
                AccountMeta(pubkey=system, is_signer=False, is_writable=False),
                AccountMeta(pubkey=ETH_TOKEN_MINT_ID, is_signer=False, is_writable=False),
                AccountMeta(pubkey=TOKEN_PROGRAM_ID, is_signer=False, is_writable=False),
                AccountMeta(pubkey=ASSOCIATED_TOKEN_PROGRAM_ID, is_signer=False, is_writable=False),
                AccountMeta(pubkey=rentid, is_signer=False, is_writable=False),
            ]))

        result = send_transaction(client, trx, self.operator_acc)["result"]
        print("result :", result)

        return contract_sol, code_sol

    def executeTrxFromAccountData(self):
        (holder, base, seed, contract_eth, contract_sol, contract_nonce, code_sol, code_size)\
            = self.create_holder_account_with_deploying_transaction()
        (contract_sol, code_sol) = self.create_contract_accounts(base, seed, contract_eth, contract_sol, contract_nonce,
                                                                 code_sol, code_size)
        return holder, contract_eth, contract_sol, code_sol

    def sol_instr_22_partial_call(self, storage_account, step_count, holder, contract_sol, code_sol):
        neon_evm_instr_22_begin = create_neon_evm_instr_22_begin(
            self.loader.loader_id,
            self.caller,
            self.operator_acc.public_key(),
            storage_account,
            holder,
            contract_sol,
            code_sol,
            self.collateral_pool_index_buf,
            self.collateral_pool_address,
            step_count
        )
        print('neon_evm_instr_22_begin:', neon_evm_instr_22_begin)
        return neon_evm_instr_22_begin

    def sol_instr_14_partial_call_or_continue(self, storage_account, step_count, holder, contract_sol, code_sol):
        neon_evm_instr_14_combined_continue = create_neon_evm_instr_14_combined_continue(
            self.loader.loader_id,
            self.caller,
            self.operator_acc.public_key(),
            storage_account,
            holder,
            contract_sol,
            code_sol,
            self.collateral_pool_index_buf,
            self.collateral_pool_address,
            step_count
        )
        print('neon_evm_instr_14_combined_continue:', neon_evm_instr_14_combined_continue)
        return neon_evm_instr_14_combined_continue

    def sol_instr_20_continue(self, storage_account, step_count, contract_sol, code_sol):
        neon_evm_instr_20_continue = create_neon_evm_instr_20_continue(
            self.loader.loader_id,
            self.caller,
            self.operator_acc.public_key(),
            storage_account,
            contract_sol,
            code_sol,
            self.collateral_pool_index_buf,
            self.collateral_pool_address,
            step_count
        )
        print('neon_evm_instr_20_continue:', neon_evm_instr_20_continue)
        return neon_evm_instr_20_continue

    def create_storage_account(self, seed=str(randrange(1000000000))):
        storage = PublicKey(sha256(bytes(self.operator_acc.public_key()) + bytes(seed, 'utf8') + bytes(PublicKey(evm_loader_id))).digest())
        print("Storage", storage)

        minimum_balance = client.get_minimum_balance_for_rent_exemption(128*1024, commitment=Confirmed)["result"]
        print("Minimum balance required for account {}".format(minimum_balance))
        balance = int(minimum_balance / 100)

        if getBalance(storage) == 0:
            trx = Transaction()
            trx.add(createAccountWithSeed(self.operator_acc.public_key(), self.operator_acc.public_key(), seed, balance, 128*1024, PublicKey(evm_loader_id)))
            send_transaction(client, trx, self.operator_acc)

        return storage

    def call_partial_signed_and_continues(self, holder, contract_sol, code_sol):
        storage = self.create_storage_account()

        print("Begin")
        trx = Transaction()
        trx.add(self.sol_instr_22_partial_call(storage, 50, holder, contract_sol, code_sol))
        print(trx.instructions[-1].keys)
        result = send_transaction(client, trx, self.operator_acc)["result"]

        while (True):
            print("Continue")
            trx = Transaction()
            trx.add(self.sol_instr_20_continue(storage, 50, contract_sol, code_sol))
            print(trx.instructions[-1].keys)
            result = send_transaction(client, trx, self.operator_acc)["result"]

            if (result['meta']['innerInstructions'] and result['meta']['innerInstructions'][0]['instructions']):
                data = b58decode(result['meta']['innerInstructions'][0]['instructions'][-1]['data'])
                if (data[0] == 6):
                    # Check if storage balace were filled to rent exempt
<<<<<<< HEAD
                    self.assertGreaterEqual(
                        getBalance(storage), 
=======
                    self.assertEqual(
                        getBalance(storage),
>>>>>>> 8c33c249
                        client.get_minimum_balance_for_rent_exemption(128*1024, commitment=Confirmed)["result"])
                    return result

    def call_instr_14_several_times(self, holder, contract_sol, code_sol):
        storage = self.create_storage_account()

        while (True):
            print("Continue")
            trx = Transaction()
            trx.add(self.sol_instr_14_partial_call_or_continue(storage, 50, holder, contract_sol, code_sol))
            print(trx.instructions[-1].keys)
            result = send_transaction(client, trx, self.operator_acc)["result"]
            print('result:', result)
            if result['meta']['innerInstructions'] and result['meta']['innerInstructions'][-1]['instructions']:
                data = b58decode(result['meta']['innerInstructions'][-1]['instructions'][-1]['data'])
                if (data[0] == 6):
                    # Check if storage balace were filled to rent exempt
                    self.assertGreaterEqual(
                        getBalance(storage),
                        client.get_minimum_balance_for_rent_exemption(128*1024, commitment=Confirmed)["result"])
                    return result

    # @unittest.skip("a.i.")
    def test_01_executeTrxFromAccountDataIterative(self):
        (holder, contract_eth, contract_sol, code_sol) = self.executeTrxFromAccountData()

        result = self.call_partial_signed_and_continues(holder, contract_sol, code_sol)
        print("result", result)

    # @unittest.skip("a.i.")
    def test_02_executeTrxFromAccountDataIterativeOrContinue(self):
        (holder, contract_eth, contract_sol, code_sol) = self.executeTrxFromAccountData()

        result = self.call_instr_14_several_times(holder, contract_sol, code_sol)
        print("result", result)

    # @unittest.skip("a.i.")
    def test_03_deploy_by_existing_user_with_no_contract_accounts(self):
        print("Create a holder account with the deploying transaction")
        (holder, base, seed, contract_eth, contract_sol, contract_nonce, code_sol, code_size)\
            = self.create_holder_account_with_deploying_transaction()

        print("Don't create contract accounts")
        # (contract_sol, code_sol) = self.create_contract_accounts(base, seed, contract_eth, contract_sol, contract_nonce,
        #                                                          code_sol, code_size)

        print("Create a storage account")
        storage = self.create_storage_account()

        print("Execute combined continue for a holder account (neon instruction 0x0e)")
        trx = Transaction()
        trx.add(self.sol_instr_14_partial_call_or_continue(storage, 50, holder, contract_sol, code_sol))
        print(trx.instructions[-1].keys)
        print("Expecting Exception: invalid program argument")
        with self.assertRaisesRegex(Exception, 'invalid program argument'):
            response = send_transaction(client, trx, self.operator_acc)
            print('response:', response)

        print("Create contract accounts")
        (contract_sol, code_sol) = self.create_contract_accounts(base, seed, contract_eth, contract_sol, contract_nonce,
                                                                 code_sol, code_size)
        print("Execute combined continue for a holder account (neon instruction 0x0e) again")
        result = self.call_instr_14_several_times(holder, contract_sol, code_sol)
        print("result", result)


if __name__ == '__main__':
    unittest.main()<|MERGE_RESOLUTION|>--- conflicted
+++ resolved
@@ -259,13 +259,8 @@
                 data = b58decode(result['meta']['innerInstructions'][0]['instructions'][-1]['data'])
                 if (data[0] == 6):
                     # Check if storage balace were filled to rent exempt
-<<<<<<< HEAD
                     self.assertGreaterEqual(
-                        getBalance(storage), 
-=======
-                    self.assertEqual(
                         getBalance(storage),
->>>>>>> 8c33c249
                         client.get_minimum_balance_for_rent_exemption(128*1024, commitment=Confirmed)["result"])
                     return result
 
