[package]
name = "faucet"
description = "NeonLabs Faucet Service"
authors = ["NeonLabs Maintainers <maintainers@neonlabs.org>"]
repository = "https://github.com/neonlabsorg/neon-evm/evm_loader/faucet"
version = "0.5.4-dev"
edition = "2018"

[dependencies]
actix-cors = { version = "0.6.0-beta.8", default-features = false }
<<<<<<< HEAD
actix-web = { version = "4.0.0-beta.20", default-features = false }
=======
actix-web = { version = "4.0.0-beta.21", default-features = false }
>>>>>>> 62aa6b0e
eyre = "0.6.6"
derive-new = "0.5.9"
ed25519-dalek = "1.0.1"
evm-loader = { path = "../program", default_features = false, features = ["no-entrypoint"] }
hex = "0.4.3"
lazy_static = "1.4.0"
minimad = "0.9.0"
md5 = "0.7.0"
nix = "0.23.1"
num_cpus = "1.13.1"
secp256k1 = "0.20.3"
<<<<<<< HEAD
serde = { version = "1.0.134", default_features = false }
serde_json = "1.0.75"
solana-client = "=1.7.9"
solana-sdk = "=1.7.9"
=======
serde = { version = "1.0.135", default_features = false }
serde_json = "1.0.75"
solana-client = "1.7.9"
solana-sdk = "1.7.9"
>>>>>>> 62aa6b0e
spl-associated-token-account = { version = "1.0.3", default_features = false, features = ["no-entrypoint"] }
spl-token = { version = "3.2.0", default_features = false, features = ["no-entrypoint"] }
structopt = "0.3.26"
termimad = "0.20.0"
thiserror = "1.0.30"
time = { version = "0.3.6", default_features = false, features = ["macros"] }
tokio = { version = "1.15.0", default_features = false, features = ["rt"] }
toml = "0.5.8"
tracing = "0.1.29"
# tracing-subscriber with disabled feature "ansi" to force colorless logs
<<<<<<< HEAD
tracing-subscriber = { version = "0.3.6", default_features = false, features = ["env-filter", "fmt", "time", "local-time", "tracing-log", "smallvec", "parking_lot"] }
=======
tracing-subscriber = { version = "0.3.6", default_features = false, features = ["env-filter", "std", "fmt", "json", "time", "local-time", "tracing-log", "smallvec", "parking_lot"] }
>>>>>>> 62aa6b0e
web3 = "0.17.0"<|MERGE_RESOLUTION|>--- conflicted
+++ resolved
@@ -8,11 +8,7 @@
 
 [dependencies]
 actix-cors = { version = "0.6.0-beta.8", default-features = false }
-<<<<<<< HEAD
-actix-web = { version = "4.0.0-beta.20", default-features = false }
-=======
 actix-web = { version = "4.0.0-beta.21", default-features = false }
->>>>>>> 62aa6b0e
 eyre = "0.6.6"
 derive-new = "0.5.9"
 ed25519-dalek = "1.0.1"
@@ -24,17 +20,10 @@
 nix = "0.23.1"
 num_cpus = "1.13.1"
 secp256k1 = "0.20.3"
-<<<<<<< HEAD
-serde = { version = "1.0.134", default_features = false }
-serde_json = "1.0.75"
-solana-client = "=1.7.9"
-solana-sdk = "=1.7.9"
-=======
-serde = { version = "1.0.135", default_features = false }
+serde = { version = "1.0.136", default_features = false }
 serde_json = "1.0.75"
 solana-client = "1.7.9"
 solana-sdk = "1.7.9"
->>>>>>> 62aa6b0e
 spl-associated-token-account = { version = "1.0.3", default_features = false, features = ["no-entrypoint"] }
 spl-token = { version = "3.2.0", default_features = false, features = ["no-entrypoint"] }
 structopt = "0.3.26"
@@ -45,9 +34,5 @@
 toml = "0.5.8"
 tracing = "0.1.29"
 # tracing-subscriber with disabled feature "ansi" to force colorless logs
-<<<<<<< HEAD
-tracing-subscriber = { version = "0.3.6", default_features = false, features = ["env-filter", "fmt", "time", "local-time", "tracing-log", "smallvec", "parking_lot"] }
-=======
 tracing-subscriber = { version = "0.3.6", default_features = false, features = ["env-filter", "std", "fmt", "json", "time", "local-time", "tracing-log", "smallvec", "parking_lot"] }
->>>>>>> 62aa6b0e
 web3 = "0.17.0"