<<<<<<< HEAD
from spl_ import *
from uniswap import *
from erc20 import *
=======
from time import sleep
from solana_utils import *
from eth_tx_utils import make_keccak_instruction_data, make_instruction_data_from_tx
from web3.auto import w3
from eth_keys import keys as eth_keys
from web3 import Web3
import argparse
from eth_utils import abi
from base58 import b58decode
import random
from solana.blockhash import *
import statistics

factory_path = "Factory.binary"
evm_loader_id = os.environ.get("EVM_LOADER")
# evm_loader_id = "wkiSZ5TANo7e4MjaJhCYND9A7FQXHkoZNRcUjeuK5Yp"
chain_id = 111
transfer_sum = 1

contracts_file = "contract.json"
accounts_file = "account.json"
transactions_file = "transaction.json"
senders_file = "sender.json"
verify_file = "verify.json"

# map caller->trx_count
trx_count = {}


class init_senders():
    @classmethod
    def init(cls):
        cls.accounts = []
        file = open(senders_file + args.postfix, mode='r')
        for line in file:
            # pair = bytes.fromhex(line)
            # rec = json.loads(line)
            # print (rec)
            cls.accounts.append(Account(bytes().fromhex(line[:64])))
        print("init_senders init")

        if len(cls.accounts) == 0:
            raise RuntimeError("solana senders is absent")
        cls.current = 0

    def next_acc(self):
        self.current = self.current + 1
        if self.current >= len(self.accounts):
            self.current = 0
        return self.accounts[self.current]


class init_wallet():
    @classmethod
    def init(cls):
        print("\ntest_performance.py init")

        cls.token = SplToken(solana_url)
        wallet = RandomAccount()
        if getBalance(wallet.get_acc().public_key()) == 0:
            tx = client.request_airdrop(wallet.get_acc().public_key(), 1000000 * 10 ** 9, commitment=Confirmed)
            confirm_transaction(client, tx["result"])

        assert (getBalance(wallet.get_acc().public_key()) > 0)

        cls.loader = EvmLoader(wallet, evm_loader_id)
        cls.acc = wallet.get_acc()
        cls.keypath = wallet.get_path()

        # Create ethereum account for user account
        # cls.caller_ether = eth_keys.PrivateKey(cls.acc.secret_key()).public_key.to_canonical_address()
        cls.caller_eth_pr_key = w3.eth.account.from_key(cls.acc.secret_key())
        cls.caller_ether = bytes.fromhex(cls.caller_eth_pr_key.address[2:])
        (cls.caller, cls.caller_nonce) = cls.loader.ether2program(cls.caller_ether)

        if getBalance(cls.caller) == 0:
            print("Create caller account...")
            _ = cls.loader.createEtherAccount(cls.caller_ether)
            cls.token.transfer(ETH_TOKEN_MINT_ID, 2000, get_associated_token_address(PublicKey(cls.caller_ether), ETH_TOKEN_MINT_ID))
            print("Done\n")

        print('Account:', cls.acc.public_key(), bytes(cls.acc.public_key()).hex())
        print("Caller:", cls.caller_ether.hex(), cls.caller_nonce, "->", cls.caller,
              "({})".format(bytes(PublicKey(cls.caller)).hex()))



def check_address_event(result, factory_eth, erc20_eth):
    assert(result['meta']['err'] == None)
    assert(len(result['meta']['innerInstructions']) == 2)
    assert(len(result['meta']['innerInstructions'][1]['instructions']) == 2)
    data = b58decode(result['meta']['innerInstructions'][1]['instructions'][1]['data'])
    assert(data[:1] == b'\x06')  #  OnReturn
    assert(data[1] == 0x11)  # 11 - Machine encountered an explict stop

    data = b58decode(result['meta']['innerInstructions'][1]['instructions'][0]['data'])
    assert(data[:1] == b'\x07')  # 7 means OnEvent
    assert(data[1:21] == factory_eth)
    assert(data[21:29] == bytes().fromhex('%016x' % 1)[::-1])  # topics len
    assert(data[29:61] == abi.event_signature_to_log_topic('Address(address)'))  # topics
    assert(data[61:93] == bytes().fromhex("%024x" % 0)+erc20_eth)  # sum

def check_transfer_event(result, erc20_eth, acc_from, acc_to, sum, return_code):
    # assert(result['meta']['err'] == None)

    if (len(result['meta']['innerInstructions']) != 1):
        print("len(result['meta']['innerInstructions']) != 1", len(result['meta']['innerInstructions']))
        return False

    if (len(result['meta']['innerInstructions'][0]['instructions']) != 2):
        print("len(result['meta']['innerInstructions'][0]['instructions']) != 2",
              len(result['meta']['innerInstructions'][0]['instructions']))
        return False

    data = b58decode(result['meta']['innerInstructions'][0]['instructions'][1]['data'])
    if (data[:1] != b'\x06'):  #  OnReturn
        print("data[:1] != x06", data[:1].hex())
        return False

    if(data[1:2] != return_code):    # 11 - Machine encountered an explict stop,  # 12 - Machine encountered an explict return
        print("data[1:2] != return_code", data[1:2].hex(), return_code.hex())
        return False

    data = b58decode(result['meta']['innerInstructions'][0]['instructions'][0]['data'])
    if(data[:1] != b'\x07'):  # 7 means OnEvent
        print("data[:1] != x07", data[:1].hex())
        return  False


    if (data[1:21] != bytes.fromhex(erc20_eth)):
        print("data[1:21] != bytes.fromhex(erc20_eth)", data[1:21].hex(), erc20_eth)
        return False

    if(data[21:29] != bytes().fromhex('%016x' % 3)[::-1]):  # topics len
        print("data[21:29] != bytes().fromhex('%016x' % 3)[::-1]", data[21:29].hex())
        return False

    if(data[29:61] != abi.event_signature_to_log_topic('Transfer(address,address,uint256)')):  # topics
        print("data[29:61] != abi.event_signature_to_log_topic('Transfer(address,address,uint256)')",
              data[29:61].hex(),
              abi.event_signature_to_log_topic('Transfer(address,address,uint256)').hex())
        return False

    if (data[61:93] != bytes().fromhex("%024x" % 0) + bytes.fromhex(acc_from)):
        print("data[61:93] != bytes().fromhex('%024x' % 0) + bytes.fromhex(acc_from)",
              data[61:93].hex(),
              (bytes().fromhex('%024x' % 0) + bytes.fromhex(acc_from)).hex())
        return False

    if(data[93:125] != bytes().fromhex("%024x" % 0) + bytes.fromhex(acc_to)):  # from
        print("data[93:125] != bytes().fromhex('%024x' % 0) + bytes.fromhex(acc_to)",
              data[93:125].hex(),
              (bytes().fromhex('%024x' % 0) + bytes.fromhex(acc_to)).hex()
              )
        return False

    if (data[125:157] != bytes().fromhex("%064x" % sum)):  # value
        print("data[125:157] != bytes().fromhex('%064x' % sum)",
              data[125:157].hex(),
              '%064x' % sum)
        return False

    return True

def get_filehash(factory, factory_code, factory_eth, acc):
    trx = Transaction()
    trx.add(
        TransactionInstruction(
            program_id=evm_loader_id,
            data=bytearray.fromhex("03") + abi.function_signature_to_4byte_selector('get_hash()'),
            keys=[
                AccountMeta(pubkey=factory, is_signer=False, is_writable=True),
                AccountMeta(pubkey=factory_code, is_signer=False, is_writable=True),
                AccountMeta(pubkey=acc.public_key(), is_signer=True, is_writable=False),
                AccountMeta(pubkey=evm_loader_id, is_signer=False, is_writable=False),
                AccountMeta(pubkey=PublicKey(sysvarclock), is_signer=False, is_writable=False),
            ]))
    result = send_transaction(client, trx, acc)['result']
    print(result)
    if result['meta']['err'] != None:
        print(result)
        print("Error: result['meta']['err'] != None")
        exit(1)

    if result == None:
        print("Error: result == None")
        exit(1)
        
    assert(result['meta']['err'] == None)
    assert(len(result['meta']['innerInstructions']) == 1)
    assert(len(result['meta']['innerInstructions'][0]['instructions']) == 2)
    data = b58decode(result['meta']['innerInstructions'][0]['instructions'][1]['data'])
    assert(data[:1] == b'\x06')  #  OnReturn
    assert(data[1] == 0x11)  # 11 - Machine encountered an explict stop

    data = b58decode(result['meta']['innerInstructions'][0]['instructions'][0]['data'])
    assert(data[:1] == b'\x07')  # 7 means OnEvent
    assert(data[1:21] == factory_eth)
    assert(data[21:29] == bytes().fromhex('%016x' % 1)[::-1])  # topics len
    hash = data[61:93]
    return hash

def get_trx(contract_eth, caller, caller_eth, input, pr_key):
    if trx_count.get(caller) != None:
        trx_count[caller] = trx_count[caller] + 1
    else:
        trx_count[caller] = getTransactionCount(client, caller)

    tx = {'to': contract_eth, 'value': 0, 'gas': 9999999999, 'gasPrice': 1_000_000_000,
        'nonce': trx_count[caller], 'data': input, 'chainId': chain_id}
    (from_addr, sign, msg) = make_instruction_data_from_tx(tx, pr_key)

    assert (from_addr == caller_eth)
    return (from_addr, sign, msg)


def sol_instr_keccak(keccak_instruction):
    return TransactionInstruction(
        program_id=keccakprog,
        data=keccak_instruction,
        keys=[AccountMeta(pubkey=PublicKey(keccakprog), is_signer=False, is_writable=False)]
    )

def sol_instr_05(evm_instruction, contract, contract_code, caller, signer, collateral_pool_address):
    return TransactionInstruction(
        program_id=evm_loader_id,
        data=bytearray.fromhex("05") + evm_instruction,
        keys=[
            # Additional accounts for EvmInstruction::CallFromRawEthereumTX:
            # System instructions account:
            AccountMeta(pubkey=PublicKey(sysinstruct), is_signer=False, is_writable=False),
            # Operator address:
            AccountMeta(pubkey=signer, is_signer=True, is_writable=True),
            # Collateral pool address:
            AccountMeta(pubkey=collateral_pool_address, is_signer=False, is_writable=True),
            # Operator ETH address (stub for now):
            AccountMeta(pubkey=PublicKey("SysvarC1ock11111111111111111111111111111111"), is_signer=False, is_writable=True),
            # User ETH address (stub for now):
            AccountMeta(pubkey=PublicKey("SysvarC1ock11111111111111111111111111111111"), is_signer=False, is_writable=True),
            # System program account:
            AccountMeta(pubkey=PublicKey(system), is_signer=False, is_writable=False),

            AccountMeta(pubkey=contract, is_signer=False, is_writable=True),
            AccountMeta(pubkey=contract_code, is_signer=False, is_writable=True),
            AccountMeta(pubkey=caller, is_signer=False, is_writable=True),
            AccountMeta(pubkey=evm_loader_id, is_signer=False, is_writable=False),
            AccountMeta(pubkey=PublicKey(sysvarclock), is_signer=False, is_writable=False),
        ])

def deploy_contracts(args):
    instance = init_wallet()
    instance.init()

    res = solana_cli().call("config set --keypair " + instance.keypath + " -C config.yml"+args.postfix)

    res = instance.loader.deploy(factory_path, caller=instance.caller, config="config.yml"+args.postfix)
    (factory, factory_eth, factory_code) = (res['programId'], bytes.fromhex(res['ethereum'][2:]), res['codeId'])

    print("factory", factory)
    print ("factory_eth", factory_eth.hex())
    print("factory_code", factory_code)
    erc20_filehash = get_filehash(factory, factory_code, factory_eth, instance.acc)
    func_name = bytearray.fromhex("03") + abi.function_signature_to_4byte_selector('create_erc20(bytes32)')
    receipt_list = []

    for i in range(args.count):

        sleep(args.delay/1000)
        print (" -- count", i)
        trx_count = getTransactionCount(client, factory)

        salt = bytes().fromhex("%064x" % int(trx_count + i))
        trx_data = func_name + salt
        erc20_ether = bytes(Web3.keccak(b'\xff' + factory_eth + salt + erc20_filehash)[-20:])

        erc20_id = instance.loader.ether2program(erc20_ether)[0]
        seed = b58encode(bytes.fromhex(erc20_ether.hex()))
        erc20_code = accountWithSeed(instance.acc.public_key(), str(seed, 'utf8'), PublicKey(evm_loader_id))
        print("erc20_id:", erc20_id)
        print("erc20_eth:", erc20_ether.hex())
        print("erc20_code:", erc20_code)

        trx = Transaction()
        trx.add(
            createAccountWithSeed(
                instance.acc.public_key(),
                instance.acc.public_key(),
                str(seed, 'utf8'),
                10 ** 9,
                20000,
                PublicKey(evm_loader_id))
        )
        trx.add(instance.loader.createEtherAccountTrx(erc20_ether, erc20_code)[0])

        trx.add(
            TransactionInstruction(
                program_id=evm_loader_id,
                data=trx_data,
                keys=[
                    AccountMeta(pubkey=factory, is_signer=False, is_writable=True),
                    AccountMeta(pubkey=factory_code, is_signer=False, is_writable=True),
                    AccountMeta(pubkey=instance.acc.public_key(), is_signer=True, is_writable=False),
                    AccountMeta(pubkey=erc20_id, is_signer=False, is_writable=True),
                    AccountMeta(pubkey=erc20_code, is_signer=False, is_writable=True),
                    AccountMeta(pubkey=evm_loader_id, is_signer=False, is_writable=False),
                    AccountMeta(pubkey=PublicKey(sysvarclock), is_signer=False, is_writable=False),
            ]))
        res = client.send_transaction(trx, instance.acc,
                                         opts=TxOpts(skip_confirmation=True, preflight_commitment="confirmed"))

        receipt_list.append((str(erc20_id), erc20_ether, str(erc20_code), res["result"]))

    contracts = []
    event_error = 0
    receipt_error = 0
    total = 0
    for (erc20_id, erc20_ether, erc20_code, receipt) in receipt_list:
        total = total + 1
        confirm_transaction(client, receipt)
        res = client.get_confirmed_transaction(receipt)
        if res['result'] == None:
            receipt_error = receipt_error + 1
        else:
            try:
                check_address_event(res['result'], factory_eth, erc20_ether)
                contracts.append((erc20_id, erc20_ether.hex(), erc20_code))
            except AssertionError:
                event_error = event_error + 1

    with open(contracts_file+args.postfix, mode='w') as f:
        f.write(json.dumps(contracts))

    print("\ntotal:", total)
    print("event_error:", event_error)
    print("receipt_error:", receipt_error)


def mint_send(erc20_sol, erc20_eth_hex, erc20_code, payer_eth, payer_sol, acc, sum):

    sleep(args.delay/1000)
    func_name = bytearray.fromhex("03") + abi.function_signature_to_4byte_selector('mint(address,uint256)')
    trx_data = func_name + \
               bytes().fromhex("%024x" % 0 + payer_eth) + \
               bytes().fromhex("%064x" % sum)
    trx = Transaction()
    trx.add(
        TransactionInstruction(
            program_id=evm_loader_id,
            data=trx_data,
            keys=[
                AccountMeta(pubkey=erc20_sol, is_signer=False, is_writable=True),
                AccountMeta(pubkey=erc20_code, is_signer=False, is_writable=True),
                AccountMeta(pubkey=acc.public_key(), is_signer=True, is_writable=False),
                AccountMeta(pubkey=payer_sol, is_signer=False, is_writable=True),
                AccountMeta(pubkey=evm_loader_id, is_signer=False, is_writable=False),
                AccountMeta(pubkey=PublicKey(sysvarclock), is_signer=False, is_writable=False),
            ]))
    res = client.send_transaction(trx, acc,
                                  opts=TxOpts(skip_confirmation=True, skip_preflight=True,
                                              preflight_commitment="confirmed"))
    return (erc20_eth_hex, payer_eth, res["result"])


def mint_create(accounts, acc, sum):

    with open(contracts_file+args.postfix, mode='r') as f:
        contracts = json.loads(f.read())

    receipt_list = []
    ia = iter(accounts)
    ic = iter(contracts)

    total = 0
    if args.scheme == "one-to-one":
        while total < args.count:
            print("mint ", total)
            try:
                (erc20_sol, erc20_eth_hex, erc20_code) = next(ic)
            except StopIteration as err:
                ic = iter(contracts)
                continue

            try:
                (payer_eth, payer_sol) = next(ia)
            except StopIteration as err:
                ia = iter(accounts)
                (payer_eth, payer_sol) = next(ia)

            receipt_list.append(mint_send(erc20_sol, erc20_eth_hex, erc20_code, payer_eth, payer_sol, acc, sum))
            total = total + 1
    else:
        for (erc20_sol, erc20_eth_hex, erc20_code) in contracts:
            for (payer_eth, payer_sol) in accounts:
                print("mint ", total)
                receipt_list.append(mint_send(erc20_sol, erc20_eth_hex, erc20_code, payer_eth, payer_sol, acc, sum))
                total = total + 1
                if total >= args.count:
                    return receipt_list
    return receipt_list


def mint_confirm(receipt_list, sum):
    event_error = 0
    receipt_error = 0
    nonce_error = 0
    too_small_error = 0
    unknown_error = 0
    total = 0
    account_minted =[]

    for (erc20_eth_hex, acc_eth_hex, receipt) in receipt_list:
        total = total + 1
        confirm_transaction(client, receipt)
        res = client.get_confirmed_transaction(receipt)

        if res['result'] == None:
            receipt_error = receipt_error + 1
        else:
            if res['result']['meta']['err'] == None:
                if check_transfer_event(res['result'], erc20_eth_hex, bytes(20).hex(), acc_eth_hex, sum, b'\x11'):
                    account_minted.append(acc_eth_hex)
                    print("ok")
                else:
                    event_error = event_error + 1
            else:
                print(res['result'])
                found_nonce = False
                found_too_small = False
                for err in res['result']['meta']['err']['InstructionError']:
                    if err == "InvalidArgument":
                        found_nonce = True
                        break
                    if err == "AccountDataTooSmall":
                        found_too_small = True
                        break

                if found_nonce:
                    nonce_error = nonce_error + 1
                elif found_too_small:
                    too_small_error = too_small_error + 1
                else:
                    unknown_error = unknown_error + 1


    return (account_minted, total, event_error, receipt_error, nonce_error, unknown_error, too_small_error)

def mint(accounts, acc):
    sum = 1000 * 10 ** 18
    receipt_list = mint_create(accounts, acc, sum)
    return mint_confirm(receipt_list, sum)


def create_accounts(args):
    instance = init_wallet()
    instance.init()

    receipt_list = {}
    for i in range(args.count):
        pr_key = w3.eth.account.from_key(os.urandom(32))
        acc_eth = bytes().fromhex(pr_key.address[2:])
        trx = Transaction()
        (transaction, acc_sol) = instance.loader.createEtherAccountTrx(acc_eth)
        trx.add(transaction)
        res = client.send_transaction(trx, instance.acc,
                                      opts=TxOpts(skip_confirmation=True, preflight_commitment="confirmed"))
        receipt_list[acc_eth.hex()] = (acc_sol, pr_key.privateKey.hex()[2:], res['result'])

    ether_accounts = []
    for (acc_eth_hex,  (acc_sol, pr_key_hex, receipt)) in receipt_list.items():
        confirm_transaction(client, receipt)
        res = client.get_confirmed_transaction(receipt)
        if res['result'] == None:
            print("createEtherAccount, get_confirmed_transaction() error")
        else:
            print(acc_eth_hex, acc_sol)
            ether_accounts.append((acc_eth_hex, acc_sol))

    # erc20.mint()
    (account_minted, total, event_error, receipt_error, nonce_error, unknown_error, too_small_error) = mint(ether_accounts, instance.acc)

    to_file = []
    for acc_eth_hex in account_minted:
        (acc_sol, pr_key_hex, _) = receipt_list.get(acc_eth_hex)
        to_file.append((acc_eth_hex, pr_key_hex, acc_sol))

    print("\nmint total:", total)
    print("mint event_error:", event_error)
    print("mint receipt_error:", receipt_error)
    print("mint nonce_error:", nonce_error)
    print("mint unknown_error:", unknown_error)
    print("mint AccountDataTooSmall:", too_small_error)
    print("total accounts:", len(to_file))

    with open(accounts_file+args.postfix, mode='w') as f:
        f.write(json.dumps(to_file))



def create_transactions(args):
    instance = init_wallet()
    instance.init()

    with open(contracts_file+args.postfix, mode='r') as f:
        contracts = json.loads(f.read())
    with open(accounts_file+args.postfix, mode='r') as f:
        accounts = json.loads(f.read())
    transactions = open(transactions_file+args.postfix, mode='w')
    transactions = open(transactions_file+args.postfix, mode='a')

    func_name = abi.function_signature_to_4byte_selector('transfer(address,uint256)')
    total = 0
    if len(accounts) == 0:
        print ("accounts not found" )
        exit(1)

    if len(accounts) == 1:
        print ("accounts count too small" )
        exit(1)

    if len(contracts) == 0:
        print ("contracts not found")
        exit(1)

    ia = iter(accounts)
    ic = iter(contracts)

    while total < args.count:
        try:
            (erc20_sol, erc20_eth_hex, erc20_code) = next(ic)
        except StopIteration as err:
            ic = iter(contracts)
            continue
        try:
            (payer_eth, payer_prkey, payer_sol) = next(ia)
        except StopIteration as err:
            ia = iter(accounts)
            (payer_eth, payer_prkey, payer_sol) = next(ia)

        (receiver_eth, _, _) = accounts[random.randint(0, len(accounts)-1)]
        if payer_eth == receiver_eth:
            continue

        total = total + 1
        trx_data = func_name + \
                   bytes().fromhex("%024x" % 0 + receiver_eth) + \
                   bytes().fromhex("%064x" % transfer_sum)
        (from_addr, sign,  msg) = get_trx(
            bytes().fromhex(erc20_eth_hex),
            payer_sol,
            bytes().fromhex(payer_eth),
            trx_data,
            bytes.fromhex(payer_prkey)
        )
        trx = {}
        trx['from_addr'] = from_addr.hex()
        trx['sign'] = sign.hex()
        trx['msg']  = msg.hex()
        trx['erc20_sol'] = erc20_sol
        trx['erc20_eth'] = erc20_eth_hex
        trx['erc20_code'] = erc20_code
        trx['payer_sol'] = payer_sol
        trx['payer_eth'] = payer_eth
        trx['receiver_eth'] = receiver_eth

        transactions.write(json.dumps(trx)+"\n")

def get_block_hash():
    try:
        blockhash_resp = client.get_recent_blockhash()
        if not blockhash_resp["result"]:
            raise RuntimeError("failed to get recent blockhash")
        return (Blockhash(blockhash_resp["result"]["value"]["blockhash"]), time.time())
    except Exception as err:
        raise RuntimeError("failed to get recent blockhash") from err

def send_transactions(args):
    instance = init_wallet()
    instance.init()
    senders =init_senders()
    senders.init()
    count_err = 0

    eth_trx = open(transactions_file+args.postfix, mode='r')

    verify = open(verify_file+args.postfix, mode='w')
    verify = open(verify_file+args.postfix, mode='a')

    (recent_blockhash, blockhash_time) = get_block_hash()
    start = time.time()
    total = 0
    trx_times = []
    cycle_times = []
    for line in eth_trx:
        rec = json.loads(line)

        cycle_start = time.time()
        total = total + 1
        if args.count != None:
            if total > args.count:
                break
        if time.time() - blockhash_time > 5:
            (recent_blockhash, blockhash_time) = get_block_hash()

        from_addr = bytes.fromhex(rec['from_addr'])
        sign = bytes.fromhex(rec['sign'])
        msg = bytes.fromhex(rec['msg'])

        sender_signer = senders.next_acc()



        collateral_pool_index = 2
        collateral_pool_address = create_collateral_pool_address(collateral_pool_index)
        collateral_pool_index_buf = collateral_pool_index.to_bytes(4, 'little')

        trx = Transaction()
        trx.add(sol_instr_keccak(make_keccak_instruction_data(1, len(msg), 5)))
        trx.add(sol_instr_05((collateral_pool_index_buf + from_addr + sign + msg), rec['erc20_sol'], rec['erc20_code'], rec['payer_sol']), sender_signer.public_key(), collateral_pool_address)
        trx.recent_blockhash = recent_blockhash
        trx.sign(sender_signer)

        try:
            print("send trx", total)
            trx_start = time.time()
            res = client.send_raw_transaction(trx.serialize(),
                                              opts=TxOpts(skip_confirmation=True, preflight_commitment="confirmed", skip_preflight = True))
            trx_end = time.time()
        except Exception as err:
            print(err)
            count_err = count_err + 1
            continue
        verify.write(json.dumps((rec['erc20_eth'], rec['payer_eth'], rec['receiver_eth'], res["result"]))+"\n")
        cycle_end = time.time()
        trx_times.append(trx_end - trx_start)
        cycle_times.append(cycle_end - cycle_start)

    end = time.time()
    print("total:", total)
    print("errors:", count_err)
    print("time:", end-start, "sec" )
    print("avg send_raw_transaction time:  ", statistics.mean(trx_times), "sec")
    print("avg cycle time:                 ", statistics.mean(cycle_times), "sec")

def found_revert(res):
    if len(res['meta']['innerInstructions']) == 1:
        if len(res['meta']['innerInstructions'][0]['instructions']) == 1:
            ret_val = b58decode(res['meta']['innerInstructions'][0]['instructions'][0]['data'])
            if ret_val[:2].hex() == "06d0":
                return True
    return False


def verify_trx(args):
    verify = open(verify_file+args.postfix, 'r')
    total = 0
    event_error = 0
    receipt_error = 0
    nonce_error = 0
    unknown_error = 0
    revert_error = 0

    for line in verify:
        total = total + 1
        if args.count != None:
            if total > args.count:
                break
        success = False
        (erc20_eth, payer_eth, receiver_eth, receipt) = json.loads(line)
        # confirm_transaction(client, receipt)
        res = client.get_confirmed_transaction(receipt)
        if res['result'] == None:
            receipt_error = receipt_error + 1
            print(success)
        else:
            if res['result']['meta']['err'] == None:
                if found_revert(res['result']):
                    revert_error = revert_error + 1
                    success = True
                else:
                    if check_transfer_event(res['result'], erc20_eth, payer_eth, receiver_eth, transfer_sum, b'\x12'):
                        success = True
                    else:
                        print(res['result'])
                        event_error = event_error + 1
            else:
                print(res["result"])
                found = False
                for err in res['result']['meta']['err']['InstructionError']:
                    if err == "InvalidArgument":
                        found = True
                        break
                if found:
                    nonce_error = nonce_error + 1
                else:
                    unknown_error = unknown_error + 1
            print(success, res['result']['slot'])


    print("\ntotal:", total)
    print("event_error:", event_error)
    print("nonce_error:", nonce_error)
    print("unknown_error:", unknown_error)
    print("receipt_error:", receipt_error)
    print("revert_error:", revert_error)

def create_senders(args):
    total = 0
    receipt_list = []

    senders = open(senders_file+args.postfix, mode='w')
    senders = open(senders_file+args.postfix, mode='a')

    while total < args.count:
        total = total + 1
        acc = Account()
        tx = client.request_airdrop(acc.public_key(), 1000 * 10 ** 9, commitment=Confirmed)
        receipt_list.append((tx['result'], acc.secret_key(), acc.public_key()) )

    for (receipt, pr_key, pub_key ) in receipt_list:
        confirm_transaction(client, receipt)
        if getBalance(pub_key) == 0:
            print("request_airdrop error", str(pub_key))
            exit(0)
        line = pr_key.hex() + bytes(pub_key).hex()
        senders.write(line+"\n")
>>>>>>> 3909676b


parser = argparse.ArgumentParser(description='Process some integers.')
parser.add_argument('--count', metavar="count of the transaction",  type=int,  help='count transaction (>=1)', default=trx_cnt)
parser.add_argument('--step', metavar="step of the test", type=str,
                    help= ' For ERC20.transfers: deploy_erc20, create_senders, create_acc, create_trx, veryfy_trx.'
                          ' For spl-token transfers: create_senders, create_acc, create_trx, verify_trx'
                          ' For swap operations: deploy_erc20, deploy_swap, create_senders, create_acc, add_liquidity, create_trx.')
parser.add_argument('--postfix', metavar="filename postfix", type=str,  help='0,1,2..', default='')
parser.add_argument('--type', metavar="transfer type", type=str,  help='erc20, spl, swap', default='erc20')

args = parser.parse_args()

if args.step == "deploy_erc20":
    deploy_erc20(args)
elif args.step == "create_acc":
    create_accounts(args)
elif args.step == "create_trx":
    if args.type == "spl":
        create_transactions_spl(args)
    elif args.type == "erc20":
        create_transactions(args)
    elif args.type == "swap":
        create_transactions_swap(args)
elif args.step == "send_trx":
    send_transactions(args)
elif args.step == "create_senders":
    create_senders(args)
elif args.step == "verify_trx":
    if args.type == "spl":
        verify_trx_spl(args)
    else:
        verify_trx(args)
elif args.step == "add_liquidity":
    add_liquidity(args)
elif args.step == "deploy_swap":
    deploy_swap(args)

<|MERGE_RESOLUTION|>--- conflicted
+++ resolved
@@ -1,734 +1,6 @@
-<<<<<<< HEAD
 from spl_ import *
 from uniswap import *
 from erc20 import *
-=======
-from time import sleep
-from solana_utils import *
-from eth_tx_utils import make_keccak_instruction_data, make_instruction_data_from_tx
-from web3.auto import w3
-from eth_keys import keys as eth_keys
-from web3 import Web3
-import argparse
-from eth_utils import abi
-from base58 import b58decode
-import random
-from solana.blockhash import *
-import statistics
-
-factory_path = "Factory.binary"
-evm_loader_id = os.environ.get("EVM_LOADER")
-# evm_loader_id = "wkiSZ5TANo7e4MjaJhCYND9A7FQXHkoZNRcUjeuK5Yp"
-chain_id = 111
-transfer_sum = 1
-
-contracts_file = "contract.json"
-accounts_file = "account.json"
-transactions_file = "transaction.json"
-senders_file = "sender.json"
-verify_file = "verify.json"
-
-# map caller->trx_count
-trx_count = {}
-
-
-class init_senders():
-    @classmethod
-    def init(cls):
-        cls.accounts = []
-        file = open(senders_file + args.postfix, mode='r')
-        for line in file:
-            # pair = bytes.fromhex(line)
-            # rec = json.loads(line)
-            # print (rec)
-            cls.accounts.append(Account(bytes().fromhex(line[:64])))
-        print("init_senders init")
-
-        if len(cls.accounts) == 0:
-            raise RuntimeError("solana senders is absent")
-        cls.current = 0
-
-    def next_acc(self):
-        self.current = self.current + 1
-        if self.current >= len(self.accounts):
-            self.current = 0
-        return self.accounts[self.current]
-
-
-class init_wallet():
-    @classmethod
-    def init(cls):
-        print("\ntest_performance.py init")
-
-        cls.token = SplToken(solana_url)
-        wallet = RandomAccount()
-        if getBalance(wallet.get_acc().public_key()) == 0:
-            tx = client.request_airdrop(wallet.get_acc().public_key(), 1000000 * 10 ** 9, commitment=Confirmed)
-            confirm_transaction(client, tx["result"])
-
-        assert (getBalance(wallet.get_acc().public_key()) > 0)
-
-        cls.loader = EvmLoader(wallet, evm_loader_id)
-        cls.acc = wallet.get_acc()
-        cls.keypath = wallet.get_path()
-
-        # Create ethereum account for user account
-        # cls.caller_ether = eth_keys.PrivateKey(cls.acc.secret_key()).public_key.to_canonical_address()
-        cls.caller_eth_pr_key = w3.eth.account.from_key(cls.acc.secret_key())
-        cls.caller_ether = bytes.fromhex(cls.caller_eth_pr_key.address[2:])
-        (cls.caller, cls.caller_nonce) = cls.loader.ether2program(cls.caller_ether)
-
-        if getBalance(cls.caller) == 0:
-            print("Create caller account...")
-            _ = cls.loader.createEtherAccount(cls.caller_ether)
-            cls.token.transfer(ETH_TOKEN_MINT_ID, 2000, get_associated_token_address(PublicKey(cls.caller_ether), ETH_TOKEN_MINT_ID))
-            print("Done\n")
-
-        print('Account:', cls.acc.public_key(), bytes(cls.acc.public_key()).hex())
-        print("Caller:", cls.caller_ether.hex(), cls.caller_nonce, "->", cls.caller,
-              "({})".format(bytes(PublicKey(cls.caller)).hex()))
-
-
-
-def check_address_event(result, factory_eth, erc20_eth):
-    assert(result['meta']['err'] == None)
-    assert(len(result['meta']['innerInstructions']) == 2)
-    assert(len(result['meta']['innerInstructions'][1]['instructions']) == 2)
-    data = b58decode(result['meta']['innerInstructions'][1]['instructions'][1]['data'])
-    assert(data[:1] == b'\x06')  #  OnReturn
-    assert(data[1] == 0x11)  # 11 - Machine encountered an explict stop
-
-    data = b58decode(result['meta']['innerInstructions'][1]['instructions'][0]['data'])
-    assert(data[:1] == b'\x07')  # 7 means OnEvent
-    assert(data[1:21] == factory_eth)
-    assert(data[21:29] == bytes().fromhex('%016x' % 1)[::-1])  # topics len
-    assert(data[29:61] == abi.event_signature_to_log_topic('Address(address)'))  # topics
-    assert(data[61:93] == bytes().fromhex("%024x" % 0)+erc20_eth)  # sum
-
-def check_transfer_event(result, erc20_eth, acc_from, acc_to, sum, return_code):
-    # assert(result['meta']['err'] == None)
-
-    if (len(result['meta']['innerInstructions']) != 1):
-        print("len(result['meta']['innerInstructions']) != 1", len(result['meta']['innerInstructions']))
-        return False
-
-    if (len(result['meta']['innerInstructions'][0]['instructions']) != 2):
-        print("len(result['meta']['innerInstructions'][0]['instructions']) != 2",
-              len(result['meta']['innerInstructions'][0]['instructions']))
-        return False
-
-    data = b58decode(result['meta']['innerInstructions'][0]['instructions'][1]['data'])
-    if (data[:1] != b'\x06'):  #  OnReturn
-        print("data[:1] != x06", data[:1].hex())
-        return False
-
-    if(data[1:2] != return_code):    # 11 - Machine encountered an explict stop,  # 12 - Machine encountered an explict return
-        print("data[1:2] != return_code", data[1:2].hex(), return_code.hex())
-        return False
-
-    data = b58decode(result['meta']['innerInstructions'][0]['instructions'][0]['data'])
-    if(data[:1] != b'\x07'):  # 7 means OnEvent
-        print("data[:1] != x07", data[:1].hex())
-        return  False
-
-
-    if (data[1:21] != bytes.fromhex(erc20_eth)):
-        print("data[1:21] != bytes.fromhex(erc20_eth)", data[1:21].hex(), erc20_eth)
-        return False
-
-    if(data[21:29] != bytes().fromhex('%016x' % 3)[::-1]):  # topics len
-        print("data[21:29] != bytes().fromhex('%016x' % 3)[::-1]", data[21:29].hex())
-        return False
-
-    if(data[29:61] != abi.event_signature_to_log_topic('Transfer(address,address,uint256)')):  # topics
-        print("data[29:61] != abi.event_signature_to_log_topic('Transfer(address,address,uint256)')",
-              data[29:61].hex(),
-              abi.event_signature_to_log_topic('Transfer(address,address,uint256)').hex())
-        return False
-
-    if (data[61:93] != bytes().fromhex("%024x" % 0) + bytes.fromhex(acc_from)):
-        print("data[61:93] != bytes().fromhex('%024x' % 0) + bytes.fromhex(acc_from)",
-              data[61:93].hex(),
-              (bytes().fromhex('%024x' % 0) + bytes.fromhex(acc_from)).hex())
-        return False
-
-    if(data[93:125] != bytes().fromhex("%024x" % 0) + bytes.fromhex(acc_to)):  # from
-        print("data[93:125] != bytes().fromhex('%024x' % 0) + bytes.fromhex(acc_to)",
-              data[93:125].hex(),
-              (bytes().fromhex('%024x' % 0) + bytes.fromhex(acc_to)).hex()
-              )
-        return False
-
-    if (data[125:157] != bytes().fromhex("%064x" % sum)):  # value
-        print("data[125:157] != bytes().fromhex('%064x' % sum)",
-              data[125:157].hex(),
-              '%064x' % sum)
-        return False
-
-    return True
-
-def get_filehash(factory, factory_code, factory_eth, acc):
-    trx = Transaction()
-    trx.add(
-        TransactionInstruction(
-            program_id=evm_loader_id,
-            data=bytearray.fromhex("03") + abi.function_signature_to_4byte_selector('get_hash()'),
-            keys=[
-                AccountMeta(pubkey=factory, is_signer=False, is_writable=True),
-                AccountMeta(pubkey=factory_code, is_signer=False, is_writable=True),
-                AccountMeta(pubkey=acc.public_key(), is_signer=True, is_writable=False),
-                AccountMeta(pubkey=evm_loader_id, is_signer=False, is_writable=False),
-                AccountMeta(pubkey=PublicKey(sysvarclock), is_signer=False, is_writable=False),
-            ]))
-    result = send_transaction(client, trx, acc)['result']
-    print(result)
-    if result['meta']['err'] != None:
-        print(result)
-        print("Error: result['meta']['err'] != None")
-        exit(1)
-
-    if result == None:
-        print("Error: result == None")
-        exit(1)
-        
-    assert(result['meta']['err'] == None)
-    assert(len(result['meta']['innerInstructions']) == 1)
-    assert(len(result['meta']['innerInstructions'][0]['instructions']) == 2)
-    data = b58decode(result['meta']['innerInstructions'][0]['instructions'][1]['data'])
-    assert(data[:1] == b'\x06')  #  OnReturn
-    assert(data[1] == 0x11)  # 11 - Machine encountered an explict stop
-
-    data = b58decode(result['meta']['innerInstructions'][0]['instructions'][0]['data'])
-    assert(data[:1] == b'\x07')  # 7 means OnEvent
-    assert(data[1:21] == factory_eth)
-    assert(data[21:29] == bytes().fromhex('%016x' % 1)[::-1])  # topics len
-    hash = data[61:93]
-    return hash
-
-def get_trx(contract_eth, caller, caller_eth, input, pr_key):
-    if trx_count.get(caller) != None:
-        trx_count[caller] = trx_count[caller] + 1
-    else:
-        trx_count[caller] = getTransactionCount(client, caller)
-
-    tx = {'to': contract_eth, 'value': 0, 'gas': 9999999999, 'gasPrice': 1_000_000_000,
-        'nonce': trx_count[caller], 'data': input, 'chainId': chain_id}
-    (from_addr, sign, msg) = make_instruction_data_from_tx(tx, pr_key)
-
-    assert (from_addr == caller_eth)
-    return (from_addr, sign, msg)
-
-
-def sol_instr_keccak(keccak_instruction):
-    return TransactionInstruction(
-        program_id=keccakprog,
-        data=keccak_instruction,
-        keys=[AccountMeta(pubkey=PublicKey(keccakprog), is_signer=False, is_writable=False)]
-    )
-
-def sol_instr_05(evm_instruction, contract, contract_code, caller, signer, collateral_pool_address):
-    return TransactionInstruction(
-        program_id=evm_loader_id,
-        data=bytearray.fromhex("05") + evm_instruction,
-        keys=[
-            # Additional accounts for EvmInstruction::CallFromRawEthereumTX:
-            # System instructions account:
-            AccountMeta(pubkey=PublicKey(sysinstruct), is_signer=False, is_writable=False),
-            # Operator address:
-            AccountMeta(pubkey=signer, is_signer=True, is_writable=True),
-            # Collateral pool address:
-            AccountMeta(pubkey=collateral_pool_address, is_signer=False, is_writable=True),
-            # Operator ETH address (stub for now):
-            AccountMeta(pubkey=PublicKey("SysvarC1ock11111111111111111111111111111111"), is_signer=False, is_writable=True),
-            # User ETH address (stub for now):
-            AccountMeta(pubkey=PublicKey("SysvarC1ock11111111111111111111111111111111"), is_signer=False, is_writable=True),
-            # System program account:
-            AccountMeta(pubkey=PublicKey(system), is_signer=False, is_writable=False),
-
-            AccountMeta(pubkey=contract, is_signer=False, is_writable=True),
-            AccountMeta(pubkey=contract_code, is_signer=False, is_writable=True),
-            AccountMeta(pubkey=caller, is_signer=False, is_writable=True),
-            AccountMeta(pubkey=evm_loader_id, is_signer=False, is_writable=False),
-            AccountMeta(pubkey=PublicKey(sysvarclock), is_signer=False, is_writable=False),
-        ])
-
-def deploy_contracts(args):
-    instance = init_wallet()
-    instance.init()
-
-    res = solana_cli().call("config set --keypair " + instance.keypath + " -C config.yml"+args.postfix)
-
-    res = instance.loader.deploy(factory_path, caller=instance.caller, config="config.yml"+args.postfix)
-    (factory, factory_eth, factory_code) = (res['programId'], bytes.fromhex(res['ethereum'][2:]), res['codeId'])
-
-    print("factory", factory)
-    print ("factory_eth", factory_eth.hex())
-    print("factory_code", factory_code)
-    erc20_filehash = get_filehash(factory, factory_code, factory_eth, instance.acc)
-    func_name = bytearray.fromhex("03") + abi.function_signature_to_4byte_selector('create_erc20(bytes32)')
-    receipt_list = []
-
-    for i in range(args.count):
-
-        sleep(args.delay/1000)
-        print (" -- count", i)
-        trx_count = getTransactionCount(client, factory)
-
-        salt = bytes().fromhex("%064x" % int(trx_count + i))
-        trx_data = func_name + salt
-        erc20_ether = bytes(Web3.keccak(b'\xff' + factory_eth + salt + erc20_filehash)[-20:])
-
-        erc20_id = instance.loader.ether2program(erc20_ether)[0]
-        seed = b58encode(bytes.fromhex(erc20_ether.hex()))
-        erc20_code = accountWithSeed(instance.acc.public_key(), str(seed, 'utf8'), PublicKey(evm_loader_id))
-        print("erc20_id:", erc20_id)
-        print("erc20_eth:", erc20_ether.hex())
-        print("erc20_code:", erc20_code)
-
-        trx = Transaction()
-        trx.add(
-            createAccountWithSeed(
-                instance.acc.public_key(),
-                instance.acc.public_key(),
-                str(seed, 'utf8'),
-                10 ** 9,
-                20000,
-                PublicKey(evm_loader_id))
-        )
-        trx.add(instance.loader.createEtherAccountTrx(erc20_ether, erc20_code)[0])
-
-        trx.add(
-            TransactionInstruction(
-                program_id=evm_loader_id,
-                data=trx_data,
-                keys=[
-                    AccountMeta(pubkey=factory, is_signer=False, is_writable=True),
-                    AccountMeta(pubkey=factory_code, is_signer=False, is_writable=True),
-                    AccountMeta(pubkey=instance.acc.public_key(), is_signer=True, is_writable=False),
-                    AccountMeta(pubkey=erc20_id, is_signer=False, is_writable=True),
-                    AccountMeta(pubkey=erc20_code, is_signer=False, is_writable=True),
-                    AccountMeta(pubkey=evm_loader_id, is_signer=False, is_writable=False),
-                    AccountMeta(pubkey=PublicKey(sysvarclock), is_signer=False, is_writable=False),
-            ]))
-        res = client.send_transaction(trx, instance.acc,
-                                         opts=TxOpts(skip_confirmation=True, preflight_commitment="confirmed"))
-
-        receipt_list.append((str(erc20_id), erc20_ether, str(erc20_code), res["result"]))
-
-    contracts = []
-    event_error = 0
-    receipt_error = 0
-    total = 0
-    for (erc20_id, erc20_ether, erc20_code, receipt) in receipt_list:
-        total = total + 1
-        confirm_transaction(client, receipt)
-        res = client.get_confirmed_transaction(receipt)
-        if res['result'] == None:
-            receipt_error = receipt_error + 1
-        else:
-            try:
-                check_address_event(res['result'], factory_eth, erc20_ether)
-                contracts.append((erc20_id, erc20_ether.hex(), erc20_code))
-            except AssertionError:
-                event_error = event_error + 1
-
-    with open(contracts_file+args.postfix, mode='w') as f:
-        f.write(json.dumps(contracts))
-
-    print("\ntotal:", total)
-    print("event_error:", event_error)
-    print("receipt_error:", receipt_error)
-
-
-def mint_send(erc20_sol, erc20_eth_hex, erc20_code, payer_eth, payer_sol, acc, sum):
-
-    sleep(args.delay/1000)
-    func_name = bytearray.fromhex("03") + abi.function_signature_to_4byte_selector('mint(address,uint256)')
-    trx_data = func_name + \
-               bytes().fromhex("%024x" % 0 + payer_eth) + \
-               bytes().fromhex("%064x" % sum)
-    trx = Transaction()
-    trx.add(
-        TransactionInstruction(
-            program_id=evm_loader_id,
-            data=trx_data,
-            keys=[
-                AccountMeta(pubkey=erc20_sol, is_signer=False, is_writable=True),
-                AccountMeta(pubkey=erc20_code, is_signer=False, is_writable=True),
-                AccountMeta(pubkey=acc.public_key(), is_signer=True, is_writable=False),
-                AccountMeta(pubkey=payer_sol, is_signer=False, is_writable=True),
-                AccountMeta(pubkey=evm_loader_id, is_signer=False, is_writable=False),
-                AccountMeta(pubkey=PublicKey(sysvarclock), is_signer=False, is_writable=False),
-            ]))
-    res = client.send_transaction(trx, acc,
-                                  opts=TxOpts(skip_confirmation=True, skip_preflight=True,
-                                              preflight_commitment="confirmed"))
-    return (erc20_eth_hex, payer_eth, res["result"])
-
-
-def mint_create(accounts, acc, sum):
-
-    with open(contracts_file+args.postfix, mode='r') as f:
-        contracts = json.loads(f.read())
-
-    receipt_list = []
-    ia = iter(accounts)
-    ic = iter(contracts)
-
-    total = 0
-    if args.scheme == "one-to-one":
-        while total < args.count:
-            print("mint ", total)
-            try:
-                (erc20_sol, erc20_eth_hex, erc20_code) = next(ic)
-            except StopIteration as err:
-                ic = iter(contracts)
-                continue
-
-            try:
-                (payer_eth, payer_sol) = next(ia)
-            except StopIteration as err:
-                ia = iter(accounts)
-                (payer_eth, payer_sol) = next(ia)
-
-            receipt_list.append(mint_send(erc20_sol, erc20_eth_hex, erc20_code, payer_eth, payer_sol, acc, sum))
-            total = total + 1
-    else:
-        for (erc20_sol, erc20_eth_hex, erc20_code) in contracts:
-            for (payer_eth, payer_sol) in accounts:
-                print("mint ", total)
-                receipt_list.append(mint_send(erc20_sol, erc20_eth_hex, erc20_code, payer_eth, payer_sol, acc, sum))
-                total = total + 1
-                if total >= args.count:
-                    return receipt_list
-    return receipt_list
-
-
-def mint_confirm(receipt_list, sum):
-    event_error = 0
-    receipt_error = 0
-    nonce_error = 0
-    too_small_error = 0
-    unknown_error = 0
-    total = 0
-    account_minted =[]
-
-    for (erc20_eth_hex, acc_eth_hex, receipt) in receipt_list:
-        total = total + 1
-        confirm_transaction(client, receipt)
-        res = client.get_confirmed_transaction(receipt)
-
-        if res['result'] == None:
-            receipt_error = receipt_error + 1
-        else:
-            if res['result']['meta']['err'] == None:
-                if check_transfer_event(res['result'], erc20_eth_hex, bytes(20).hex(), acc_eth_hex, sum, b'\x11'):
-                    account_minted.append(acc_eth_hex)
-                    print("ok")
-                else:
-                    event_error = event_error + 1
-            else:
-                print(res['result'])
-                found_nonce = False
-                found_too_small = False
-                for err in res['result']['meta']['err']['InstructionError']:
-                    if err == "InvalidArgument":
-                        found_nonce = True
-                        break
-                    if err == "AccountDataTooSmall":
-                        found_too_small = True
-                        break
-
-                if found_nonce:
-                    nonce_error = nonce_error + 1
-                elif found_too_small:
-                    too_small_error = too_small_error + 1
-                else:
-                    unknown_error = unknown_error + 1
-
-
-    return (account_minted, total, event_error, receipt_error, nonce_error, unknown_error, too_small_error)
-
-def mint(accounts, acc):
-    sum = 1000 * 10 ** 18
-    receipt_list = mint_create(accounts, acc, sum)
-    return mint_confirm(receipt_list, sum)
-
-
-def create_accounts(args):
-    instance = init_wallet()
-    instance.init()
-
-    receipt_list = {}
-    for i in range(args.count):
-        pr_key = w3.eth.account.from_key(os.urandom(32))
-        acc_eth = bytes().fromhex(pr_key.address[2:])
-        trx = Transaction()
-        (transaction, acc_sol) = instance.loader.createEtherAccountTrx(acc_eth)
-        trx.add(transaction)
-        res = client.send_transaction(trx, instance.acc,
-                                      opts=TxOpts(skip_confirmation=True, preflight_commitment="confirmed"))
-        receipt_list[acc_eth.hex()] = (acc_sol, pr_key.privateKey.hex()[2:], res['result'])
-
-    ether_accounts = []
-    for (acc_eth_hex,  (acc_sol, pr_key_hex, receipt)) in receipt_list.items():
-        confirm_transaction(client, receipt)
-        res = client.get_confirmed_transaction(receipt)
-        if res['result'] == None:
-            print("createEtherAccount, get_confirmed_transaction() error")
-        else:
-            print(acc_eth_hex, acc_sol)
-            ether_accounts.append((acc_eth_hex, acc_sol))
-
-    # erc20.mint()
-    (account_minted, total, event_error, receipt_error, nonce_error, unknown_error, too_small_error) = mint(ether_accounts, instance.acc)
-
-    to_file = []
-    for acc_eth_hex in account_minted:
-        (acc_sol, pr_key_hex, _) = receipt_list.get(acc_eth_hex)
-        to_file.append((acc_eth_hex, pr_key_hex, acc_sol))
-
-    print("\nmint total:", total)
-    print("mint event_error:", event_error)
-    print("mint receipt_error:", receipt_error)
-    print("mint nonce_error:", nonce_error)
-    print("mint unknown_error:", unknown_error)
-    print("mint AccountDataTooSmall:", too_small_error)
-    print("total accounts:", len(to_file))
-
-    with open(accounts_file+args.postfix, mode='w') as f:
-        f.write(json.dumps(to_file))
-
-
-
-def create_transactions(args):
-    instance = init_wallet()
-    instance.init()
-
-    with open(contracts_file+args.postfix, mode='r') as f:
-        contracts = json.loads(f.read())
-    with open(accounts_file+args.postfix, mode='r') as f:
-        accounts = json.loads(f.read())
-    transactions = open(transactions_file+args.postfix, mode='w')
-    transactions = open(transactions_file+args.postfix, mode='a')
-
-    func_name = abi.function_signature_to_4byte_selector('transfer(address,uint256)')
-    total = 0
-    if len(accounts) == 0:
-        print ("accounts not found" )
-        exit(1)
-
-    if len(accounts) == 1:
-        print ("accounts count too small" )
-        exit(1)
-
-    if len(contracts) == 0:
-        print ("contracts not found")
-        exit(1)
-
-    ia = iter(accounts)
-    ic = iter(contracts)
-
-    while total < args.count:
-        try:
-            (erc20_sol, erc20_eth_hex, erc20_code) = next(ic)
-        except StopIteration as err:
-            ic = iter(contracts)
-            continue
-        try:
-            (payer_eth, payer_prkey, payer_sol) = next(ia)
-        except StopIteration as err:
-            ia = iter(accounts)
-            (payer_eth, payer_prkey, payer_sol) = next(ia)
-
-        (receiver_eth, _, _) = accounts[random.randint(0, len(accounts)-1)]
-        if payer_eth == receiver_eth:
-            continue
-
-        total = total + 1
-        trx_data = func_name + \
-                   bytes().fromhex("%024x" % 0 + receiver_eth) + \
-                   bytes().fromhex("%064x" % transfer_sum)
-        (from_addr, sign,  msg) = get_trx(
-            bytes().fromhex(erc20_eth_hex),
-            payer_sol,
-            bytes().fromhex(payer_eth),
-            trx_data,
-            bytes.fromhex(payer_prkey)
-        )
-        trx = {}
-        trx['from_addr'] = from_addr.hex()
-        trx['sign'] = sign.hex()
-        trx['msg']  = msg.hex()
-        trx['erc20_sol'] = erc20_sol
-        trx['erc20_eth'] = erc20_eth_hex
-        trx['erc20_code'] = erc20_code
-        trx['payer_sol'] = payer_sol
-        trx['payer_eth'] = payer_eth
-        trx['receiver_eth'] = receiver_eth
-
-        transactions.write(json.dumps(trx)+"\n")
-
-def get_block_hash():
-    try:
-        blockhash_resp = client.get_recent_blockhash()
-        if not blockhash_resp["result"]:
-            raise RuntimeError("failed to get recent blockhash")
-        return (Blockhash(blockhash_resp["result"]["value"]["blockhash"]), time.time())
-    except Exception as err:
-        raise RuntimeError("failed to get recent blockhash") from err
-
-def send_transactions(args):
-    instance = init_wallet()
-    instance.init()
-    senders =init_senders()
-    senders.init()
-    count_err = 0
-
-    eth_trx = open(transactions_file+args.postfix, mode='r')
-
-    verify = open(verify_file+args.postfix, mode='w')
-    verify = open(verify_file+args.postfix, mode='a')
-
-    (recent_blockhash, blockhash_time) = get_block_hash()
-    start = time.time()
-    total = 0
-    trx_times = []
-    cycle_times = []
-    for line in eth_trx:
-        rec = json.loads(line)
-
-        cycle_start = time.time()
-        total = total + 1
-        if args.count != None:
-            if total > args.count:
-                break
-        if time.time() - blockhash_time > 5:
-            (recent_blockhash, blockhash_time) = get_block_hash()
-
-        from_addr = bytes.fromhex(rec['from_addr'])
-        sign = bytes.fromhex(rec['sign'])
-        msg = bytes.fromhex(rec['msg'])
-
-        sender_signer = senders.next_acc()
-
-
-
-        collateral_pool_index = 2
-        collateral_pool_address = create_collateral_pool_address(collateral_pool_index)
-        collateral_pool_index_buf = collateral_pool_index.to_bytes(4, 'little')
-
-        trx = Transaction()
-        trx.add(sol_instr_keccak(make_keccak_instruction_data(1, len(msg), 5)))
-        trx.add(sol_instr_05((collateral_pool_index_buf + from_addr + sign + msg), rec['erc20_sol'], rec['erc20_code'], rec['payer_sol']), sender_signer.public_key(), collateral_pool_address)
-        trx.recent_blockhash = recent_blockhash
-        trx.sign(sender_signer)
-
-        try:
-            print("send trx", total)
-            trx_start = time.time()
-            res = client.send_raw_transaction(trx.serialize(),
-                                              opts=TxOpts(skip_confirmation=True, preflight_commitment="confirmed", skip_preflight = True))
-            trx_end = time.time()
-        except Exception as err:
-            print(err)
-            count_err = count_err + 1
-            continue
-        verify.write(json.dumps((rec['erc20_eth'], rec['payer_eth'], rec['receiver_eth'], res["result"]))+"\n")
-        cycle_end = time.time()
-        trx_times.append(trx_end - trx_start)
-        cycle_times.append(cycle_end - cycle_start)
-
-    end = time.time()
-    print("total:", total)
-    print("errors:", count_err)
-    print("time:", end-start, "sec" )
-    print("avg send_raw_transaction time:  ", statistics.mean(trx_times), "sec")
-    print("avg cycle time:                 ", statistics.mean(cycle_times), "sec")
-
-def found_revert(res):
-    if len(res['meta']['innerInstructions']) == 1:
-        if len(res['meta']['innerInstructions'][0]['instructions']) == 1:
-            ret_val = b58decode(res['meta']['innerInstructions'][0]['instructions'][0]['data'])
-            if ret_val[:2].hex() == "06d0":
-                return True
-    return False
-
-
-def verify_trx(args):
-    verify = open(verify_file+args.postfix, 'r')
-    total = 0
-    event_error = 0
-    receipt_error = 0
-    nonce_error = 0
-    unknown_error = 0
-    revert_error = 0
-
-    for line in verify:
-        total = total + 1
-        if args.count != None:
-            if total > args.count:
-                break
-        success = False
-        (erc20_eth, payer_eth, receiver_eth, receipt) = json.loads(line)
-        # confirm_transaction(client, receipt)
-        res = client.get_confirmed_transaction(receipt)
-        if res['result'] == None:
-            receipt_error = receipt_error + 1
-            print(success)
-        else:
-            if res['result']['meta']['err'] == None:
-                if found_revert(res['result']):
-                    revert_error = revert_error + 1
-                    success = True
-                else:
-                    if check_transfer_event(res['result'], erc20_eth, payer_eth, receiver_eth, transfer_sum, b'\x12'):
-                        success = True
-                    else:
-                        print(res['result'])
-                        event_error = event_error + 1
-            else:
-                print(res["result"])
-                found = False
-                for err in res['result']['meta']['err']['InstructionError']:
-                    if err == "InvalidArgument":
-                        found = True
-                        break
-                if found:
-                    nonce_error = nonce_error + 1
-                else:
-                    unknown_error = unknown_error + 1
-            print(success, res['result']['slot'])
-
-
-    print("\ntotal:", total)
-    print("event_error:", event_error)
-    print("nonce_error:", nonce_error)
-    print("unknown_error:", unknown_error)
-    print("receipt_error:", receipt_error)
-    print("revert_error:", revert_error)
-
-def create_senders(args):
-    total = 0
-    receipt_list = []
-
-    senders = open(senders_file+args.postfix, mode='w')
-    senders = open(senders_file+args.postfix, mode='a')
-
-    while total < args.count:
-        total = total + 1
-        acc = Account()
-        tx = client.request_airdrop(acc.public_key(), 1000 * 10 ** 9, commitment=Confirmed)
-        receipt_list.append((tx['result'], acc.secret_key(), acc.public_key()) )
-
-    for (receipt, pr_key, pub_key ) in receipt_list:
-        confirm_transaction(client, receipt)
-        if getBalance(pub_key) == 0:
-            print("request_airdrop error", str(pub_key))
-            exit(0)
-        line = pr_key.hex() + bytes(pub_key).hex()
-        senders.write(line+"\n")
->>>>>>> 3909676b
 
 
 parser = argparse.ArgumentParser(description='Process some integers.')
@@ -766,4 +38,3 @@
     add_liquidity(args)
 elif args.step == "deploy_swap":
     deploy_swap(args)
-
