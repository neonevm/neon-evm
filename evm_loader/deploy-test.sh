#!/bin/bash
set -xeuo pipefail

echo "Deploy test..."
[ -e evm_loader-deploy_test-net ] || solana-keygen new --no-passphrase --force
ACCOUNT=$(solana address)

solana config set --url $SOLANA_URL
for i in {1..10}; do
    if solana cluster-version; then break; fi
    sleep 2
done

solana airdrop 1000
solana account $ACCOUNT

echo "Run tests for EVM Loader"
# Parse deployed contract address from output of solana-cli:
# Example output: `Program Id: 853qJy1Z8hfgHe194fVrYUbVDfx88ny7phSCHc481Fc6`
# EVM_LOADER will be empty if the match fails.
<<<<<<< HEAD
export EVM_LOADER=$(solana program deploy evm_loader.so | sed '/Program Id: \([0-9A-Za-z]\+\)/,${s//\1/;b};s/^.*$//;$q1')
=======
export EVM_LOADER=$(solana program deploy --upgrade-authority evm_loader-keypair.json evm_loader.so | sed '/Program Id: \([0-9A-Za-z]\+\)/,${s//\1/;b};s/^.*$//;$q1')
>>>>>>> 29430f73
if [ ${#EVM_LOADER} -eq 0 ]; then
  echo  "EVM_LOADER is not deployed"
  exit 1
fi

sleep 25   # Wait while evm_loader deploy finalized

python3 -m unittest discover -v -p 'test*.py'

echo "Deploy test success"
exit 0<|MERGE_RESOLUTION|>--- conflicted
+++ resolved
@@ -18,11 +18,7 @@
 # Parse deployed contract address from output of solana-cli:
 # Example output: `Program Id: 853qJy1Z8hfgHe194fVrYUbVDfx88ny7phSCHc481Fc6`
 # EVM_LOADER will be empty if the match fails.
-<<<<<<< HEAD
-export EVM_LOADER=$(solana program deploy evm_loader.so | sed '/Program Id: \([0-9A-Za-z]\+\)/,${s//\1/;b};s/^.*$//;$q1')
-=======
 export EVM_LOADER=$(solana program deploy --upgrade-authority evm_loader-keypair.json evm_loader.so | sed '/Program Id: \([0-9A-Za-z]\+\)/,${s//\1/;b};s/^.*$//;$q1')
->>>>>>> 29430f73
 if [ ${#EVM_LOADER} -eq 0 ]; then
   echo  "EVM_LOADER is not deployed"
   exit 1
