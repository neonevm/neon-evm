--- conflicted
+++ resolved
@@ -22,11 +22,7 @@
 spl-token mint $ETH_TOKEN_MINT 5000 --owner evm_loader-keypair.json -- $TOKEN_ACCOUNT2
 spl-token balance $ETH_TOKEN_MINT --owner $ACCOUNT2
 
-<<<<<<< HEAD
 py.test
-=======
-# python3 -m unittest discover -v -p 'test*.py'
->>>>>>> 3dc8fd01
 
 echo "Deploy test success"
 exit 0