from solana.transaction import AccountMeta, TransactionInstruction, Transaction
from solana.rpc.types import TxOpts
from solana.rpc.api  import SendTransactionError
import unittest
from base58 import b58decode
from solana_utils import *
from spl.token.constants import TOKEN_PROGRAM_ID, ASSOCIATED_TOKEN_PROGRAM_ID, ACCOUNT_LEN
from spl.token.instructions import get_associated_token_address
from eth_tx_utils import make_keccak_instruction_data, make_instruction_data_from_tx
from eth_utils import abi

solana_url = os.environ.get("SOLANA_URL", "http://localhost:8899")
client = Client(solana_url)
CONTRACTS_DIR = os.environ.get("CONTRACTS_DIR", "evm_loader/")
evm_loader_id = os.environ.get("EVM_LOADER")
ETH_TOKEN_MINT_ID: PublicKey = PublicKey(os.environ.get("ETH_TOKEN_MINT"))


def emulate(caller, contract, data, value):
    cmd = "{} {} {} {}".format(caller, contract, data, value)
    output = neon_cli().emulate(evm_loader_id, cmd)
    result = json.loads(output)
    if result["exit_status"] != "succeed":
        raise Exception("evm emulator error ", result)
    return result

def create_account_with_seed(client, funding, base, seed, storage_size):
    account = accountWithSeed(base.public_key(), seed, PublicKey(evm_loader_id))

    if client.get_balance(account, commitment=Confirmed)['result']['value'] == 0:
        minimum_balance = client.get_minimum_balance_for_rent_exemption(storage_size, commitment=Confirmed)["result"]
        print("Minimum balance required for account {}".format(minimum_balance))

        trx = Transaction()
        trx.add(createAccountWithSeed(funding.public_key(), base.public_key(), seed, minimum_balance, storage_size, PublicKey(evm_loader_id)))
        send_transaction(client, trx, funding)

    return account


class RW_Locking_Test(unittest.TestCase):
    @classmethod
    def setUpClass(cls):
        print("\ntest_event.py setUpClass")

        cls.token = SplToken(solana_url)
        wallet1 = OperatorAccount(operator1_keypair_path())

        cls.loader = EvmLoader(wallet1, evm_loader_id)
        cls.acc1 = wallet1.get_acc()

        if getBalance(wallet1.get_acc().public_key()) == 0:
            tx = client.request_airdrop(wallet1.get_acc().public_key(), 1000000 * 10 ** 9, commitment=Confirmed)
            confirm_transaction(client, tx["result"])

        # cls.token.transfer(ETH_TOKEN_MINT_ID, 201, get_associated_token_address(wallet1.get_acc().public_key(), ETH_TOKEN_MINT_ID))
        # cls.token.mint(ETH_TOKEN_MINT_ID, get_associated_token_address(PublicKey(wallet1.get_acc().public_key()), ETH_TOKEN_MINT_ID), 10000)


        # Create ethereum account for user account
        cls.caller1_ether = eth_keys.PrivateKey(cls.acc1.secret_key()).public_key.to_canonical_address()
        (cls.caller1, cls.caller1_nonce) = cls.loader.ether2program(cls.caller1_ether)
        cls.caller1_token = get_associated_token_address(PublicKey(cls.caller1), ETH_TOKEN_MINT_ID)

        if getBalance(cls.caller1) == 0:
            print("Create.caller1 account...")
            _ = cls.loader.createEtherAccount(cls.caller1_ether)
            print("Done\n")
        cls.token.transfer(ETH_TOKEN_MINT_ID, 201, get_associated_token_address(PublicKey(cls.caller1), ETH_TOKEN_MINT_ID))

        print('Account1:', cls.acc1.public_key(), bytes(cls.acc1.public_key()).hex())
        print("Caller1:", cls.caller1_ether.hex(), cls.caller1_nonce, "->", cls.caller1,
              "({})".format(bytes(PublicKey(cls.caller1)).hex()))


        (cls.reId, cls.reId_eth, cls.re_code) = cls.loader.deployChecked(
            CONTRACTS_DIR+"rw_lock.binary", cls.caller1, cls.caller1_ether)
        print ('contract', cls.reId)
        print ('contract_eth', cls.reId_eth.hex())
        print ('contract_code', cls.re_code)

        collateral_pool_index = 2
        cls.collateral_pool_address = create_collateral_pool_address(collateral_pool_index)
        cls.collateral_pool_index_buf = collateral_pool_index.to_bytes(4, 'little')

        # other wallet
        wallet2 = OperatorAccount(operator2_keypair_path())
        cls.acc2 = wallet2.get_acc()

        if getBalance(wallet2.get_acc().public_key()) == 0:
            tx = client.request_airdrop(wallet2.get_acc().public_key(), 1000000 * 10 ** 9, commitment=Confirmed)
            confirm_transaction(client, tx["result"])

        # cls.wallet2_token = cls.token.create_token_account(ETH_TOKEN_MINT_ID, owner=wallet2.get_path())
        # cls.token.mint(ETH_TOKEN_MINT_ID, get_associated_token_address(PublicKey(wallet2.get_acc().public_key()), ETH_TOKEN_MINT_ID), 10000)


        cls.caller2_ether = eth_keys.PrivateKey(cls.acc2.secret_key()).public_key.to_canonical_address()
        (cls.caller2, cls.caller2_nonce) = cls.loader.ether2program(cls.caller2_ether)

        if getBalance(cls.caller2) == 0:
            print("Create caller2 account...")
            _ = cls.loader.createEtherAccount(cls.caller2_ether)
            print("Done\n")

        cls.token.transfer(ETH_TOKEN_MINT_ID, 201, get_associated_token_address(PublicKey(cls.caller2), ETH_TOKEN_MINT_ID))

        print('Account2:', cls.acc2.public_key(), bytes(cls.acc2.public_key()).hex())
        print("Caller2:", cls.caller2_ether.hex(), cls.caller2_nonce, "->", cls.caller2,
              "({})".format(bytes(PublicKey(cls.caller2)).hex()))


    def sol_instr_19_partial_call(self, storage_account, step_count, evm_instruction, writable_code, acc, caller, add_meta=[]):
        neon_evm_instr_19_partial_call = create_neon_evm_instr_19_partial_call(
            self.loader.loader_id,
            caller,
            acc.public_key(),
            storage_account,
            self.reId,
            self.re_code,
            self.collateral_pool_index_buf,
            self.collateral_pool_address,
            step_count,
            evm_instruction,
            writable_code,
            add_meta,
        )
        print('neon_evm_instr_19_partial_call:', neon_evm_instr_19_partial_call)
        return neon_evm_instr_19_partial_call

<<<<<<< HEAD
    def sol_instr_20_continue(self, storage_account, step_count, writable_code, acc, caller):
        neon_evm_instr_20_continue = create_neon_evm_instr_20_continue(
=======
    def sol_instr_10_continue(self, storage_account, step_count, writable_code, acc, caller, add_meta=[]):
        neon_evm_instr_10_continue = create_neon_evm_instr_10_continue(
>>>>>>> c384284c
            self.loader.loader_id,
            caller,
            acc.public_key(),
            storage_account,
            self.reId,
            self.re_code,
            self.collateral_pool_index_buf,
            self.collateral_pool_address,
            step_count,
            writable_code,
            add_meta,

        )
        print('neon_evm_instr_20_continue:', neon_evm_instr_20_continue)
        return neon_evm_instr_20_continue

    def neon_emv_instr_cancel_0C(self, acc, caller, storage):
        neon_evm_instr_12_cancel = create_neon_evm_instr_12_cancel(
            self.loader.loader_id,
            caller,
            acc.public_key(),
            storage,
            self.reId,
            self.re_code,
        )
        print('neon_evm_instr_12_cancel:', neon_evm_instr_12_cancel)
        return neon_evm_instr_12_cancel

    def call_begin(self, storage, steps, msg, instruction,  writable_code, acc, caller, add_meta=[]):
        print("Begin")
        trx = Transaction()
        trx.add(self.sol_instr_keccak(make_keccak_instruction_data(1, len(msg), 13)))
        trx.add(self.sol_instr_19_partial_call(storage, steps, instruction, writable_code, acc, caller, add_meta))
        return send_transaction(client, trx, acc)

    def call_continue(self, storage, steps, writable_code, acc, caller, add_meta=[]):
        print("Continue")
        trx = Transaction()
<<<<<<< HEAD
        trx.add(self.sol_instr_20_continue(storage, steps, writable_code, acc, caller))
=======
        trx.add(self.sol_instr_10_continue(storage, steps, writable_code, acc, caller, add_meta))
>>>>>>> c384284c
        return send_transaction(client, trx, acc)

    def get_call_parameters(self, input, acc, caller, caller_ether):
        tx = {'to': self.reId_eth, 'value': 0, 'gas': 99999999, 'gasPrice': 1_000_000_000,
            'nonce': getTransactionCount(client, caller), 'data': input, 'chainId': 111}
        (from_addr, sign, msg) = make_instruction_data_from_tx(tx, acc.secret_key())
        assert (from_addr == caller_ether)
        return (from_addr, sign, msg)

    def sol_instr_keccak(self, keccak_instruction):
        return TransactionInstruction(program_id=keccakprog, data=keccak_instruction, keys=[
                AccountMeta(pubkey=PublicKey(keccakprog), is_signer=False, is_writable=False), ])

    def create_storage_account(self, seed, acc):
        storage = PublicKey(sha256(bytes(acc.public_key()) + bytes(seed, 'utf8') + bytes(PublicKey(evm_loader_id))).digest())
        print("Storage", storage)

        if getBalance(storage) == 0:
            trx = Transaction()
            trx.add(createAccountWithSeed(acc.public_key(), acc.public_key(), seed, 10**9, 128*1024, PublicKey(evm_loader_id)))
            send_transaction(client, trx, acc)

        return storage

    def check_continue_result(self, result):
        if (result['meta']['innerInstructions'] and result['meta']['innerInstructions'][0]['instructions']):
            data = b58decode(result['meta']['innerInstructions'][0]['instructions'][-1]['data'])
            self.assertEqual(data[0], 6)

<<<<<<< HEAD
    # @unittest.skip("a.i.")
    def test_01_caseReadOlnyBlocking(self):
        func_name = abi.function_signature_to_4byte_selector('addReturn(uint8,uint8)')
=======

    # the contract account is locked by the read-only lock
    # two transactions of the one contract are executed by two callers
    def test_1_caseReadOlnyBlocking(self):
        func_name = abi.function_signature_to_4byte_selector('unchange_storage(uint8,uint8)')
>>>>>>> c384284c
        input = (func_name + bytes.fromhex("%064x" % 0x1) + bytes.fromhex("%064x" % 0x1))

        (from_addr1, sign1,  msg1) = self.get_call_parameters(input, self.acc1, self.caller1, self.caller1_ether)
        (from_addr2, sign2,  msg2) = self.get_call_parameters(input, self.acc2, self.caller2, self.caller2_ether)

        instruction1 = from_addr1 + sign1 + msg1
        instruction2 = from_addr2 + sign2 + msg2

        storage1 = self.create_storage_account(sign1[:8].hex(), self.acc1)
        storage2 = self.create_storage_account(sign2[1:9].hex(), self.acc2)

        result = self.call_begin(storage1, 10, msg1, instruction1, False, self.acc1, self.caller1)
        result = self.call_begin(storage2, 10, msg2, instruction2, False, self.acc2, self.caller2)
        result = self.call_continue(storage1, 10, False, self.acc1, self.caller1)
        result = self.call_continue(storage2, 10, False, self.acc2, self.caller2)
        result1 = self.call_continue(storage1, 1000, False, self.acc1, self.caller1)
        result2 = self.call_continue(storage2, 1000, False, self.acc2, self.caller2)

        self.check_continue_result(result1["result"])
        self.check_continue_result(result2["result"])

        for result in ([result1["result"], result2["result"]]):
            print('result:', result)
            self.assertEqual(result['meta']['err'], None)
            self.assertEqual(len(result['meta']['innerInstructions']), 1)
            # self.assertEqual(len(result['meta']['innerInstructions'][0]['instructions']), 3)
            self.assertEqual(result['meta']['innerInstructions'][0]['index'], 0)  # second instruction
            data = b58decode(result['meta']['innerInstructions'][0]['instructions'][-1]['data'])
            self.assertEqual(data[:1], b'\x06') # 6 means OnReturn
            self.assertLess(data[1], 0xd0)  # less 0xd0 - success
            self.assertEqual(int().from_bytes(data[2:10], 'little'), 21663) # used_gas
            self.assertEqual(data[10:], bytes().fromhex("%064x" % 0x2))

<<<<<<< HEAD
    # @unittest.skip("a.i.")
    def test_02_caseWriteBlocking(self):
        func_name = abi.function_signature_to_4byte_selector('addReturn(uint8,uint8)')
        input = (func_name + bytes.fromhex("%064x" % 0x1) + bytes.fromhex("%064x" % 0x1))
=======

    # The first transaaction set lock on write to  contract account
    # The second transaction try to set lock on write and  => the error occurs.
    # Then lock removed by Cancel operation
    def test_2_caseWriteBlocking(self):
        func_name = abi.function_signature_to_4byte_selector('update_storage(uint8)')
        input = (func_name + bytes.fromhex("%064x" % 0x1))
>>>>>>> c384284c

        (from_addr1, sign1,  msg1) = self.get_call_parameters(input, self.acc1, self.caller1, self.caller1_ether)
        (from_addr2, sign2,  msg2) = self.get_call_parameters(input, self.acc2, self.caller2, self.caller2_ether)

        instruction1 = from_addr1 + sign1 + msg1
        instruction2 = from_addr2 + sign2 + msg2

        storage1 = self.create_storage_account(sign1[:8].hex(), self.acc1)
        storage2 = self.create_storage_account(sign2[1:9].hex(), self.acc2)

        result = self.call_begin(storage1, 10, msg1, instruction1, True, self.acc1, self.caller1)

        try:
            result = self.call_begin(storage2, 10, msg2, instruction2, True, self.acc2, self.caller2)
        except SendTransactionError as err:
            print("Ok")

            # removing the rw-lock
            trx = Transaction().add(self.neon_emv_instr_cancel_0C(self.acc1, self.caller1, storage1))
            response = send_transaction(client, trx, self.acc1)
            return

        # removing the rw-lock
        trx = Transaction().add(self.neon_emv_instr_cancel_0C(self.acc1, self.caller1, storage1))
        response = send_transaction(client, trx, self.acc1)
        raise("error, account was not block")


    def check_writable(self, res, contract, writable_expected):
        for info in res["accounts"]:
            address = bytes.fromhex(info["address"][2:])
            if address == contract:
                self.assertEqual(info["writable"], writable_expected)
                return
        raise("contract_eth not found in  the emulator output, ", self.reId_eth)


    def test_3_writable_flag_from_emulator(self):
        # 1. "writable" must be False. Storage is not changed
        print("reId_code", self.re_code)

        func_name = abi.function_signature_to_4byte_selector('unchange_storage(uint8,uint8)')
        input = (func_name + bytes.fromhex("%064x" % 0x1) + bytes.fromhex("%064x" % 0x1))
        res = emulate(self.caller1_ether.hex(), self.reId_eth.hex(), input.hex(), "" )
        self.check_writable(res, self.reId_eth, False)
        print(res)

        # 2. "writable" must be True. Storage is changed
        func_name = abi.function_signature_to_4byte_selector('update_storage(uint256)')
        input = (func_name + bytes.fromhex("%064x" % 0x1))
        res = emulate(self.caller1_ether.hex(), self.reId_eth.hex(), input.hex(), "" )
        self.check_writable(res, self.reId_eth, True)
        print(res)

        # 3. "writable" must be True. Contract nonce is changed
        func_name = abi.function_signature_to_4byte_selector('deploy_contract()')
        res = emulate(self.caller1_ether.hex(), self.reId_eth.hex(), func_name.hex(), "" )
        new_contract_eth = bytes.fromhex(res["result"][-40:])
        self.check_writable(res, self.reId_eth, True)
        print(res)

        # apply last tansaction (the method deploys the contract)
        meta=None
        for info in res["accounts"]:
            address = bytes.fromhex(info["address"][2:])
            if address == new_contract_eth:
                seed = b58encode(ACCOUNT_SEED_VERSION + new_contract_eth).decode('utf8')
                new_contract_code = accountWithSeed(self.acc1.public_key(), seed, PublicKey(evm_loader_id))
                create_account_with_seed(client, self.acc1, self.acc1, seed, info["code_size"])

                (trx, _) = self.loader.createEtherAccountTrx(new_contract_eth, new_contract_code)
                send_transaction(client, trx, self.acc1)

                meta = [
                    AccountMeta(pubkey=PublicKey(info["account"]), is_signer=False, is_writable=True),
                    AccountMeta(pubkey=get_associated_token_address(PublicKey(info["account"]), ETH_TOKEN_MINT_ID), is_signer=False, is_writable=True),
                    AccountMeta(pubkey=PublicKey(new_contract_code), is_signer=False, is_writable=True),
                       ]
                print("new_contract_code", new_contract_code)

        self.assertNotEqual(meta, None)

        (from_addr, sign,  msg) = self.get_call_parameters(func_name, self.acc1, self.caller1, self.caller1_ether)
        instruction = from_addr + sign + msg
        storage = self.create_storage_account(sign[:8].hex(), self.acc1)

        result = self.call_begin(storage, 10, msg, instruction, False, self.acc1, self.caller1, meta)
        result = self.call_continue(storage, 1000, True, self.acc1, self.caller1, meta)
        self.check_continue_result(result["result"])


        # 4. "writable" must be False. Contract calls the method of other contract. Contract nonce is not changed
        func_name = abi.function_signature_to_4byte_selector('call_hello_world()')
        res = emulate(self.caller1_ether.hex(), new_contract_eth.hex(), func_name.hex(), "" )
        print(res)
        self.check_writable(res, new_contract_eth, False)


    #  the test must be run last, because it changes contract code account
    #  resizing is blocked  by locking of the account in other transaction.
    def test_4_resizing_with_account_lock(self):

        func_name = abi.function_signature_to_4byte_selector('update_storage(uint256)')
        input1 = (func_name + bytes.fromhex("%064x" % 0x1)) # update storage without account resizing
        input2 = (func_name + bytes.fromhex("%064x" % 0x20)) # update storage with account resizing

        (from_addr1, sign1,  msg1) = self.get_call_parameters(input1, self.acc1, self.caller1, self.caller1_ether)
        instruction1 = from_addr1 + sign1 + msg1
        storage1 = self.create_storage_account(sign1[:8].hex(), self.acc1)

        # start first transaction
        self.call_begin(storage1, 10, msg1, instruction1, True, self.acc1, self.caller1)

        #emulate second transaction
        res = emulate(self.caller2_ether.hex(), self.reId_eth.hex(), input2.hex(), "" )
        print(res)
        resize_instr = None
        code_account_new = None
        for info in res["accounts"]:
            address = bytes.fromhex(info["address"][2:])
            if address == self.reId_eth:
                self.assertEqual(info["writable"], True)
                self.assertEqual(info["code_size"] > info["code_size_current"], True)

                code_size = info["code_size"] + 2048
                seed_bin = b58encode(ACCOUNT_SEED_VERSION + os.urandom(20))
                seed = seed_bin.decode('utf8')
                code_account_new = accountWithSeed(self.acc2.public_key(), seed, PublicKey(evm_loader_id))

                print("creating new code_account with increased size %s", code_account_new)
                create_account_with_seed(client, self.acc2, self.acc2, seed, code_size);

                resize_instr = TransactionInstruction(
                    keys=[
                        AccountMeta(pubkey=PublicKey(info["account"]), is_signer=False, is_writable=True),
                        AccountMeta(pubkey=info["contract"], is_signer=False, is_writable=True),
                        AccountMeta(pubkey=code_account_new, is_signer=False, is_writable=True),
                        AccountMeta(pubkey=self.acc2.public_key(), is_signer=True, is_writable=False)
                    ],
                    program_id=evm_loader_id,
                    data=bytearray.fromhex("11") + bytes(seed_bin)  # 17- ResizeStorageAccount
                )
                break

        self.assertIsNotNone(resize_instr)
        # send resizing transaction
        send_transaction(client, Transaction().add(resize_instr), self.acc2)
        # get info about resizing account
        info = getAccountData(client, self.reId, ACCOUNT_INFO_LAYOUT.sizeof())
        info_data = AccountInfo.frombytes(info)

        # resizing must not be completed due to locking contract account.
        self.assertEqual(info_data.code_account, PublicKey(self.re_code))

        # finish first transaction for unlocking accounts
        self.call_continue(storage1, 1000, True, self.acc1, self.caller1)

        # before resizing the old code account must have some balance
        self.assertNotEqual(getBalance(self.re_code), 0)

        # try next attempt to resize storage account and check it
        send_transaction(client, Transaction().add(resize_instr), self.acc2)
        info = getAccountData(client, self.reId, ACCOUNT_INFO_LAYOUT.sizeof())
        info_data = AccountInfo.frombytes(info)

        # resizing must be completed => code_account must be updated
        self.assertNotEqual(info_data.code_account, self.re_code)

        # afrer resizing the old code account must have 0 SOL
        self.assertEqual(getBalance(self.re_code), 0)

if __name__ == '__main__':
    unittest.main()
<|MERGE_RESOLUTION|>--- conflicted
+++ resolved
@@ -128,13 +128,8 @@
         print('neon_evm_instr_19_partial_call:', neon_evm_instr_19_partial_call)
         return neon_evm_instr_19_partial_call
 
-<<<<<<< HEAD
-    def sol_instr_20_continue(self, storage_account, step_count, writable_code, acc, caller):
+    def sol_instr_20_continue(self, storage_account, step_count, writable_code, acc, caller, add_meta=[]):
         neon_evm_instr_20_continue = create_neon_evm_instr_20_continue(
-=======
-    def sol_instr_10_continue(self, storage_account, step_count, writable_code, acc, caller, add_meta=[]):
-        neon_evm_instr_10_continue = create_neon_evm_instr_10_continue(
->>>>>>> c384284c
             self.loader.loader_id,
             caller,
             acc.public_key(),
@@ -173,11 +168,7 @@
     def call_continue(self, storage, steps, writable_code, acc, caller, add_meta=[]):
         print("Continue")
         trx = Transaction()
-<<<<<<< HEAD
-        trx.add(self.sol_instr_20_continue(storage, steps, writable_code, acc, caller))
-=======
-        trx.add(self.sol_instr_10_continue(storage, steps, writable_code, acc, caller, add_meta))
->>>>>>> c384284c
+        trx.add(self.sol_instr_20_continue(storage, steps, writable_code, acc, caller, add_meta))
         return send_transaction(client, trx, acc)
 
     def get_call_parameters(self, input, acc, caller, caller_ether):
@@ -207,17 +198,11 @@
             data = b58decode(result['meta']['innerInstructions'][0]['instructions'][-1]['data'])
             self.assertEqual(data[0], 6)
 
-<<<<<<< HEAD
+    # the contract account is locked by the read-only lock
+    # two transactions of the one contract are executed by two callers
     # @unittest.skip("a.i.")
     def test_01_caseReadOlnyBlocking(self):
-        func_name = abi.function_signature_to_4byte_selector('addReturn(uint8,uint8)')
-=======
-
-    # the contract account is locked by the read-only lock
-    # two transactions of the one contract are executed by two callers
-    def test_1_caseReadOlnyBlocking(self):
         func_name = abi.function_signature_to_4byte_selector('unchange_storage(uint8,uint8)')
->>>>>>> c384284c
         input = (func_name + bytes.fromhex("%064x" % 0x1) + bytes.fromhex("%064x" % 0x1))
 
         (from_addr1, sign1,  msg1) = self.get_call_parameters(input, self.acc1, self.caller1, self.caller1_ether)
@@ -251,20 +236,13 @@
             self.assertEqual(int().from_bytes(data[2:10], 'little'), 21663) # used_gas
             self.assertEqual(data[10:], bytes().fromhex("%064x" % 0x2))
 
-<<<<<<< HEAD
-    # @unittest.skip("a.i.")
-    def test_02_caseWriteBlocking(self):
-        func_name = abi.function_signature_to_4byte_selector('addReturn(uint8,uint8)')
-        input = (func_name + bytes.fromhex("%064x" % 0x1) + bytes.fromhex("%064x" % 0x1))
-=======
-
     # The first transaaction set lock on write to  contract account
     # The second transaction try to set lock on write and  => the error occurs.
     # Then lock removed by Cancel operation
-    def test_2_caseWriteBlocking(self):
+    # @unittest.skip("a.i.")
+    def test_02_caseWriteBlocking(self):
         func_name = abi.function_signature_to_4byte_selector('update_storage(uint8)')
         input = (func_name + bytes.fromhex("%064x" % 0x1))
->>>>>>> c384284c
 
         (from_addr1, sign1,  msg1) = self.get_call_parameters(input, self.acc1, self.caller1, self.caller1_ether)
         (from_addr2, sign2,  msg2) = self.get_call_parameters(input, self.acc2, self.caller2, self.caller2_ether)
@@ -301,8 +279,7 @@
                 return
         raise("contract_eth not found in  the emulator output, ", self.reId_eth)
 
-
-    def test_3_writable_flag_from_emulator(self):
+    def test_03_writable_flag_from_emulator(self):
         # 1. "writable" must be False. Storage is not changed
         print("reId_code", self.re_code)
 
@@ -365,7 +342,7 @@
 
     #  the test must be run last, because it changes contract code account
     #  resizing is blocked  by locking of the account in other transaction.
-    def test_4_resizing_with_account_lock(self):
+    def test_04_resizing_with_account_lock(self):
 
         func_name = abi.function_signature_to_4byte_selector('update_storage(uint256)')
         input1 = (func_name + bytes.fromhex("%064x" % 0x1)) # update storage without account resizing
@@ -437,4 +414,4 @@
         self.assertEqual(getBalance(self.re_code), 0)
 
 if __name__ == '__main__':
-    unittest.main()
+    unittest.main()