--- conflicted
+++ resolved
@@ -12,15 +12,6 @@
 clap = "2.33.3"
 evm-loader = { path = "../program", default_features = false }
 evm = { path = "../rust-evm", version = "0.18.0", default_features = false }
-<<<<<<< HEAD
-solana-sdk = "=1.10.29"
-solana-client = "=1.10.29"
-solana-clap-utils = "=1.10.29"
-solana-cli-config = "=1.10.29"
-solana-cli = "=1.10.29"
-solana-cli-output = "=1.10.29"
-solana-transaction-status = "=1.10.29"
-=======
 solana-sdk = "=1.10.30"
 solana-client = "=1.10.30"
 solana-clap-utils = "=1.10.30"
@@ -28,7 +19,6 @@
 solana-cli = "=1.10.30"
 solana-cli-output = "=1.10.30"
 solana-transaction-status = "=1.10.30"
->>>>>>> 71a6c600
 spl-token = { version = "=3.3.0", default_features = false, features = ["no-entrypoint"] }
 spl-associated-token-account = { version = "=1.0.5", default_features = false, features = ["no-entrypoint"] }
 bs58 = "0.4.0"
