#![deny(warnings)]
#![deny(clippy::all, clippy::pedantic, clippy::nursery)]

mod account_storage;
use crate::{
    account_storage::{
        EmulatorAccountStorage,
        AccountJSON,
    },
};

use evm_loader::{
    instruction::EvmInstruction,
    solana_backend::SolanaBackend,
    account_data::{AccountData, Account, Contract},
};

use evm::{H160, H256, U256, ExitReason,};
use solana_sdk::{
    clock::Slot,
    commitment_config::{CommitmentConfig, CommitmentLevel},
    instruction::{AccountMeta, Instruction},
    loader_instruction::LoaderInstruction,
    message::Message,
    pubkey::Pubkey,
    signature::{Keypair, Signer, Signature},
    signers::Signers,
    transaction::Transaction,
    system_program,
    sysvar,
    system_instruction,
    sysvar::{clock},
};
use serde_json::json;
use std::{
    collections::HashMap,
    io::{Read},
    fs::File,
    env,
    str::FromStr,
    process::exit,
    sync::Arc,
    thread::sleep,
    time::{Duration},
    convert::{TryFrom},
    fmt,
    fmt::{Debug},
};

use clap::{
    crate_description, crate_name, crate_version, value_t_or_exit, App, AppSettings, Arg,
    ArgMatches, SubCommand,
};

use solana_program::{
    keccak::{hash,},
    account_info::AccountInfo
};

use solana_clap_utils::{
    input_parsers::pubkey_of,
    input_validators::{is_url_or_moniker, is_valid_pubkey, normalize_to_url_if_moniker},
    keypair::{signer_from_path, keypair_from_path},
};

use solana_client::{
    rpc_client::RpcClient,
    rpc_config::{RpcSendTransactionConfig, RpcConfirmedTransactionConfig},
    rpc_request::MAX_GET_SIGNATURE_STATUSES_QUERY_ITEMS,
    tpu_client::{TpuClient, TpuClientConfig},
};
use solana_cli::{
    checks::{check_account_for_fee},
};
use solana_cli_output::display::new_spinner_progress_bar;
use solana_transaction_status::{
    TransactionConfirmationStatus,
    UiTransactionEncoding,
    EncodedTransaction,
    UiMessage,
    UiInstruction,
    EncodedConfirmedTransaction
};

use secp256k1::SecretKey;

use rlp::RlpStream;

use log::{debug, error, info};
use crate::account_storage::SolanaAccountJSON;
use evm_loader::{
    executor_state::{
        ExecutorState,
        ExecutorSubstate,
    },
    executor::Machine,
    solana_backend::AccountStorage,
};

const DATA_CHUNK_SIZE: usize = 229; // Keep program chunks under PACKET_DATA_SIZE

type Error = Box<dyn std::error::Error>;
type CommandResult = Result<(), Error>;

pub struct Config {
    rpc_client: Arc<RpcClient>,
    websocket_url: String,
    evm_loader: Pubkey,
    // #[allow(unused)]
    // fee_payer: Pubkey,
    signer: Box<dyn Signer>,
    keypair: Option<Keypair>,
}

<<<<<<< HEAD
impl Debug for Config {
    fn fmt(&self, f: &mut fmt::Formatter) -> fmt::Result {
        write!(f, "evm_loader={:?}, signer={:?}", self.evm_loader, self.signer)
    }
}

fn command_emulate(config: &Config, contract_id: Option<H160>, caller_id: H160, data: Vec<u8>) {
    eprintln!("command_emulate(config={:?}, contract_id={:?}, caller_id={:?}, data={:?})", config, contract_id, caller_id, &hex::encode(&data));

    let account_storage = match &contract_id {
        Some(contract_h160) =>  {
            EmulatorAccountStorage::new(config, *contract_h160, caller_id)
        },
        None => {
            let nonce = if let Some((acc, _)) = EmulatorAccountStorage::get_account_from_solana(config, &caller_id) {
                let solana_address =  Pubkey::find_program_address(&[&caller_id.to_fixed_bytes()], &config.evm_loader).0;
                let account_data = AccountData::unpack(&acc.data).unwrap();
                let account_data = AccountData::get_account(&account_data).unwrap();

                eprintln!("Ethereum address: 0x{}", &hex::encode(&caller_id.as_fixed_bytes()));
                eprintln!("Solana address: {}", solana_address);

                eprintln!("Account fields");
                eprintln!("    ether: {}", &account_data.ether);
                eprintln!("    nonce: {}", &account_data.nonce);
                eprintln!("    trx_count: {}", &account_data.trx_count);
                eprintln!("    code_account: {}", &account_data.code_account);
                eprintln!("    blocked: {}", &account_data.blocked.is_some());

                account_data.nonce
            } else {
                eprintln!("Account not found {}", &caller_id.to_string());
                u8::default()
            };
            let program_id = {
                let mut stream = rlp::RlpStream::new_list(2);
                stream.append(&caller_id);
                stream.append(&nonce);
                keccak256_h256(&stream.out()).into()
            };
            eprintln!("program_id={:?}", program_id);
            EmulatorAccountStorage::new(config, program_id, caller_id)
        }
    };
=======
fn command_emulate(config: &Config, contract_id: H160, caller_id: H160, data: Option<Vec<u8>>) {
    let account_storage = EmulatorAccountStorage::new(config, contract_id, caller_id);
>>>>>>> 7f32a42c

    let (exit_reason, result, applies_logs, used_gas) = {
        let accounts : Vec<AccountInfo> = Vec::new();
        let backend = SolanaBackend::new(&account_storage, Some(&accounts[..]));
<<<<<<< HEAD
        let executor_state = ExecutorState::new(ExecutorSubstate::new(u64::MAX), backend);
        let mut executor = Machine::new(executor_state);
        eprintln!("Executor initialized");

        let (result, exit_reason) = {
            eprintln!("create_begin(account_storage.origin()={:?}, data={:?})", account_storage.origin(), &hex::encode(&data));
            let _result = executor.create_begin(account_storage.origin(), data, 99_999_996);
            executor.execute()
        };
        eprintln!("Execute done, exit_reason={:?}, result={:?}", exit_reason, result);
=======
        let config = evm::Config::istanbul();
        let mut executor = StackExecutor::new(&backend, u64::MAX, &config);
    
        let (exit_reason, result) = executor.transact_call(caller_id, contract_id, U256::zero(), data.unwrap_or_default(), u64::MAX);

        debug!("Call done");
>>>>>>> 7f32a42c

        let executor_state = executor.into_state();
        let used_gas = executor_state.substate().metadata().gasometer().used_gas();
        eprintln!("used_gas={:?}", used_gas);

        if exit_reason.is_succeed() {
            eprintln!("Succeed execution");
            let (_, (applies, logs)) = executor_state.deconstruct();
            (exit_reason, result, Some((applies, logs)), used_gas)
        } else {
            (exit_reason, result, None, used_gas)
        }
    };

    eprintln!("Call done");
    let status = match exit_reason {
        ExitReason::Succeed(_) => {
            let (applies, _logs) = applies_logs.unwrap();
    
            account_storage.apply(applies);

            eprintln!("Applies done");
            "succeed".to_string()
        }
        ExitReason::Error(_) => "error".to_string(),
        ExitReason::Revert(_) => "revert".to_string(),
        ExitReason::Fatal(_) => "fatal".to_string(),
        ExitReason::StepLimitReached => unreachable!(),
    };

    info!("{}", &status);
    info!("{}", &hex::encode(&result));

    if !exit_reason.is_succeed() {
        eprintln!("Not succeed execution");
    }

    let accounts: Vec<AccountJSON> = account_storage.get_used_accounts();

    let solana_accounts: Vec<SolanaAccountJSON> = account_storage.solana_accounts
        .borrow()
        .iter()
        .cloned()
        .map(SolanaAccountJSON::from)
        .collect();

    let js = json!({
        "accounts": accounts,
        "solana_accounts": solana_accounts,
        "result": &hex::encode(&result),
        "exit_status": status,
        "used_gas": used_gas,
    }).to_string();

    println!("{}", js);
}

fn command_create_program_address (
    config: &Config,
    seed: &str,
) {
    let strings = seed.split_whitespace().collect::<Vec<_>>();
    let mut seeds = vec![];
    let mut seeds_vec = vec![];
    for s in strings {
        seeds_vec.push(hex::decode(s).unwrap());
    }
    for i in &seeds_vec {seeds.push(&i[..]);}
    let (address,nonce) = Pubkey::find_program_address(&seeds, &config.evm_loader);
    println!("{} {}", address, nonce);
}

fn command_create_ether_account (
    config: &Config,
    ether_address: &H160,
    lamports: u64,
    space: u64
) -> CommandResult {
    let (solana_address, nonce) = Pubkey::find_program_address(&[ether_address.as_bytes()], &config.evm_loader);
    let token_address = spl_associated_token_account::get_associated_token_address(&solana_address, &evm_loader::token::token_mint::id());
    debug!("Create ethereum account {} <- {} {}", solana_address, hex::encode(ether_address), nonce);

    let instruction = Instruction::new_with_bincode(
            config.evm_loader,
            &EvmInstruction::CreateAccount {lamports, space, ether: *ether_address, nonce},
            vec![
                AccountMeta::new(config.signer.pubkey(), true),
                AccountMeta::new(solana_address, false),
                AccountMeta::new(token_address, false),
                AccountMeta::new_readonly(system_program::id(), false),
                AccountMeta::new_readonly(evm_loader::token::token_mint::id(), false),
                AccountMeta::new_readonly(spl_token::id(), false),
                AccountMeta::new_readonly(spl_associated_token_account::id(), false),
                AccountMeta::new_readonly(sysvar::rent::id(), false),
            ]);

    let finalize_message = Message::new(&[instruction], Some(&config.signer.pubkey()));
    let (blockhash, fee_calculator) = config.rpc_client.get_recent_blockhash()?;

    check_account_for_fee(
        &config.rpc_client,
        &config.signer.pubkey(),
        &fee_calculator,
        &finalize_message)?;

    let mut finalize_tx = Transaction::new_unsigned(finalize_message);

    finalize_tx.try_sign(&[&*config.signer], blockhash)?;
    debug!("signed: {:x?}", finalize_tx);

    config.rpc_client.send_and_confirm_transaction_with_spinner(&finalize_tx)?;

    println!("{}", json!({
        "solana": solana_address.to_string(),
        "token": token_address.to_string(),
        "ether": hex::encode(ether_address),
        "nonce": nonce,
    }).to_string());

    Ok(())
}

fn read_program_data(program_location: &str) -> Result<Vec<u8>, Box<dyn std::error::Error>> {
    let mut file = File::open(program_location).map_err(|err| {
        format!("Unable to open program file: {}", err)
    })?;
    let mut program_data = Vec::new();
    file.read_to_end(&mut program_data).map_err(|err| {
        format!("Unable to read program file: {}", err)
    })?;

    Ok(program_data)
}

#[allow(clippy::too_many_lines)]
fn send_and_confirm_transactions_with_spinner<T: Signers>(
    rpc_client: &Arc<RpcClient>,
    websocket_url: &str,
    mut transactions: Vec<Transaction>,
    signer_keys: &T,
    commitment: CommitmentConfig,
    mut last_valid_slot: Slot,
) -> CommandResult {
    let progress_bar = new_spinner_progress_bar();
    let mut send_retries = 5;

    progress_bar.set_message("Finding leader nodes...");
    let tpu_client = TpuClient::new(
        rpc_client.clone(),
        websocket_url,
        TpuClientConfig::default(),
    )?;

    loop {
        // Send all transactions
        let mut pending_transactions = HashMap::new();
        let num_transactions = transactions.len();
        for transaction in transactions {
            if !tpu_client.send_transaction(&transaction) {
                let _result = rpc_client
                    .send_transaction_with_config(
                        &transaction,
                        RpcSendTransactionConfig {
                            preflight_commitment: Some(commitment.commitment),
                            ..RpcSendTransactionConfig::default()
                        },
                    )
                    .ok();
            }
            pending_transactions.insert(transaction.signatures[0], transaction);
            progress_bar.set_message(&format!(
                "[{}/{}] Transactions sent",
                pending_transactions.len(),
                num_transactions
            ));

            // Throttle transactions to about 100 TPS
            sleep(Duration::from_millis(10));
        }

        // Collect statuses for all the transactions, drop those that are confirmed
        loop {
            let mut slot = 0;
            let pending_signatures = pending_transactions.keys().copied().collect::<Vec<_>>();
            for pending_signatures_chunk in
                pending_signatures.chunks(MAX_GET_SIGNATURE_STATUSES_QUERY_ITEMS)
            {
                if let Ok(result) = rpc_client.get_signature_statuses(pending_signatures_chunk) {
                    let statuses = result.value;
                    for (signature, status) in
                        pending_signatures_chunk.iter().zip(statuses.into_iter())
                    {
                        if let Some(status) = status {
                            if let Some(confirmation_status) = &status.confirmation_status {
                                if *confirmation_status != TransactionConfirmationStatus::Processed
                                {
                                    pending_transactions.remove(signature);
                                }
                            } else if status.confirmations.is_none()
                                || status.confirmations.unwrap() > 1
                            {
                                pending_transactions.remove(signature);
                            }
                        }
                    }
                }

                slot = rpc_client.get_slot()?;
                progress_bar.set_message(&format!(
                    "[{}/{}] Transactions confirmed. Retrying in {} slots",
                    num_transactions - pending_transactions.len(),
                    num_transactions,
                    last_valid_slot.saturating_sub(slot)
                ));
            }

            if pending_transactions.is_empty() {
                return Ok(());
            }

            if slot > last_valid_slot {
                break;
            }

            for transaction in pending_transactions.values() {
                if !tpu_client.send_transaction(transaction) {
                    let _result = rpc_client
                        .send_transaction_with_config(
                            transaction,
                            RpcSendTransactionConfig {
                                preflight_commitment: Some(commitment.commitment),
                                ..RpcSendTransactionConfig::default()
                            },
                        )
                        .ok();
                }
            }

            if cfg!(not(test)) {
                // Retry twice a second
                sleep(Duration::from_millis(500));
            }
        }

        if send_retries == 0 {
            return Err("Transactions failed".into());
        }
        send_retries -= 1;

        // Re-sign any failed transactions with a new blockhash and retry
        let (blockhash, _fee_calculator, new_last_valid_slot) = rpc_client
            .get_recent_blockhash_with_commitment(commitment)?
            .value;
        last_valid_slot = new_last_valid_slot;
        transactions = vec![];
        for (_, mut transaction) in pending_transactions {
            transaction.try_sign(signer_keys, blockhash)?;
            transactions.push(transaction);
        }
    }
}

#[must_use]
pub fn keccak256_h256(data: &[u8]) -> H256 {
    H256::from(hash(data).to_bytes())
}

#[must_use]
pub fn keccak256(data: &[u8]) -> [u8; 32] {
    hash(data).to_bytes()
}

#[must_use]
pub fn keccak256_digest(data: &[u8]) -> Vec<u8> {
    hash(data).to_bytes().to_vec()
}

#[derive(Debug)]
pub struct UnsignedTransaction {
    pub nonce: u64,
    pub gas_price: U256,
    pub gas_limit: U256,
    pub to: Option<H160>,
    pub value: U256,
    pub data: Vec<u8>,
    pub chain_id: U256,
}

impl rlp::Encodable for UnsignedTransaction {
    fn rlp_append(&self, s: &mut RlpStream) {
        s.begin_list(9);
        s.append(&self.nonce);
        s.append(&self.gas_price);
        s.append(&self.gas_limit);
        match self.to.as_ref() {
            None => s.append(&""),
            Some(addr) => s.append(addr),
        };
        s.append(&self.value);
        s.append(&self.data);
        s.append(&self.chain_id);
        s.append_empty_data();
        s.append_empty_data();
    }
}

fn make_deploy_ethereum_transaction(
    trx_count: u64,
    program_data: &[u8],
    caller_private: &SecretKey,
) -> Vec<u8> {
    let rlp_data = {
        let tx = UnsignedTransaction {
            to: None,
            nonce: trx_count,
            gas_limit: 9_999_999.into(),
            gas_price: 1.into(),
            value: 0.into(),
            data: program_data.to_owned(),
            chain_id: 111.into(), // Will fixed in #61 issue
        };

        rlp::encode(&tx).to_vec()
    };

    let (sig, rec) = {
        use secp256k1::{Message, sign};
        let msg = Message::parse(&keccak256(rlp_data.as_slice()));
        sign(&msg, caller_private)
    };

    let mut msg : Vec<u8> = Vec::new();
    msg.extend(sig.serialize().iter().copied());
    msg.push(rec.serialize());
    msg.extend((rlp_data.len() as u64).to_le_bytes().iter().copied());
    msg.extend(rlp_data);

    msg
}

fn fill_holder_account(
    config: &Config,
    holder: &Pubkey, 
    msg: &[u8],
) -> Result<(), Error> {
    let creator = &config.signer;
    let signers = [&*config.signer];

    // Write code to holder account
    debug!("Write code");
    let mut write_messages = vec![];
    for (chunk, i) in msg.chunks(DATA_CHUNK_SIZE).zip(0..) {
        let offset = u32::try_from(i*DATA_CHUNK_SIZE)?;
        let instruction = Instruction::new_with_bincode(
            config.evm_loader,
            &LoaderInstruction::Write {offset, bytes: chunk.to_vec()},
            vec![AccountMeta::new(*holder, false),
                 AccountMeta::new(creator.pubkey(), true)]
        );
        let message = Message::new(&[instruction], Some(&creator.pubkey()));
        write_messages.push(message);
    }
    debug!("Send write message");

    // Send write message
    {
        let (blockhash, _, last_valid_slot) = config.rpc_client
            .get_recent_blockhash_with_commitment(CommitmentConfig::confirmed())?
            .value;

        let mut write_transactions = vec![];
        for message in write_messages {
            let mut tx = Transaction::new_unsigned(message);
            tx.try_sign(&signers, blockhash)?;
            write_transactions.push(tx);
        }

        debug!("Writing program data");
        send_and_confirm_transactions_with_spinner(
            &config.rpc_client,
            &config.websocket_url,
            write_transactions,
            &signers,
            CommitmentConfig::confirmed(),
            last_valid_slot,
        ).map_err(|err| format!("Data writes to program account failed: {}", err))?;
        debug!("Writing program data done");
    }

    Ok(())
}

fn get_ethereum_caller_credentials(
    config: &Config,
) -> (SecretKey, H160, Pubkey, u8, Pubkey) {
    use secp256k1::PublicKey;
    let caller_private = {
        let private_bytes : [u8; 64] = config.keypair.as_ref().unwrap().to_bytes();
        let mut sign_arr: [u8;32] = Default::default();
        sign_arr.clone_from_slice(&private_bytes[..32]);
        SecretKey::parse(&sign_arr).unwrap()
    };
    let caller_public = PublicKey::from_secret_key(&caller_private);
    let caller_ether: H160 = keccak256_h256(&caller_public.serialize()[1..]).into();
    let (caller_sol, caller_nonce) = Pubkey::find_program_address(&[&caller_ether.to_fixed_bytes()], &config.evm_loader);
    let caller_token = spl_associated_token_account::get_associated_token_address(&caller_sol, &evm_loader::token::token_mint::id());
    debug!("caller_sol = {}", caller_sol);
    debug!("caller_ether = {}", caller_ether);
    debug!("caller_token = {}", caller_token);

    (caller_private, caller_ether, caller_sol, caller_nonce, caller_token)
}

fn get_ether_account_nonce(
    config: &Config, 
    caller_sol: &Pubkey
) -> Result<u64, Error> {
    let data : Vec<u8>;
    match config.rpc_client.get_account_with_commitment(caller_sol, CommitmentConfig::confirmed())?.value{
        Some(acc) =>   data = acc.data,
        None => panic!("AccountNotFound: pubkey={}", caller_sol)
    }

    let trx_count : u64;
    let account = match evm_loader::account_data::AccountData::unpack(&data) {
        Ok(acc_data) =>
            match acc_data {
            AccountData::Account(acc) => acc,
            _ => return Err("Caller has incorrect type".into())
        },
        Err(_) => return Err("Caller unpack error".into())
    };
    trx_count = account.trx_count;
    debug!("trx_count = {}", trx_count);

    Ok(trx_count)
}

fn get_ethereum_contract_account_credentials(
    config: &Config, 
    caller_ether: &H160,
    trx_count: u64,
) -> (Pubkey, H160, u8, Pubkey, Pubkey, String) {
    let creator = &config.signer;

    let (program_id, program_ether, program_nonce) = {
        let ether : H160 = {
            let trx_count_256 : U256 = U256::from(trx_count);
            let mut stream = rlp::RlpStream::new_list(2);
            stream.append(caller_ether);
            stream.append(&trx_count_256);
            keccak256_h256(&stream.out()).into()
        };
        let seeds = [ether.as_bytes()];
        let (address, nonce) = Pubkey::find_program_address(&seeds[..], &config.evm_loader);
        (address, ether, nonce)
    };
    debug!("Create account: {} with {} {}", program_id, program_ether, program_nonce);

    let program_token = spl_associated_token_account::get_associated_token_address(&program_id, &evm_loader::token::token_mint::id());

    let (program_code, program_seed) = {
        let seed = bs58::encode(&program_ether.to_fixed_bytes()).into_string();
        debug!("Code account seed {} and len {}", &seed, &seed.len());
        let address = Pubkey::create_with_seed(&creator.pubkey(), &seed, &config.evm_loader).unwrap();
        (address, seed)
    };
    debug!("Create code account: {}", &program_code.to_string());

    (program_id, program_ether, program_nonce, program_token, program_code, program_seed)
}

#[allow(clippy::too_many_arguments)]
fn create_ethereum_contract_accounts_in_solana(
    config: &Config,
    program_id: &Pubkey,
    program_ether: &H160,
    program_nonce: u8,
    program_token: &Pubkey,
    program_code: &Pubkey,
    program_seed: &str,
    program_code_len: usize,
) -> Result<(), Error> {
    let account_header_size = 1+Account::SIZE;
    let contract_header_size = 1+Contract::SIZE;

    let creator = &config.signer;
    let program_code_acc_len = contract_header_size + program_code_len + 2*1024;

    let minimum_balance_for_account = config.rpc_client.get_minimum_balance_for_rent_exemption(account_header_size)?;
    let minimum_balance_for_code = config.rpc_client.get_minimum_balance_for_rent_exemption(program_code_acc_len)?;

    if let Some(_account) = config.rpc_client.get_account_with_commitment(program_id, CommitmentConfig::confirmed())?.value
    {
        return Err("Account already exist".to_string().into());
        // debug!("Account already exist");
    }

    let instructions = vec![
        system_instruction::create_account_with_seed(
            &creator.pubkey(), 
            program_code, 
            &creator.pubkey(), 
            program_seed, 
            minimum_balance_for_code, 
            program_code_acc_len as u64, 
            &config.evm_loader
        ),
        Instruction::new_with_bincode(
            config.evm_loader,
            &(2_u32, minimum_balance_for_account, 0_u64, program_ether.as_fixed_bytes(), program_nonce),
            vec![
                AccountMeta::new(creator.pubkey(), true),
                AccountMeta::new(*program_id, false),
                AccountMeta::new(*program_token, false),
                AccountMeta::new(*program_code, false),
                AccountMeta::new_readonly(system_program::id(), false),
                AccountMeta::new_readonly(evm_loader::token::token_mint::id(), false),
                AccountMeta::new_readonly(spl_token::id(), false),
                AccountMeta::new_readonly(spl_associated_token_account::id(), false),
                AccountMeta::new_readonly(sysvar::rent::id(), false),
            ]
        )
    ];

    send_transaction(config, &instructions)?;

    Ok(())
}

fn create_ctorage_accoiunt(config: &Config) -> Result<Pubkey, Error> {
    use rand::Rng;
    let mut rng = rand::thread_rng();
    let creator = &config.signer;
    debug!("Create storage account");
    let storage = create_account_with_seed(config, &creator.pubkey(), &creator.pubkey(), &rng.gen::<u32>().to_string(), 128*1024_u64)?;
    debug!("storage = {}", storage);
    Ok(storage)
}

fn parse_transaction_reciept(config: &Config, result: EncodedConfirmedTransaction) -> Option<Vec<u8>> {
    let mut return_value : Option<Vec<u8>> = None;
    if let EncodedTransaction::Json(transaction) = result.transaction.transaction {
        if let UiMessage::Raw(message) = transaction.message {
            let evm_loader_index = message.account_keys.iter().position(|x| *x == config.evm_loader.to_string());
            if let Some(meta) = result.transaction.meta {
                if let Some(inner_instructions) = meta.inner_instructions {
                    for instruction in inner_instructions {
                        if instruction.index == 0 {
                            if let Some(UiInstruction::Compiled(compiled_instruction)) = instruction.instructions.iter().last() {
                                if compiled_instruction.program_id_index as usize == evm_loader_index.unwrap() {
                                    let decoded = bs58::decode(compiled_instruction.data.clone()).into_vec().unwrap();
                                    if decoded[0] == 6 {
                                        debug!("success");
                                        return_value = Some(decoded[1..].to_vec());
                                        break;
                                    }
                                }
                            }
                        }
                    }
                }
            }
        }
    }
    return_value
}

fn create_account_with_seed(
    config: &Config, 
    funding: &Pubkey, 
    base: &Pubkey, 
    seed: &str, 
    len: u64
) -> Result<Pubkey, Error> {
    let created_account = Pubkey::create_with_seed(base, seed, &config.evm_loader).unwrap();

    if config.rpc_client.get_account_with_commitment(&created_account, CommitmentConfig::confirmed())?.value.is_none() {
        debug!("Account not found");
        let create_acc_instruction = system_instruction::create_account_with_seed(
            funding,
            &created_account,
            base,
            seed,
            10_u64.pow(9),
            len,
            &config.evm_loader
        );
        send_transaction(config, &[create_acc_instruction])?;
    } else {
        debug!("Account found");
    }

    Ok(created_account)
}

fn send_transaction(
    config: &Config, 
    instructions: &[Instruction]
) -> Result<Signature, Error> {
    let message = Message::new(instructions, Some(&config.signer.pubkey()));
    let mut transaction = Transaction::new_unsigned(message);
    let signers = [&*config.signer];
    let (blockhash, _, _last_valid_slot) = config.rpc_client
        .get_recent_blockhash_with_commitment(CommitmentConfig::confirmed())?
        .value;
    transaction.try_sign(&signers, blockhash)?;

    let tx_sig = config.rpc_client.send_and_confirm_transaction_with_spinner_and_config(
        &transaction,
        CommitmentConfig::confirmed(),
        RpcSendTransactionConfig {
            preflight_commitment: Some(CommitmentLevel::Confirmed),
            ..RpcSendTransactionConfig::default()
        },
    )?;

    Ok(tx_sig)
}

fn command_deploy(
    config: &Config,
    program_location: &str,
    caller: Pubkey
) -> CommandResult {
    let creator = &config.signer;
    let program_data = read_program_data(program_location)?;

    // Create ethereum caller private key from sign of array by signer
    let (caller_private, caller_ether, caller_sol, _caller_nonce, caller_token) = get_ethereum_caller_credentials(config);

    if caller_sol != caller {
        return Err("Could not acquire caller account private key".to_string().into());
    }

    // Get caller nonce
    let trx_count = get_ether_account_nonce(config, &caller_sol)?;

    let (program_id, program_ether, program_nonce, program_token, program_code, program_seed) = 
        get_ethereum_contract_account_credentials(config, &caller_ether, trx_count);

    // Check program account to see if partial initialization has occurred
    create_ethereum_contract_accounts_in_solana(
        config,
        &program_id,
        &program_ether,
        program_nonce,
        &program_token,
        &program_code,
        &program_seed,
        program_data.len()
    )?;

    // Create transaction prepared for execution from account
    let msg = make_deploy_ethereum_transaction(trx_count, &program_data, &caller_private);

    // Create holder account (if not exists)
    let holder = create_account_with_seed(config, &creator.pubkey(), &creator.pubkey(), "1236", 128*1024_u64)?;

    fill_holder_account(config, &holder, &msg)?;

    // Create storage account if not exists
    let storage = create_ctorage_accoiunt(config)?;

    let accounts = vec![AccountMeta::new(holder, false),
                        AccountMeta::new(storage, false),
                        AccountMeta::new(program_id, false),
                        AccountMeta::new(program_token, false),
                        AccountMeta::new(program_code, false),
                        AccountMeta::new(caller_sol, false),
                        AccountMeta::new(caller_token, false),
                        AccountMeta::new_readonly(config.evm_loader, false),
                        AccountMeta::new(clock::id(), false),
                        ];

    // Send trx_from_account_data_instruction
    {
        debug!("trx_from_account_data_instruction");
        let trx_from_account_data_instruction = Instruction::new_with_bincode(config.evm_loader, &(0x0b_u8, 0_u64), accounts.clone());
        send_transaction(config, &[trx_from_account_data_instruction])?;
    }

    // Continue while no result
    loop {
        debug!("continue");
        let continue_accounts = accounts[1..].to_vec();
        let continue_instruction = Instruction::new_with_bincode(config.evm_loader, &(0x0a_u8, 400_u64), continue_accounts);
        let signature = send_transaction(config, &[continue_instruction])?;

        // Check if Continue returned some result 
        let result = config.rpc_client.get_confirmed_transaction_with_config(
            &signature, 
            RpcConfirmedTransactionConfig {
                commitment: Some(CommitmentConfig::confirmed()),
                encoding: Some(UiTransactionEncoding::Json),
            },
        )?;

        let return_value = parse_transaction_reciept(config, result);

        if let Some(value) = return_value {
            let (exit_code, data) = value.split_at(1);
            debug!("exit code {}", exit_code[0]);
            debug!("return data {}", &hex::encode(data));
            break;
        }
    }

    println!("{}", json!({
        "programId": format!("{}", program_id),
        "programToken": format!("{}", program_token),
        "codeId": format!("{}", program_code),
        "ethereum": format!("{:?}", program_ether),
    }).to_string());
    Ok(())
}

fn command_get_ether_account_data (
    config: &Config,
    ether_address: &H160,
) {
    match EmulatorAccountStorage::get_account_from_solana(config, ether_address) {
        Some((acc, code_account)) => {
            let solana_address =  Pubkey::find_program_address(&[&ether_address.to_fixed_bytes()], &config.evm_loader).0;
            let account_data = AccountData::unpack(&acc.data).unwrap();
            let account_data = AccountData::get_account(&account_data).unwrap();

            println!("Ethereum address: 0x{}", &hex::encode(&ether_address.as_fixed_bytes()));
            println!("Solana address: {}", solana_address);
    
            println!("Account fields");
            println!("    ether: {}", &account_data.ether);
            println!("    nonce: {}", &account_data.nonce);
            println!("    trx_count: {}", &account_data.trx_count);
            println!("    code_account: {}", &account_data.code_account);
            println!("    blocked: {}", &account_data.blocked.is_some());
        
            if let Some(code_account) = code_account {
                let code_data = AccountData::unpack(&code_account.data).unwrap();
                let header = AccountData::size(&code_data);
                let code_data = AccountData::get_contract(&code_data).unwrap();

                println!("Contract fields");
                println!("    owner: {}", &code_data.owner);
                println!("    code_size: {}", &code_data.code_size);
                println!("    code as hex:");
    
                let code_size = code_data.code_size;
                let mut offset = header;
                while offset < ( code_size as usize + header) {
                    let data_slice = &code_account.data.as_slice();
                    let remains = if code_size as usize + header - offset > 80 {
                        80
                    } else {
                        code_size as usize + header - offset
                    };
    
                    println!("        {}", &hex::encode(&data_slice[offset+header..offset+header+remains]));
                    offset += remains;
                }
            }


        },
        None => {
            eprintln!("Account not found {}", &ether_address.to_string());
        }
    }
}

fn make_clean_hex(in_str: &str) -> &str {
    if &in_str[..2] == "0x" {
        &in_str[2..]
    } else {        
        in_str
    }
}

// Return H160 for an argument
fn h160_or_deploy_of(matches: &ArgMatches<'_>, name: &str) -> Option<H160> {
    if matches.value_of(name) == Some("deploy") {
        return None;
    }
    matches.value_of(name).map(|value| {
        H160::from_str(make_clean_hex(value)).unwrap()
    })
}

// Return an error if string cannot be parsed as a H160 address
fn is_valid_h160_or_deploy<T>(string: T) -> Result<(), String> where T: AsRef<str>,
{
    if string.as_ref() == "deploy" {
        return Ok(());
    }
    H160::from_str(make_clean_hex(string.as_ref())).map(|_| ())
        .map_err(|e| e.to_string())
}

// Return H160 for an argument
fn h160_of(matches: &ArgMatches<'_>, name: &str) -> Option<H160> {
    matches.value_of(name).map(|value| {
        H160::from_str(make_clean_hex(value)).unwrap()
    })
}

// Return an error if string cannot be parsed as a H160 address
fn is_valid_h160<T>(string: T) -> Result<(), String> where T: AsRef<str>,
{
    H160::from_str(make_clean_hex(string.as_ref())).map(|_| ())
        .map_err(|e| e.to_string())
}

// Return hexdata for an argument
fn hexdata_of(matches: &ArgMatches<'_>, name: &str) -> Option<Vec<u8>> {
    matches.value_of(name).and_then(|value| {
        match value {
            "None" => None,
            _ => hex::decode(&make_clean_hex(value)).ok()
        }
    })
}

// Return an error if string cannot be parsed as a hexdata
fn is_valid_hexdata<T>(string: T) -> Result<(), String> where T: AsRef<str>,
{
    hex::decode(&make_clean_hex(string.as_ref())).map(|_| ())
        .map_err(|e| e.to_string())
}

#[allow(clippy::too_many_lines)]
fn main() {
    let app_matches = App::new(crate_name!())
        .about(crate_description!())
        .version(crate_version!())
        .setting(AppSettings::SubcommandRequiredElseHelp)
        .arg({
            let arg = Arg::with_name("config_file")
                .short("C")
                .long("config")
                .value_name("PATH")
                .takes_value(true)
                .global(true)
                .help("Configuration file to use");
                
            #[allow(clippy::option_if_let_else)]
            if let Some(ref config_file) = *solana_cli_config::CONFIG_FILE {
                arg.default_value(config_file)
            } else {
                arg
            }
        })
        .arg(
            Arg::with_name("verbose")
                .short("v")
                .long("verbose")
                .takes_value(false)
                .global(true)
                .multiple(true)
                .help("Increase message verbosity"),
        )
        .arg(
            Arg::with_name("json_rpc_url")
                .short("u")
                .long("url")
                .value_name("URL")
                .takes_value(true)
                .global(true)
                .validator(is_url_or_moniker)
                .default_value("http://localhost:8899")
                .help("URL for Solana node"),
        )
        .arg(
            Arg::with_name("evm_loader")
                .long("evm_loader")
                .value_name("EVM_LOADER")
                .takes_value(true)
                .global(true)
                .validator(is_valid_pubkey)
                .help("Pubkey for evm_loader contract")
        )
        .arg(
            Arg::with_name("commitment")
                .long("commitment")
                .takes_value(true)
                .possible_values(&[
                    "processed",
                    "confirmed",
                    "finalized",
                    "recent", // Deprecated as of v1.5.5
                    "single", // Deprecated as of v1.5.5
                    "singleGossip", // Deprecated as of v1.5.5
                    "root", // Deprecated as of v1.5.5
                    "max", // Deprecated as of v1.5.5
                ])
                .value_name("COMMITMENT_LEVEL")
                .hide_possible_values(true)
                .global(true)
                .default_value("max")
                .help("Return information at the selected commitment level [possible values: processed, confirmed, finalized]"),
        )
        .subcommand(
            SubCommand::with_name("emulate")
                .about("Emulate execution of Ethereum transaction")
                .arg(
                    Arg::with_name("sender")
                        .value_name("SENDER")
                        .takes_value(true)
                        .index(1)
                        .required(true)
                        .validator(is_valid_h160)
                        .help("The sender of the transaction")
                )
                .arg(
                    Arg::with_name("contract")
                        .value_name("CONTRACT")
                        .takes_value(true)
                        .index(2)
                        .required(true)
                        .validator(is_valid_h160_or_deploy)
                        .help("The contract that executes the transaction or 'deploy'")
                )
                .arg(
                    Arg::with_name("data")
                        .value_name("DATA")
                        .takes_value(true)
                        .index(3)
                        .required(false)
                        .validator(is_valid_hexdata)
                        .help("Transaction data")
                )
        )
        .subcommand(
            SubCommand::with_name("create-ether-account")
                .about("Create ethereum account")
                .arg(
                    Arg::with_name("ether")
                        .index(1)
                        .value_name("ether")
                        .takes_value(true)
                        .required(true)
                        .validator(is_valid_h160)
                        .help("Ethereum address"),
                )
                .arg(
                    Arg::with_name("lamports")
                        .long("lamports")
                        .value_name("lamports")
                        .takes_value(true)
                        .default_value("0")
                        .required(false)
                )
                .arg(
                    Arg::with_name("space")
                        .long("space")
                        .value_name("space")
                        .takes_value(true)
                        .required(false)
                        .default_value("0")
                        .help("Length of data for new account"),
                )
            )
        .subcommand(
            SubCommand::with_name("create-program-address")
                .about("Generate a program address")
                .arg(
                    Arg::with_name("seed")
                        .index(1)
                        .value_name("SEED_STRING")
                        .takes_value(true)
                        .required(true)
                        .help("The seeds (a string containing seeds in hex form, separated by spaces)"),
                )
        )
        .subcommand(
            SubCommand::with_name("deploy")
                .about("Deploy a program")
                .arg(
                    Arg::with_name("program_location")
                        .index(1)
                        .value_name("PROGRAM_FILEPATH")
                        .takes_value(true)
                        .required(true)
                        .help("/path/to/program.o"),
                )
                .arg(
                    Arg::with_name("caller")
                        .value_name("CALLER")
                        .takes_value(true)
                        .required(true)
                        .validator(is_valid_pubkey)
                        .help("Solana pubkey of the caller"),
                )
        )
        .subcommand(
            SubCommand::with_name("get-ether-account-data")
                .about("Get values stored in associated with given address account data")
                .arg(
                    Arg::with_name("ether")
                        .index(1)
                        .value_name("ether")
                        .takes_value(true)
                        .required(true)
                        .validator(is_valid_h160)
                        .help("Ethereum address"),
                )
        )
        .get_matches();

        let verbosity = usize::try_from(app_matches.occurrences_of("verbose")).unwrap_or_else(|_| {
            error!("Invalid message verbosity");
            exit(1);
        });
        stderrlog::new()
            .module(module_path!())
            .verbosity(verbosity)
            .init()
            .unwrap();

        let mut wallet_manager = None;
        let config = {
            let cli_config = app_matches.value_of("config_file").map_or_else(
                solana_cli_config::Config::default, 
                |config_file| solana_cli_config::Config::load(config_file).unwrap_or_default()
            );

            let commitment = CommitmentConfig::from_str(app_matches.value_of("commitment").unwrap()).unwrap();

            let json_rpc_url = normalize_to_url_if_moniker(
                app_matches
                    .value_of("json_rpc_url")
                    .unwrap_or(&cli_config.json_rpc_url),
            );

            let evm_loader = pubkey_of(&app_matches, "evm_loader")
                    .unwrap_or_else(|| {
                        error!("Need specify evm_loader");
                        exit(1);
                    });

            let (signer, _fee_payer) = signer_from_path(
                &app_matches,
                app_matches
                    .value_of("fee_payer")
                    .unwrap_or(&cli_config.keypair_path),
                "fee_payer",
                &mut wallet_manager,
            ).map_or_else(
                |e| {
                    error!("{}", e);
                    exit(1);
                },
                |s| {
                    let p = s.pubkey();
                    (s, p)
                }
            );

            let keypair = keypair_from_path(
                &app_matches,
                app_matches
                    .value_of("fee_payer")
                    .unwrap_or(&cli_config.keypair_path),
                "fee_payer",
                true,
            ).ok();

            Config {
                rpc_client: Arc::new(RpcClient::new_with_commitment(json_rpc_url, commitment)),
                websocket_url: "".to_string(),
                evm_loader,
                // fee_payer,
                signer,
                keypair,
            }
        };

        let (sub_command, sub_matches) = app_matches.subcommand();
        let result = match (sub_command, sub_matches) {
            ("emulate", Some(arg_matches)) => {
                let contract = h160_or_deploy_of(arg_matches, "contract");
                let sender = h160_of(arg_matches, "sender").unwrap();
                let data = hexdata_of(arg_matches, "data");

                command_emulate(&config, contract, sender, data);

                Ok(())
            }
            ("create-program-address", Some(arg_matches)) => {
                let seed = arg_matches.value_of("seed").unwrap().to_string();

                command_create_program_address(&config, &seed);

                Ok(())
            }
            ("create-ether-account", Some(arg_matches)) => {
                let ether = h160_of(arg_matches, "ether").unwrap();
                let lamports = value_t_or_exit!(arg_matches, "lamports", u64);
                let space = value_t_or_exit!(arg_matches, "space", u64);

                command_create_ether_account(&config, &ether, lamports, space)
            }
            ("deploy", Some(arg_matches)) => {
                let program_location = arg_matches.value_of("program_location").unwrap().to_string();
                let val = arg_matches.value_of("caller").unwrap().to_string();
                let caller = Pubkey::from_str(&val).unwrap();

                command_deploy(&config, &program_location, caller)
            }
            ("get-ether-account-data", Some(arg_matches)) => {
                let ether = h160_of(arg_matches, "ether").unwrap();

                command_get_ether_account_data(&config, &ether);

                Ok(())
            }
            _ => unreachable!(),
        };
        match result {
            Ok(()) => exit(0),
            Err(err) => {
                error!("{}", err);
                exit(1);
            }
        }
}<|MERGE_RESOLUTION|>--- conflicted
+++ resolved
@@ -112,14 +112,13 @@
     keypair: Option<Keypair>,
 }
 
-<<<<<<< HEAD
 impl Debug for Config {
     fn fmt(&self, f: &mut fmt::Formatter) -> fmt::Result {
         write!(f, "evm_loader={:?}, signer={:?}", self.evm_loader, self.signer)
     }
 }
 
-fn command_emulate(config: &Config, contract_id: Option<H160>, caller_id: H160, data: Vec<u8>) {
+fn command_emulate(config: &Config, contract_id: Option<H160>, caller_id: H160, data: Option<Vec<u8>>) {
     eprintln!("command_emulate(config={:?}, contract_id={:?}, caller_id={:?}, data={:?})", config, contract_id, caller_id, &hex::encode(&data));
 
     let account_storage = match &contract_id {
@@ -132,19 +131,19 @@
                 let account_data = AccountData::unpack(&acc.data).unwrap();
                 let account_data = AccountData::get_account(&account_data).unwrap();
 
-                eprintln!("Ethereum address: 0x{}", &hex::encode(&caller_id.as_fixed_bytes()));
-                eprintln!("Solana address: {}", solana_address);
-
-                eprintln!("Account fields");
-                eprintln!("    ether: {}", &account_data.ether);
-                eprintln!("    nonce: {}", &account_data.nonce);
-                eprintln!("    trx_count: {}", &account_data.trx_count);
-                eprintln!("    code_account: {}", &account_data.code_account);
-                eprintln!("    blocked: {}", &account_data.blocked.is_some());
+                debug!("Ethereum address: 0x{}", &hex::encode(&caller_id.as_fixed_bytes()));
+                debug!("Solana address: {}", solana_address);
+
+                debug!("Account fields");
+                debug!("    ether: {}", &account_data.ether);
+                debug!("    nonce: {}", &account_data.nonce);
+                debug!("    trx_count: {}", &account_data.trx_count);
+                debug!("    code_account: {}", &account_data.code_account);
+                debug!("    blocked: {}", &account_data.blocked.is_some());
 
                 account_data.nonce
             } else {
-                eprintln!("Account not found {}", &caller_id.to_string());
+                debug!("Account not found {}", &caller_id.to_string());
                 u8::default()
             };
             let program_id = {
@@ -157,40 +156,27 @@
             EmulatorAccountStorage::new(config, program_id, caller_id)
         }
     };
-=======
-fn command_emulate(config: &Config, contract_id: H160, caller_id: H160, data: Option<Vec<u8>>) {
-    let account_storage = EmulatorAccountStorage::new(config, contract_id, caller_id);
->>>>>>> 7f32a42c
 
     let (exit_reason, result, applies_logs, used_gas) = {
         let accounts : Vec<AccountInfo> = Vec::new();
         let backend = SolanaBackend::new(&account_storage, Some(&accounts[..]));
-<<<<<<< HEAD
         let executor_state = ExecutorState::new(ExecutorSubstate::new(u64::MAX), backend);
         let mut executor = Machine::new(executor_state);
         eprintln!("Executor initialized");
 
         let (result, exit_reason) = {
             eprintln!("create_begin(account_storage.origin()={:?}, data={:?})", account_storage.origin(), &hex::encode(&data));
-            let _result = executor.create_begin(account_storage.origin(), data, 99_999_996);
+            let _result = executor.create_begin(account_storage.origin(), data.unwrap_or_default(), 99_999_996);
             executor.execute()
         };
-        eprintln!("Execute done, exit_reason={:?}, result={:?}", exit_reason, result);
-=======
-        let config = evm::Config::istanbul();
-        let mut executor = StackExecutor::new(&backend, u64::MAX, &config);
-    
-        let (exit_reason, result) = executor.transact_call(caller_id, contract_id, U256::zero(), data.unwrap_or_default(), u64::MAX);
-
-        debug!("Call done");
->>>>>>> 7f32a42c
+        debug!("Execute done, exit_reason={:?}, result={:?}", exit_reason, result);
 
         let executor_state = executor.into_state();
         let used_gas = executor_state.substate().metadata().gasometer().used_gas();
-        eprintln!("used_gas={:?}", used_gas);
+        debug!("used_gas={:?}", used_gas);
 
         if exit_reason.is_succeed() {
-            eprintln!("Succeed execution");
+            debug!("Succeed execution");
             let (_, (applies, logs)) = executor_state.deconstruct();
             (exit_reason, result, Some((applies, logs)), used_gas)
         } else {
@@ -198,14 +184,14 @@
         }
     };
 
-    eprintln!("Call done");
+    debug!("Call done");
     let status = match exit_reason {
         ExitReason::Succeed(_) => {
             let (applies, _logs) = applies_logs.unwrap();
     
             account_storage.apply(applies);
 
-            eprintln!("Applies done");
+            debug!("Applies done");
             "succeed".to_string()
         }
         ExitReason::Error(_) => "error".to_string(),
@@ -218,7 +204,7 @@
     info!("{}", &hex::encode(&result));
 
     if !exit_reason.is_succeed() {
-        eprintln!("Not succeed execution");
+        debug!("Not succeed execution");
     }
 
     let accounts: Vec<AccountJSON> = account_storage.get_used_accounts();
@@ -822,7 +808,7 @@
     // Get caller nonce
     let trx_count = get_ether_account_nonce(config, &caller_sol)?;
 
-    let (program_id, program_ether, program_nonce, program_token, program_code, program_seed) = 
+    let (program_id, program_ether, program_nonce, program_token, program_code, program_seed) =
         get_ethereum_contract_account_credentials(config, &caller_ether, trx_count);
 
     // Check program account to see if partial initialization has occurred
