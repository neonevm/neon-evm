--- conflicted
+++ resolved
@@ -105,14 +105,11 @@
     },
     executor::Machine,
     solana_backend::AccountStorage,
-<<<<<<< HEAD
+    solidity_account::SolidityAccount,
     config::{
         COMPUTE_BUDGET_UNITS,
         COMPUTE_BUDGET_HEAP_FRAME
     },
-=======
-    solidity_account::SolidityAccount
->>>>>>> cbb3b4be
 };
 
 const DATA_CHUNK_SIZE: usize = 229; // Keep program chunks under PACKET_DATA_SIZE
@@ -1178,8 +1175,7 @@
         for meta in &accounts_meta {
             println!("\t{:?}", meta);
         }
-<<<<<<< HEAD
-        
+
         let instructions = vec![
             compute_budget::request_units(COMPUTE_BUDGET_UNITS),
             compute_budget::request_heap_frame(COMPUTE_BUDGET_HEAP_FRAME),
@@ -1190,11 +1186,6 @@
             )
         ];
         send_transaction(config, &instructions)?;
-=======
-
-        let instruction = Instruction::new_with_bincode(config.evm_loader, &(21_u8, trx_count), accounts_meta);
-        send_transaction(config, &[instruction])?;
->>>>>>> cbb3b4be
 
     } else {
         return Err(format!("Account not found {}", &storage_account.to_string()).into());
