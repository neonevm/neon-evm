#![deny(warnings)]
#![deny(clippy::all, clippy::pedantic, clippy::nursery)]

mod account_storage;
use crate::{
    account_storage::{
        make_solana_program_address,
        EmulatorAccountStorage,
        AccountJSON,
        TokenAccountJSON,
    },
};

use evm_loader::{
    instruction::EvmInstruction,
    account_data::{
        ACCOUNT_SEED_VERSION,
        AccountData,
        Account,
        Contract
    },
    config::{ token_mint, collateral_pool_base },
};

use evm::{H160, H256, U256, ExitReason,};
use solana_sdk::{
    clock::Slot,
    commitment_config::{CommitmentConfig, CommitmentLevel},
    incinerator,
    instruction::{AccountMeta, Instruction},
    message::Message,
    pubkey::Pubkey,
    signature::{Keypair, Signer, Signature},
    signers::Signers,
    keccak::Hasher,
    transaction::Transaction,
    system_program,
    sysvar,
    system_instruction,
<<<<<<< HEAD
    compute_budget,
=======
    account_utils::StateMut,
    bpf_loader, bpf_loader_deprecated,
    bpf_loader_upgradeable::{self, UpgradeableLoaderState},
>>>>>>> 805e28aa
};
use serde_json::json;
use std::{
    collections::HashMap,
    io::{Read},
    fs::File,
    env,
    str::FromStr,
    process::exit,
    sync::Arc,
    thread::sleep,
    time::{Duration},
    convert::{TryFrom, TryInto},
    fmt,
    fmt::{Debug, Display,},
    cell::RefCell,
    rc::Rc
};

use clap::{
    crate_description, crate_name, value_t_or_exit, App, AppSettings, Arg,
    ArgMatches, SubCommand,
};

use solana_program::{
    keccak::{hash,},
};

use solana_clap_utils::{
    input_parsers::{pubkey_of, value_of,},
    input_validators::{is_url_or_moniker, is_valid_pubkey, normalize_to_url_if_moniker},
    keypair::{signer_from_path, keypair_from_path},
};

use solana_client::{
    rpc_client::RpcClient,
    rpc_config::{RpcSendTransactionConfig, RpcTransactionConfig},
    rpc_request::MAX_GET_SIGNATURE_STATUSES_QUERY_ITEMS,
    tpu_client::{TpuClient, TpuClientConfig},
};
use solana_cli::{
    checks::{check_account_for_fee},
};
use solana_cli_output::display::new_spinner_progress_bar;
use solana_transaction_status::{
    TransactionConfirmationStatus,
    UiTransactionEncoding,
    EncodedTransaction,
    UiMessage,
    UiInstruction,
    EncodedConfirmedTransaction
};

use libsecp256k1::SecretKey;
use libsecp256k1::PublicKey;

use rlp::RlpStream;

use log::{debug, error, info};
use crate::account_storage::SolanaAccountJSON;
use evm_loader::{
    executor_state::{
        ExecutorState,
        ExecutorSubstate,
    },
    executor::Machine,
    solana_backend::AccountStorage,
    solidity_account::SolidityAccount,
    config::{
        COMPUTE_BUDGET_UNITS,
        COMPUTE_BUDGET_HEAP_FRAME
    },
};

const DATA_CHUNK_SIZE: usize = 229; // Keep program chunks under PACKET_DATA_SIZE

type Error = Box<dyn std::error::Error>;
type CommandResult = Result<(), Error>;

pub struct Config {
    rpc_client: Arc<RpcClient>,
    websocket_url: String,
    evm_loader: Pubkey,
    // #[allow(unused)]
    // fee_payer: Pubkey,
    signer: Box<dyn Signer>,
    keypair: Option<Keypair>,
    commitment: CommitmentConfig,
}

impl Debug for Config {
    fn fmt(&self, f: &mut fmt::Formatter) -> fmt::Result {
        write!(f, "evm_loader={:?}, signer={:?}", self.evm_loader, self.signer)
    }
}

#[allow(clippy::too_many_lines)]
fn command_emulate(config: &Config, contract_id: Option<H160>, caller_id: H160, data: Option<Vec<u8>>, value: Option<U256>) -> CommandResult {
    debug!("command_emulate(config={:?}, contract_id={:?}, caller_id={:?}, data={:?}, value={:?})",
        config,
        contract_id,
        caller_id,
        &hex::encode(data.clone().unwrap_or_default()),
        value);

    let storage = match &contract_id {
        Some(program_id) =>  {
            debug!("program_id to call: {:?}", *program_id);
            EmulatorAccountStorage::new(config, *program_id, caller_id)
        },
        None => {
            let (solana_address, _nonce) = make_solana_program_address(&caller_id, &config.evm_loader);
            let trx_count = get_ether_account_nonce(config, &solana_address)?;
            let trx_count= trx_count.0;
            let program_id = get_program_ether(&caller_id, trx_count);
            debug!("program_id to deploy: {:?}", program_id);
            EmulatorAccountStorage::new(config, program_id, caller_id)
        }
    };

    let (exit_reason, result, applies_logs, used_gas, steps_executed) = {
        // u64::MAX is too large, remix gives this error:
        // Gas estimation errored with the following message (see below).
        // Number can only safely store up to 53 bits
        let gas_limit = 50_000_000;
        let executor_substate = Box::new(ExecutorSubstate::new(gas_limit, &storage));
        let executor_state = ExecutorState::new(executor_substate, &storage);
        let mut executor = Machine::new(executor_state);
        debug!("Executor initialized");

        let (result, exit_reason) = match &contract_id {
            Some(_) =>  {
                debug!("call_begin(storage.origin()={:?}, storage.contract()={:?}, data={:?}, value={:?})",
                    storage.origin(),
                    storage.contract(),
                    &hex::encode(data.clone().unwrap_or_default()),
                    value);
                executor.call_begin(storage.origin(),
                                    storage.contract(),
                                    data.unwrap_or_default(),
                                    value.unwrap_or_default(),
                                    gas_limit)?;
                executor.execute()
            },
            None => {
                debug!("create_begin(storage.origin()={:?}, data={:?}, value={:?})",
                    storage.origin(),
                    &hex::encode(data.clone().unwrap_or_default()),
                    value);
                executor.create_begin(storage.origin(),
                                      data.unwrap_or_default(),
                                      value.unwrap_or_default(),
                                      gas_limit)?;
                executor.execute()
            }
        };
        debug!("Execute done, exit_reason={:?}, result={:?}", exit_reason, result);
        debug!("{} steps executed", executor.get_steps_executed());

        let steps_executed = executor.get_steps_executed();
        let executor_state = executor.into_state();
        let used_gas = executor_state.gasometer().used_gas() + 1; // "+ 1" because of https://github.com/neonlabsorg/neon-evm/issues/144
        let refunded_gas = executor_state.gasometer().refunded_gas();
        let needed_gas = used_gas + (if refunded_gas > 0 { u64::try_from(refunded_gas)? } else { 0 });
        debug!("used_gas={:?} refunded_gas={:?}", used_gas, refunded_gas);
        if exit_reason.is_succeed() {
            debug!("Succeed execution");
            let apply = executor_state.deconstruct();
            (exit_reason, result, Some(apply), needed_gas, steps_executed)
        } else {
            (exit_reason, result, None, needed_gas, steps_executed)
        }
    };

    debug!("Call done");
    let status = match exit_reason {
        ExitReason::Succeed(_) => {
            let (applies, _logs, _transfers, spl_transfers, spl_approves, erc20_approves) = applies_logs.unwrap();

            storage.apply(applies);
            storage.apply_spl_approves(spl_approves);
            storage.apply_spl_transfers(spl_transfers);
            storage.apply_erc20_approves(erc20_approves);

            debug!("Applies done");
            "succeed".to_string()
        }
        ExitReason::Error(_) => "error".to_string(),
        ExitReason::Revert(_) => "revert".to_string(),
        ExitReason::Fatal(_) => "fatal".to_string(),
        ExitReason::StepLimitReached => unreachable!(),
    };

    info!("{}", &status);
    info!("{}", &hex::encode(&result));

    if !exit_reason.is_succeed() {
        debug!("Not succeed execution");
    }

    let accounts: Vec<AccountJSON> = storage.get_used_accounts();

    let solana_accounts: Vec<SolanaAccountJSON> = storage.solana_accounts
        .borrow()
        .values()
        .cloned()
        .map(SolanaAccountJSON::from)
        .collect();

    let token_accounts: Vec<TokenAccountJSON> = storage.token_accounts
        .borrow()
        .values()
        .cloned()
        .map(TokenAccountJSON::from)
        .collect();

    let js = json!({
        "accounts": accounts,
        "solana_accounts": solana_accounts,
        "token_accounts": token_accounts,
        "result": &hex::encode(&result),
        "exit_status": status,
        "used_gas": used_gas,
        "steps_executed": steps_executed,
    }).to_string();

    println!("{}", js);

    Ok(())
}

fn command_create_program_address (
    config: &Config,
    ether_address: &H160,
) {
    let (solana_address, nonce) = make_solana_program_address(ether_address, &config.evm_loader);
    println!("{} {}", solana_address, nonce);
}

fn command_create_ether_account (
    config: &Config,
    ether_address: &H160,
    lamports: u64,
    space: u64
) -> CommandResult {
    let (solana_address, nonce) = make_solana_program_address(ether_address, &config.evm_loader);
    let token_address = spl_associated_token_account::get_associated_token_address(&solana_address, &token_mint::id());
    debug!("Create ethereum account {} <- {} {}", solana_address, hex::encode(ether_address), nonce);

    let instruction = Instruction::new_with_bincode(
            config.evm_loader,
            &EvmInstruction::CreateAccount {lamports, space, ether: *ether_address, nonce},
            vec![
                AccountMeta::new(config.signer.pubkey(), true),
                AccountMeta::new(solana_address, false),
                AccountMeta::new(token_address, false),
                AccountMeta::new_readonly(system_program::id(), false),
                AccountMeta::new_readonly(token_mint::id(), false),
                AccountMeta::new_readonly(spl_token::id(), false),
                AccountMeta::new_readonly(spl_associated_token_account::id(), false),
                AccountMeta::new_readonly(sysvar::rent::id(), false),
            ]);

    let finalize_message = Message::new(&[instruction], Some(&config.signer.pubkey()));
    let (blockhash, fee_calculator) = config.rpc_client.get_recent_blockhash()?;

    check_account_for_fee(
        &config.rpc_client,
        &config.signer.pubkey(),
        &fee_calculator,
        &finalize_message)?;

    let mut finalize_tx = Transaction::new_unsigned(finalize_message);

    finalize_tx.try_sign(&[&*config.signer], blockhash)?;
    debug!("signed: {:x?}", finalize_tx);

    config.rpc_client.send_and_confirm_transaction_with_spinner(&finalize_tx)?;

    println!("{}", json!({
        "solana": solana_address.to_string(),
        "token": token_address.to_string(),
        "ether": hex::encode(ether_address),
        "nonce": nonce,
    }).to_string());

    Ok(())
}

fn read_program_data(program_location: &str) -> Result<Vec<u8>, Box<dyn std::error::Error>> {
    let mut file = File::open(program_location).map_err(|err| {
        format!("Unable to open program file '{}': {}", program_location, err)
    })?;
    let mut program_data = Vec::new();
    file.read_to_end(&mut program_data).map_err(|err| {
        format!("Unable to read program file '{}': {}", program_location, err)
    })?;

    Ok(program_data)
}

#[allow(clippy::too_many_lines)]
fn send_and_confirm_transactions_with_spinner<T: Signers>(
    rpc_client: &Arc<RpcClient>,
    websocket_url: &str,
    mut transactions: Vec<Transaction>,
    signer_keys: &T,
    commitment: CommitmentConfig,
    mut last_valid_slot: Slot,
) -> CommandResult {
    let progress_bar = new_spinner_progress_bar();
    let mut send_retries = 5;

    progress_bar.set_message("Finding leader nodes...");
    let tpu_client = TpuClient::new(
        rpc_client.clone(),
        websocket_url,
        TpuClientConfig::default(),
    )?;

    loop {
        // Send all transactions
        let mut pending_transactions = HashMap::new();
        let num_transactions = transactions.len();
        for transaction in transactions {
            if !tpu_client.send_transaction(&transaction) {
                let _result = rpc_client
                    .send_transaction_with_config(
                        &transaction,
                        RpcSendTransactionConfig {
                            preflight_commitment: Some(commitment.commitment),
                            ..RpcSendTransactionConfig::default()
                        },
                    )
                    .ok();
            }
            pending_transactions.insert(transaction.signatures[0], transaction);
            progress_bar.set_message(&format!(
                "[{}/{}] Transactions sent",
                pending_transactions.len(),
                num_transactions
            ));

            // Throttle transactions to about 100 TPS
            sleep(Duration::from_millis(10));
        }

        // Collect statuses for all the transactions, drop those that are confirmed
        loop {
            let mut slot = 0;
            let pending_signatures = pending_transactions.keys().copied().collect::<Vec<_>>();
            for pending_signatures_chunk in
                pending_signatures.chunks(MAX_GET_SIGNATURE_STATUSES_QUERY_ITEMS)
            {
                if let Ok(result) = rpc_client.get_signature_statuses(pending_signatures_chunk) {
                    let statuses = result.value;
                    for (signature, status) in
                        pending_signatures_chunk.iter().zip(statuses.into_iter())
                    {
                        if let Some(status) = status {
                            if let Some(confirmation_status) = &status.confirmation_status {
                                if *confirmation_status != TransactionConfirmationStatus::Processed
                                {
                                    pending_transactions.remove(signature);
                                }
                            } else if status.confirmations.is_none()
                                || status.confirmations.unwrap() > 1
                            {
                                pending_transactions.remove(signature);
                            }
                        }
                    }
                }

                slot = rpc_client.get_slot()?;
                progress_bar.set_message(&format!(
                    "[{}/{}] Transactions confirmed. Retrying in {} slots",
                    num_transactions - pending_transactions.len(),
                    num_transactions,
                    last_valid_slot.saturating_sub(slot)
                ));
            }

            if pending_transactions.is_empty() {
                return Ok(());
            }

            if slot > last_valid_slot {
                break;
            }

            for transaction in pending_transactions.values() {
                if !tpu_client.send_transaction(transaction) {
                    let _result = rpc_client
                        .send_transaction_with_config(
                            transaction,
                            RpcSendTransactionConfig {
                                preflight_commitment: Some(commitment.commitment),
                                ..RpcSendTransactionConfig::default()
                            },
                        )
                        .ok();
                }
            }

            if cfg!(not(test)) {
                // Retry twice a second
                sleep(Duration::from_millis(500));
            }
        }

        if send_retries == 0 {
            return Err("Transactions failed".into());
        }
        send_retries -= 1;

        // Re-sign any failed transactions with a new blockhash and retry
        let (blockhash, _fee_calculator, new_last_valid_slot) = rpc_client
            .get_recent_blockhash_with_commitment(commitment)?
            .value;
        last_valid_slot = new_last_valid_slot;
        transactions = vec![];
        for (_, mut transaction) in pending_transactions {
            transaction.try_sign(signer_keys, blockhash)?;
            transactions.push(transaction);
        }
    }
}

#[must_use]
pub fn keccak256_h256(data: &[u8]) -> H256 {
    H256::from(hash(data).to_bytes())
}

#[must_use]
pub fn keccak256(data: &[u8]) -> [u8; 32] {
    hash(data).to_bytes()
}

#[must_use]
pub fn keccak256_digest(data: &[u8]) -> Vec<u8> {
    hash(data).to_bytes().to_vec()
}

#[derive(Debug)]
pub struct UnsignedTransaction {
    pub nonce: u64,
    pub gas_price: U256,
    pub gas_limit: U256,
    pub to: Option<H160>,
    pub value: U256,
    pub data: Vec<u8>,
    pub chain_id: U256,
}

impl rlp::Encodable for UnsignedTransaction {
    fn rlp_append(&self, s: &mut RlpStream) {
        s.begin_list(9);
        s.append(&self.nonce);
        s.append(&self.gas_price);
        s.append(&self.gas_limit);
        match self.to.as_ref() {
            None => s.append(&""),
            Some(addr) => s.append(addr),
        };
        s.append(&self.value);
        s.append(&self.data);
        s.append(&self.chain_id);
        s.append_empty_data();
        s.append_empty_data();
    }
}

fn make_deploy_ethereum_transaction(
    trx_count: u64,
    program_data: &[u8],
    caller_private: &SecretKey,
) -> Vec<u8> {
    let rlp_data = {
        let tx = UnsignedTransaction {
            to: None,
            nonce: trx_count,
            gas_limit: 9_999_999.into(),
            gas_price: 0.into(),
            value: 0.into(),
            data: program_data.to_owned(),
            chain_id: 111.into(), // Will fixed in #61 issue
        };

        rlp::encode(&tx).to_vec()
    };

    let (sig, rec) = {
        use libsecp256k1::{Message, sign};
        let msg = Message::parse(&keccak256(rlp_data.as_slice()));
        sign(&msg, caller_private)
    };

    let mut msg : Vec<u8> = Vec::new();
    msg.extend(sig.serialize().iter().copied());
    msg.push(rec.serialize());
    msg.extend((rlp_data.len() as u64).to_le_bytes().iter().copied());
    msg.extend(rlp_data);

    msg
}

fn fill_holder_account(
    config: &Config,
    holder: &Pubkey,
    holder_id: u64,
    msg: &[u8],
) -> Result<(), Error> {
    let creator = &config.signer;
    let signers = [&*config.signer];

    // Write code to holder account
    debug!("Write code");
    let mut write_messages = vec![];
    for (chunk, i) in msg.chunks(DATA_CHUNK_SIZE).zip(0..) {
        let offset = u32::try_from(i*DATA_CHUNK_SIZE)?;

        let instructions = vec![
            compute_budget::request_units(COMPUTE_BUDGET_UNITS),
            compute_budget::request_heap_frame(COMPUTE_BUDGET_HEAP_FRAME),
            Instruction::new_with_bincode(
            config.evm_loader,
            /* &EvmInstruction::WriteHolder {holder_id, offset, bytes: chunk}, */
            &(0x12_u8, holder_id, offset, chunk),
            vec![AccountMeta::new(*holder, false),
                 AccountMeta::new(creator.pubkey(), true)]
        )];

        let message = Message::new(&instructions, Some(&creator.pubkey()));
        write_messages.push(message);
    }
    debug!("Send write message");

    // Send write message
    {
        let (blockhash, _, last_valid_slot) = config.rpc_client
            .get_recent_blockhash_with_commitment(CommitmentConfig::confirmed())?
            .value;

        let mut write_transactions = vec![];
        for message in write_messages {
            let mut tx = Transaction::new_unsigned(message);
            tx.try_sign(&signers, blockhash)?;
            write_transactions.push(tx);
        }

        debug!("Writing program data");
        send_and_confirm_transactions_with_spinner(
            &config.rpc_client,
            &config.websocket_url,
            write_transactions,
            &signers,
            CommitmentConfig::confirmed(),
            last_valid_slot,
        ).map_err(|err| format!("Data writes to program account failed: {}", err))?;
        debug!("Writing program data done");
    }

    Ok(())
}

// fn get_ethereum_caller_credentials(
//     config: &Config,
// ) -> (SecretKey, H160, Pubkey, u8, Pubkey, Pubkey) {
//     use secp256k1::PublicKey;
//     let caller_private = {
//         let private_bytes : [u8; 64] = config.keypair.as_ref().unwrap().to_bytes();
//         let mut sign_arr: [u8;32] = Default::default();
//         sign_arr.clone_from_slice(&private_bytes[..32]);
//         SecretKey::parse(&sign_arr).unwrap()
//     };
//     let caller_public = PublicKey::from_secret_key(&caller_private);
//     let caller_ether: H160 = keccak256_h256(&caller_public.serialize()[1..]).into();
//     let (caller_sol, caller_nonce) = make_solana_program_address(&caller_ether, &config.evm_loader);
//     let caller_token = spl_associated_token_account::get_associated_token_address(&caller_sol, &evm_loader::neon::token_mint::id());
//     let caller_holder = create_block_token_account(config, &caller_ether, &caller_sol).unwrap();
//     debug!("caller_sol = {}", caller_sol);
//     debug!("caller_ether = {}", caller_ether);
//     debug!("caller_token = {}", caller_token);

//     (caller_private, caller_ether, caller_sol, caller_nonce, caller_token, caller_holder)
// }

fn get_ether_account_nonce(
    config: &Config,
    caller_sol: &Pubkey
) -> Result<(u64, H160, Pubkey), Error> {
    let data : Vec<u8>;
    match config.rpc_client.get_account_with_commitment(caller_sol, CommitmentConfig::confirmed())?.value{
        Some(acc) =>   data = acc.data,
        None => return Ok((u64::default(), H160::default(), Pubkey::default()))
    }

    let trx_count : u64;
    debug!("get_ether_account_nonce data = {:?}", data);
    let account = match evm_loader::account_data::AccountData::unpack(&data) {
        Ok(acc_data) =>
            match acc_data {
            AccountData::Account(acc) => acc,
            _ => return Err("Caller has incorrect type".into())
        },
        Err(_) => return Err("Caller unpack error".into())
    };
    trx_count = account.trx_count;
    let caller_ether = account.ether;
    let caller_token = spl_associated_token_account::get_associated_token_address(caller_sol, &token_mint::id());

    debug!("Caller: ether {}, solana {}", caller_ether, caller_sol);
    debug!("Caller trx_count: {} ", trx_count);
    debug!("caller_token = {}", caller_token);

    Ok((trx_count, caller_ether, caller_token))
}

fn get_program_ether(
    caller_ether: &H160,
    trx_count: u64
) -> H160 {
    let trx_count_256 : U256 = U256::from(trx_count);
    let mut stream = rlp::RlpStream::new_list(2);
    stream.append(caller_ether);
    stream.append(&trx_count_256);
    keccak256_h256(&stream.out()).into()
}

fn get_ethereum_contract_account_credentials(
    config: &Config,
    caller_ether: &H160,
    trx_count: u64,
) -> (Pubkey, H160, u8, Pubkey, Pubkey, String) {
    let creator = &config.signer;

    let (program_id, program_ether, program_nonce) = {
        let ether = get_program_ether(caller_ether, trx_count);
        let (address, nonce) = make_solana_program_address(&ether, &config.evm_loader);
        (address, ether, nonce)
    };
    debug!("Create account: {} with {} {}", program_id, program_ether, program_nonce);

    let program_token = spl_associated_token_account::get_associated_token_address(&program_id, &token_mint::id());

    let (program_code, program_seed) = {
        let seed: &[u8] = &[ &[ACCOUNT_SEED_VERSION], program_ether.as_bytes() ].concat();
        let seed = bs58::encode(seed).into_string();
        debug!("Code account seed {} and len {}", &seed, &seed.len());
        let address = Pubkey::create_with_seed(&creator.pubkey(), &seed, &config.evm_loader).unwrap();
        (address, seed)
    };
    debug!("Create code account: {}", &program_code.to_string());

    (program_id, program_ether, program_nonce, program_token, program_code, program_seed)
}

#[allow(clippy::too_many_arguments)]
fn create_ethereum_contract_accounts_in_solana(
    config: &Config,
    program_id: &Pubkey,
    program_ether: &H160,
    program_nonce: u8,
    program_token: &Pubkey,
    program_code: &Pubkey,
    program_seed: &str,
    program_code_len: usize,
) -> Result<Vec<Instruction>, Error> {
    let account_header_size = 1+Account::SIZE;
    let contract_header_size = 1+Contract::SIZE;

    let creator = &config.signer;
    let program_code_acc_len = contract_header_size + program_code_len + 2*1024;

    let minimum_balance_for_account = config.rpc_client.get_minimum_balance_for_rent_exemption(account_header_size)?;
    let minimum_balance_for_code = config.rpc_client.get_minimum_balance_for_rent_exemption(program_code_acc_len)?;

    if let Some(_account) = config.rpc_client.get_account_with_commitment(program_id, CommitmentConfig::confirmed())?.value
    {
        return Err("Account already exist".to_string().into());
        // debug!("Account already exist");
    }

    let instructions = vec![
        compute_budget::request_units(COMPUTE_BUDGET_UNITS),
        compute_budget::request_heap_frame(COMPUTE_BUDGET_HEAP_FRAME),
        system_instruction::create_account_with_seed(
            &creator.pubkey(),
            program_code,
            &creator.pubkey(),
            program_seed,
            minimum_balance_for_code,
            program_code_acc_len as u64,
            &config.evm_loader
        ),
        Instruction::new_with_bincode(
            config.evm_loader,
            &(2_u32, minimum_balance_for_account, 0_u64, program_ether.as_fixed_bytes(), program_nonce),
            vec![
                AccountMeta::new(creator.pubkey(), true),
                AccountMeta::new(*program_id, false),
                AccountMeta::new(*program_token, false),
                AccountMeta::new(*program_code, false),
                AccountMeta::new_readonly(system_program::id(), false),
                AccountMeta::new_readonly(token_mint::id(), false),
                AccountMeta::new_readonly(spl_token::id(), false),
                AccountMeta::new_readonly(spl_associated_token_account::id(), false),
                AccountMeta::new_readonly(sysvar::rent::id(), false),
            ]
        )
    ];

    Ok(instructions)
}

fn create_storage_account(config: &Config) -> Result<Pubkey, Error> {
    use rand::Rng;
    let mut rng = rand::thread_rng();
    let creator = &config.signer;
    debug!("Create storage account");
    let storage = create_account_with_seed(config, &creator.pubkey(), &creator.pubkey(), &rng.gen::<u32>().to_string(), 128*1024_u64)?;
    debug!("storage = {}", storage);
    Ok(storage)
}

fn get_collateral_pool_account_and_index(config: &Config) -> (Pubkey, u32) {
    let collateral_pool_index = 2;
    let seed = format!("{}{}", collateral_pool_base::PREFIX, collateral_pool_index);
    let collateral_pool_account = Pubkey::create_with_seed(
        &collateral_pool_base::id(),
        &seed,
        &config.evm_loader).unwrap();

    (collateral_pool_account, collateral_pool_index)
}

fn parse_transaction_reciept(config: &Config, result: EncodedConfirmedTransaction) -> Option<Vec<u8>> {
    let mut return_value : Option<Vec<u8>> = None;
    if let EncodedTransaction::Json(transaction) = result.transaction.transaction {
        if let UiMessage::Raw(message) = transaction.message {
            let evm_loader_index = message.account_keys.iter().position(|x| *x == config.evm_loader.to_string());
            if let Some(meta) = result.transaction.meta {
                if let Some(inner_instructions) = meta.inner_instructions {
                    for instruction in inner_instructions {
                        if instruction.index == 2 {
                            if let Some(UiInstruction::Compiled(compiled_instruction)) = instruction.instructions.iter().last() {
                                if compiled_instruction.program_id_index as usize == evm_loader_index.unwrap() {
                                    let decoded = bs58::decode(compiled_instruction.data.clone()).into_vec().unwrap();
                                    if decoded[0] == 6 {
                                        debug!("success");
                                        return_value = Some(decoded[1..].to_vec());
                                        break;
                                    }
                                }
                            }
                        }
                    }
                }
            }
        }
    }
    return_value
}

fn create_account_with_seed(
    config: &Config,
    funding: &Pubkey,
    base: &Pubkey,
    seed: &str,
    len: u64
) -> Result<Pubkey, Error> {
    let created_account = Pubkey::create_with_seed(base, seed, &config.evm_loader).unwrap();

    if config.rpc_client.get_account_with_commitment(&created_account, CommitmentConfig::confirmed())?.value.is_none() {
        debug!("Account not found");
        let minimum_balance_for_account = config.rpc_client.get_minimum_balance_for_rent_exemption(len.try_into().unwrap())?;
        let create_acc_instruction = system_instruction::create_account_with_seed(
            funding,
            &created_account,
            base,
            seed,
            minimum_balance_for_account,
            len,
            &config.evm_loader
        );
        send_transaction(config, &[create_acc_instruction])?;
    } else {
        debug!("Account found");
    }

    Ok(created_account)
}

fn send_transaction(
    config: &Config,
    instructions: &[Instruction]
) -> Result<Signature, Error> {
    let message = Message::new(instructions, Some(&config.signer.pubkey()));
    let mut transaction = Transaction::new_unsigned(message);
    let signers = [&*config.signer];
    let (blockhash, _, _last_valid_slot) = config.rpc_client
        .get_recent_blockhash_with_commitment(CommitmentConfig::confirmed())?
        .value;
    transaction.try_sign(&signers, blockhash)?;

    let tx_sig = config.rpc_client.send_and_confirm_transaction_with_spinner_and_config(
        &transaction,
        CommitmentConfig::confirmed(),
        RpcSendTransactionConfig {
            preflight_commitment: Some(CommitmentLevel::Confirmed),
            ..RpcSendTransactionConfig::default()
        },
    )?;

    Ok(tx_sig)
}

/// Returns random nonce and the corresponding seed.
fn generate_random_holder_seed() -> (u64, String) {
    use rand::Rng as _;
    // proxy_id_bytes = proxy_id.to_bytes((proxy_id.bit_length() + 7) // 8, 'big')
    // seed = keccak_256(b'holder' + proxy_id_bytes).hexdigest()[:32]
    let mut rng = rand::thread_rng();
    let id: u64 = rng.gen();
    let bytes_count = std::mem::size_of_val(&id);
    let bits_count = bytes_count * 8;
    let holder_id_bit_length = bits_count - id.leading_zeros() as usize;
    let significant_bytes_count = (holder_id_bit_length + 7) / 8;
    let mut hasher = Hasher::default();
    hasher.hash(b"holder");
    hasher.hash(&id.to_be_bytes()[bytes_count-significant_bytes_count..]);
    let output = hasher.result();
    (id, hex::encode(output)[..32].into())
}

#[allow(clippy::too_many_lines)]
fn command_deploy(
    config: &Config,
    program_location: &str
) -> CommandResult {
    let creator = &config.signer;
    let program_data = read_program_data(program_location)?;
    let operator_token = spl_associated_token_account::get_associated_token_address(&creator.pubkey(), &token_mint::id());

    // Create ethereum caller private key from sign of array by signer
    // let (caller_private, caller_ether, caller_sol, _caller_nonce) = get_ethereum_caller_credentials(config);

    let (caller_private_eth, caller_ether) = {
        let private_bytes : [u8; 64] = config.keypair.as_ref().unwrap().to_bytes();
        let mut sign_arr: [u8;32] = Default::default();
        sign_arr.clone_from_slice(&private_bytes[..32]);
        let caller_private = SecretKey::parse(&sign_arr).unwrap();
        let caller_public = PublicKey::from_secret_key(&caller_private);
        let caller_ether: H160 = keccak256_h256(&caller_public.serialize()[1..]).into();
        (caller_private, caller_ether)
    };

    let (caller_sol, _) = make_solana_program_address(&caller_ether, &config.evm_loader);

    if config.rpc_client.get_account_with_commitment(&caller_sol, CommitmentConfig::confirmed())?.value.is_none() {
        debug!("Caller account not found");
        command_create_ether_account(config, &caller_ether, 10_u64.pow(9), 0  )?;
    } else {
        debug!(" Caller account found");
    }

    // Get caller nonce
    let (trx_count, caller_ether, caller_token) = get_ether_account_nonce(config, &caller_sol)?;

    let (program_id, program_ether, program_nonce, program_token, program_code, program_seed) =
        get_ethereum_contract_account_credentials(config, &caller_ether, trx_count);

    // Check program account to see if partial initialization has occurred
    let mut instructions = create_ethereum_contract_accounts_in_solana(
        config,
        &program_id,
        &program_ether,
        program_nonce,
        &program_token,
        &program_code,
        &program_seed,
        program_data.len()
    )?;

    // Create transaction prepared for execution from account
    let msg = make_deploy_ethereum_transaction(trx_count, &program_data, &caller_private_eth);

    // Create holder account (if not exists)
    let (holder_id, holder_seed) = generate_random_holder_seed();
    let holder = create_account_with_seed(config, &creator.pubkey(), &creator.pubkey(), &holder_seed, 128*1024_u64)?;

    fill_holder_account(config, &holder, holder_id, &msg)?;

    // Create storage account if not exists
    let storage = create_storage_account(config)?;

    let (collateral_pool_acc, collateral_pool_index) = get_collateral_pool_account_and_index(config);

    let accounts = vec![
                        AccountMeta::new(storage, false),

                        AccountMeta::new(creator.pubkey(), true),
                        AccountMeta::new(collateral_pool_acc, false),
                        AccountMeta::new(operator_token, false),
                        AccountMeta::new(caller_token, false),
                        AccountMeta::new(system_program::id(), false),

                        AccountMeta::new(program_id, false),
                        AccountMeta::new(program_token, false),
                        AccountMeta::new(program_code, false),
                        AccountMeta::new(caller_sol, false),
                        AccountMeta::new(caller_token, false),

                        AccountMeta::new_readonly(config.evm_loader, false),
                        AccountMeta::new_readonly(token_mint::id(), false),
                        AccountMeta::new_readonly(spl_token::id(), false),
                        ];

    let mut holder_with_accounts = vec![AccountMeta::new(holder, false)];
    holder_with_accounts.extend(accounts.clone());
    {
        instructions.push(
            Instruction::new_with_bincode(
                config.evm_loader,
                &(0x16_u8, collateral_pool_index, 0_u64),
                holder_with_accounts
            )
        );
        debug!("Send trx_from_account_data_instruction: {:?}", instructions);
        send_transaction(config, &instructions)?;
    }

    // Continue while no result
    loop {
        let continue_accounts = accounts.clone();
        let continue_instructions = vec![
            compute_budget::request_units(COMPUTE_BUDGET_UNITS),
            compute_budget::request_heap_frame(COMPUTE_BUDGET_HEAP_FRAME),
            Instruction::new_with_bincode(config.evm_loader,
                &(0x14_u8, collateral_pool_index, 400_u64),
                continue_accounts)
            ];

        debug!("Send continue: {:?}", continue_instructions);
        let signature = send_transaction(config, &continue_instructions)?;

        // Check if Continue returned some result
        let result = config.rpc_client.get_transaction_with_config(
            &signature,
            RpcTransactionConfig {
                commitment: Some(CommitmentConfig::confirmed()),
                encoding: Some(UiTransactionEncoding::Json),
            },
        )?;
        debug!("Send continue result: {:?}", result);

        let return_value = parse_transaction_reciept(config, result);

        if let Some(value) = return_value {
            let (exit_code, data) = value.split_at(1);
            debug!("exit code {}", exit_code[0]);
            debug!("return data {}", &hex::encode(data));
            break;
        }
    }

    println!("{}", json!({
        "programId": format!("{}", program_id),
        "programToken": format!("{}", program_token),
        "codeId": format!("{}", program_code),
        "ethereum": format!("{:?}", program_ether),
    }).to_string());
    Ok(())
}

fn command_get_ether_account_data (
    config: &Config,
    ether_address: &H160,
) {
    match EmulatorAccountStorage::get_account_from_solana(config, ether_address) {
        Some((acc, balance, code_account)) => {
            let (solana_address, _solana_nonce) = make_solana_program_address(ether_address, &config.evm_loader);
            let account_data = AccountData::unpack(&acc.data).unwrap();
            let account_data = AccountData::get_account(&account_data).unwrap();

            println!("Ethereum address: 0x{}", &hex::encode(&ether_address.as_fixed_bytes()));
            println!("Solana address: {}", solana_address);

            println!("Account fields");
            println!("    ether: {}", &account_data.ether);
            println!("    nonce: {}", &account_data.nonce);
            println!("    trx_count: {}", &account_data.trx_count);
            println!("    code_account: {}", &account_data.code_account);
            println!("    ro_blocked_cnt: {}", &account_data.ro_blocked_cnt);
            println!("    rw_blocked_acc: {}",
                     if account_data.rw_blocked_acc.is_some() {
                         account_data.rw_blocked_acc.unwrap().to_string()
                     }
                     else {
                         "".to_string()
                     }
            );
            println!("    token_account: {}", &account_data.eth_token_account);
            println!("    token_amount: {}", &balance);

            if let Some(code_account) = code_account {
                let code_data = AccountData::unpack(&code_account.data).unwrap();
                let header = AccountData::size(&code_data);
                let code_data = AccountData::get_contract(&code_data).unwrap();

                println!("Contract fields");
                println!("    owner: {}", &code_data.owner);
                println!("    code_size: {}", &code_data.code_size);
                println!("    code as hex:");

                let code_size = code_data.code_size;
                let mut offset = header;
                while offset < ( code_size as usize + header) {
                    let data_slice = &code_account.data.as_slice();
                    let remains = if code_size as usize + header - offset > 80 {
                        80
                    } else {
                        code_size as usize + header - offset
                    };

                    println!("        {}", &hex::encode(&data_slice[offset+header..offset+header+remains]));
                    offset += remains;
                }
            }


        },
        None => {
            eprintln!("Account not found {}", &ether_address.to_string());
        }
    }
}

fn command_get_storage_at(
    config: &Config,
    ether_address: &H160,
    index: &U256
) -> CommandResult {
    match EmulatorAccountStorage::get_account_from_solana(config, ether_address) {
        Some((acc, balance, code_account)) => {
            let account_data = AccountData::unpack(&acc.data)?;
            let mut code_data = match code_account.as_ref() {
                Some(code) => code.data.clone(),
                None => return Err(format!("Account {:#x} is not code account", ether_address).into()),
            };
            let contract_data = AccountData::unpack(&code_data)?;
            let (solana_address, _solana_nonce) = make_solana_program_address(ether_address, &config.evm_loader);
            let code_data: std::rc::Rc<std::cell::RefCell<&mut [u8]>> = Rc::new(RefCell::new(&mut code_data));
            let solidity_account = SolidityAccount::new(&solana_address, balance, account_data,
                                                        Some((contract_data, code_data)));
            let value = solidity_account.get_storage(index);
            print!("{:#x}", value);
            Ok(())
        },
        None => {
            Err(format!("Account not found {:#x}", ether_address).into())
        }
    }
}

fn command_cancel_trx(
    config: &Config,
    storage_account: &Pubkey,
) -> CommandResult {
    let storage = config.rpc_client.get_account_with_commitment(storage_account, CommitmentConfig::processed()).unwrap().value;

    if let Some(acc) = storage {
        let keys:Vec<Pubkey> = {
            if acc.owner != config.evm_loader {
                return Err(format!("Invalid owner {} for storage account", acc.owner.to_string()).into());
            }
            let data = AccountData::unpack(&acc.data)?;
            let data_end = data.size();
            let storage = if let AccountData::Storage(storage) = data {storage}
                    else {return Err("Not storage account".to_string().into());};

            println!("{:?}", storage);
            let accounts_begin = data_end;
            let accounts_end = accounts_begin + storage.accounts_len * 32;
            if acc.data.len() < accounts_end {
                return Err(format!("Accounts data too small: account_data.len()={:?} < end={:?}", acc.data.len(), accounts_end).into());
            };

            acc.data[accounts_begin..accounts_end].chunks_exact(32).map(|c| Pubkey::new(c)).collect()
        };

        let (trx_count, _caller_ether, caller_token) = get_ether_account_nonce(config, &keys[3])?;

        let operator = &config.signer.pubkey();
        let operator_token = spl_associated_token_account::get_associated_token_address(operator, &token_mint::id());

        let mut accounts_meta : Vec<AccountMeta> = vec![
            AccountMeta::new(*storage_account, false),              // Storage account
            AccountMeta::new(*operator, true),                      // Operator
            AccountMeta::new(operator_token, false),                // Operator token
            AccountMeta::new(caller_token, false),                  // Caller token
            AccountMeta::new(incinerator::id(), false),             // Incinerator
            AccountMeta::new_readonly(system_program::id(), false), // System
        ];

        let system_accounts : Vec<Pubkey> = vec![
            config.evm_loader,
            token_mint::id(),
            spl_token::id(),
            spl_associated_token_account::id(),
            sysvar::rent::id(),
            incinerator::id(),
            system_program::id(),
            sysvar::instructions::id(),
        ];

        for key in keys {
            let writable = if system_accounts.contains(&key) {false} else {
                let acc = config.rpc_client.get_account_with_commitment(&key, CommitmentConfig::processed()).unwrap().value;
                if let Some(acc) = acc {
                    if acc.owner == config.evm_loader {
                        matches!(AccountData::unpack(&acc.data)?, AccountData::Account(_))
                    } else {
                        false
                    }
                } else {false}
            };

            if writable {
                accounts_meta.push(AccountMeta::new(key, false));
            } else {
                accounts_meta.push(AccountMeta::new_readonly(key, false));
            }
        }
        for meta in &accounts_meta {
            println!("\t{:?}", meta);
        }

        let instructions = vec![
            compute_budget::request_units(COMPUTE_BUDGET_UNITS),
            compute_budget::request_heap_frame(COMPUTE_BUDGET_HEAP_FRAME),
            Instruction::new_with_bincode(
                config.evm_loader,
                &(21_u8, trx_count),
                accounts_meta
            )
        ];
        send_transaction(config, &instructions)?;

    } else {
        return Err(format!("Account not found {}", &storage_account.to_string()).into());
    }
    Ok(())
}

fn read_elf_parameters(
    _config: &Config,
    program_data: &[u8],
) {
    let elf = goblin::elf::Elf::parse(program_data).expect("Unable to parse ELF file");
    elf.dynsyms.iter().for_each(|sym| {
        let name = String::from(&elf.dynstrtab[sym.st_name]);
        if name.starts_with("NEON")
        {
            let end = program_data.len();
            let from = usize::try_from(sym.st_value).unwrap_or_else(|_| panic!("Unable to cast usize from u64:{:?}", sym.st_value));
            let to = usize::try_from(sym.st_value + sym.st_size).unwrap_or_else(|err| panic!("Unable to cast usize from u64:{:?}. Error: {}", sym.st_value + sym.st_size, err));
            if to < end && from < end {
                let buf = &program_data[from..to];
                let value = std::str::from_utf8(buf).unwrap();
                println!("{}={}", name, value);
            }
            else {
                println!("{} is out of bounds", name);
            }
        }
    });
}

fn read_program_data_from_file(config: &Config,
                               program_location: &str) -> CommandResult {
    let program_data = read_program_data(program_location)?;
    let program_data = &program_data[..];
    read_elf_parameters(config, program_data);
    Ok(())
}

fn read_program_data_from_account(config: &Config) -> CommandResult {
    let account = config.rpc_client
        .get_account_with_commitment(&config.evm_loader, config.commitment)?
        .value.ok_or(format!("Unable to find the account {}", &config.evm_loader))?;

    if account.owner == bpf_loader::id() || account.owner == bpf_loader_deprecated::id() {
        read_elf_parameters(config, &account.data);
        Ok(())
    } else if account.owner == bpf_loader_upgradeable::id() {
        if let Ok(UpgradeableLoaderState::Program {
                      programdata_address,
                  }) = account.state()
        {
            let programdata_account = config.rpc_client
                .get_account_with_commitment(&programdata_address, config.commitment)?
                .value.ok_or(format!(
                "Failed to find associated ProgramData account {} for the program {}",
                programdata_address, &config.evm_loader))?;

            if let Ok(UpgradeableLoaderState::ProgramData { .. }) = programdata_account.state() {
                let offset =
                    UpgradeableLoaderState::programdata_data_offset().unwrap_or(0);
                let program_data = &programdata_account.data[offset..];
                read_elf_parameters(config, program_data);
                Ok(())
            } else {
                Err(
                    format!("Invalid associated ProgramData account {} found for the program {}",
                            programdata_address, &config.evm_loader)
                        .into(),
                )
            }

        } else if let Ok(UpgradeableLoaderState::Buffer { .. }) = account.state() {
            let offset = UpgradeableLoaderState::buffer_data_offset().unwrap_or(0);
            let program_data = &account.data[offset..];
            read_elf_parameters(config, program_data);
            Ok(())
        } else {
            Err(format!(
                "{} is not an upgradeble loader buffer or program account",
                &config.evm_loader
            )
                .into())
        }
    } else {
        Err(format!("{} is not a BPF program", &config.evm_loader).into())
    }
}

fn command_neon_elf(
    config: &Config,
    program_location: Option<&str>,
) -> CommandResult {
    program_location.map_or_else(
        || read_program_data_from_account(config),
        |program_location| read_program_data_from_file(config, program_location),
    )
}

fn command_update_valids_table(
    config: &Config,
    ether_address: &H160,
) -> CommandResult {
    let account_data = if let Some((account, _, _)) = EmulatorAccountStorage::get_account_from_solana(config, ether_address) {
        AccountData::unpack(&account.data)?
    } else {
        return Err(format!("Account not found {:#x}", ether_address).into());
    };

    let code_account = account_data.get_account()?.code_account;
    if code_account == Pubkey::new_from_array([0_u8; 32]) {
        return Err(format!("Code account not found {:#x}", ether_address).into());
    }

    let instruction = Instruction::new_with_bincode(
        config.evm_loader,
        &(23),
        vec![AccountMeta::new(code_account, false)]
    );

    let finalize_message = Message::new(&[instruction], Some(&config.signer.pubkey()));
    let (blockhash, fee_calculator) = config.rpc_client.get_recent_blockhash()?;

    check_account_for_fee(
        &config.rpc_client,
        &config.signer.pubkey(),
        &fee_calculator,
        &finalize_message)?;

    let mut finalize_tx = Transaction::new_unsigned(finalize_message);
    finalize_tx.try_sign(&[&*config.signer], blockhash)?;
    debug!("signed: {:x?}", finalize_tx);

    config.rpc_client.send_and_confirm_transaction_with_spinner(&finalize_tx)?;

    Ok(())
}

fn make_clean_hex(in_str: &str) -> &str {
    if &in_str[..2] == "0x" {
        &in_str[2..]
    } else {
        in_str
    }
}

// Return H160 for an argument
fn h160_or_deploy_of(matches: &ArgMatches<'_>, name: &str) -> Option<H160> {
    if matches.value_of(name) == Some("deploy") {
        return None;
    }
    matches.value_of(name).map(|value| {
        H160::from_str(make_clean_hex(value)).unwrap()
    })
}

// Return an error if string cannot be parsed as a H160 address
fn is_valid_h160_or_deploy<T>(string: T) -> Result<(), String> where T: AsRef<str>,
{
    if string.as_ref() == "deploy" {
        return Ok(());
    }
    H160::from_str(make_clean_hex(string.as_ref())).map(|_| ())
        .map_err(|e| e.to_string())
}

// Return H160 for an argument
fn h160_of(matches: &ArgMatches<'_>, name: &str) -> Option<H160> {
    matches.value_of(name).map(|value| {
        H160::from_str(make_clean_hex(value)).unwrap()
    })
}

// Return U256 for an argument
fn u256_of(matches: &ArgMatches<'_>, name: &str) -> Option<U256> {
    matches.value_of(name).map(|value| {
        U256::from_str(make_clean_hex(value)).unwrap()
    })
}

// Return an error if string cannot be parsed as a H160 address
fn is_valid_h160<T>(string: T) -> Result<(), String> where T: AsRef<str>,
{
    H160::from_str(make_clean_hex(string.as_ref())).map(|_| ())
        .map_err(|e| e.to_string())
}

// Return an error if string cannot be parsed as a U256 integer
fn is_valid_u256<T>(string: T) -> Result<(), String> where T: AsRef<str>,
{
    U256::from_str(make_clean_hex(string.as_ref())).map(|_| ())
        .map_err(|e| e.to_string())
}

// Return hexdata for an argument
fn hexdata_of(matches: &ArgMatches<'_>, name: &str) -> Option<Vec<u8>> {
    matches.value_of(name).and_then(|value| {
        if value.to_lowercase() == "none" {
            return None;
        }
        hex::decode(&make_clean_hex(value)).ok()
    })
}

// Return an error if string cannot be parsed as a hexdata
fn is_valid_hexdata<T>(string: T) -> Result<(), String> where T: AsRef<str>,
{
    if string.as_ref().to_lowercase() == "none" {
        return Ok(());
    }

    hex::decode(&make_clean_hex(string.as_ref())).map(|_| ())
        .map_err(|e| e.to_string())
}

fn is_amount_u256<T>(amount: T) -> Result<(), String>
    where
        T: AsRef<str> + Display,
{
    if amount.as_ref().parse::<U256>().is_ok() {
        Ok(())
    } else {
        Err(format!(
            "Unable to parse input amount as integer U256, provided: {}",
            amount
        ))
    }
}

macro_rules! neon_cli_pkg_version {
    () => ( env!("CARGO_PKG_VERSION") )
}
macro_rules! neon_cli_revision {
    () => ( env!("NEON_REVISION") )
}
macro_rules! version_string {
    () => ( concat!("Neon-cli/v", neon_cli_pkg_version!(), "-", neon_cli_revision!()) )
}


#[allow(clippy::too_many_lines)]
fn main() {
    let app_matches = App::new(crate_name!())
        .about(crate_description!())
        .version(version_string!())
        .setting(AppSettings::SubcommandRequiredElseHelp)
        .arg({
            let arg = Arg::with_name("config_file")
                .short("C")
                .long("config")
                .value_name("PATH")
                .takes_value(true)
                .global(true)
                .help("Configuration file to use");

            #[allow(clippy::option_if_let_else)]
            if let Some(ref config_file) = *solana_cli_config::CONFIG_FILE {
                arg.default_value(config_file)
            } else {
                arg
            }
        })
        .arg(
            Arg::with_name("verbose")
                .short("v")
                .long("verbose")
                .takes_value(false)
                .global(true)
                .multiple(true)
                .help("Increase message verbosity"),
        )
        .arg(
            Arg::with_name("json_rpc_url")
                .short("u")
                .long("url")
                .value_name("URL")
                .takes_value(true)
                .global(true)
                .validator(is_url_or_moniker)
                .default_value("http://localhost:8899")
                .help("URL for Solana node"),
        )
        .arg(
            Arg::with_name("evm_loader")
                .long("evm_loader")
                .value_name("EVM_LOADER")
                .takes_value(true)
                .global(true)
                .validator(is_valid_pubkey)
                .help("Pubkey for evm_loader contract")
        )
        .arg(
            Arg::with_name("commitment")
                .long("commitment")
                .takes_value(true)
                .possible_values(&[
                    "processed",
                    "confirmed",
                    "finalized",
                    "recent", // Deprecated as of v1.5.5
                    "single", // Deprecated as of v1.5.5
                    "singleGossip", // Deprecated as of v1.5.5
                    "root", // Deprecated as of v1.5.5
                    "max", // Deprecated as of v1.5.5
                ])
                .value_name("COMMITMENT_LEVEL")
                .hide_possible_values(true)
                .global(true)
                .default_value("max")
                .help("Return information at the selected commitment level [possible values: processed, confirmed, finalized]"),
        )
        .subcommand(
            SubCommand::with_name("emulate")
                .about("Emulate execution of Ethereum transaction")
                .arg(
                    Arg::with_name("sender")
                        .value_name("SENDER")
                        .takes_value(true)
                        .index(1)
                        .required(true)
                        .validator(is_valid_h160)
                        .help("The sender of the transaction")
                )
                .arg(
                    Arg::with_name("contract")
                        .value_name("CONTRACT")
                        .takes_value(true)
                        .index(2)
                        .required(true)
                        .validator(is_valid_h160_or_deploy)
                        .help("The contract that executes the transaction or 'deploy'")
                )
                .arg(
                    Arg::with_name("data")
                        .value_name("DATA")
                        .takes_value(true)
                        .index(3)
                        .required(false)
                        .validator(is_valid_hexdata)
                        .help("Transaction data or 'None'")
                )
                .arg(
                    Arg::with_name("value")
                        .value_name("VALUE")
                        .takes_value(true)
                        .index(4)
                        .required(false)
                        .validator(is_amount_u256)
                        .help("Transaction value")
                )
        )
        .subcommand(
            SubCommand::with_name("create-ether-account")
                .about("Create ethereum account")
                .arg(
                    Arg::with_name("ether")
                        .index(1)
                        .value_name("ether")
                        .takes_value(true)
                        .required(true)
                        .validator(is_valid_h160)
                        .help("Ethereum address"),
                )
                .arg(
                    Arg::with_name("lamports")
                        .long("lamports")
                        .value_name("lamports")
                        .takes_value(true)
                        .default_value("0")
                        .required(false)
                )
                .arg(
                    Arg::with_name("space")
                        .long("space")
                        .value_name("space")
                        .takes_value(true)
                        .required(false)
                        .default_value("0")
                        .help("Length of data for new account"),
                )
            )
        .subcommand(
            SubCommand::with_name("create-program-address")
                .about("Generate a program address")
                .arg(
                    Arg::with_name("seed")
                        .index(1)
                        .value_name("SEED_STRING")
                        .takes_value(true)
                        .required(true)
                        .help("The seeds (a string containing seeds in hex form, separated by spaces)"),
                )
        )
        .subcommand(
            SubCommand::with_name("deploy")
                .about("Deploy a program")
                .arg(
                    Arg::with_name("program_location")
                        .index(1)
                        .value_name("PROGRAM_FILEPATH")
                        .takes_value(true)
                        .required(true)
                        .help("/path/to/program.o"),
                )
        )
        .subcommand(
            SubCommand::with_name("get-ether-account-data")
                .about("Get values stored in associated with given address account data")
                .arg(
                    Arg::with_name("ether")
                        .index(1)
                        .value_name("ether")
                        .takes_value(true)
                        .required(true)
                        .validator(is_valid_h160)
                        .help("Ethereum address"),
                )
        )
        .subcommand(
            SubCommand::with_name("cancel-trx")
                .about("Cancel NEON transaction")
                .arg(
                    Arg::with_name("storage_account")
                        .index(1)
                        .value_name("STORAGE_ACCOUNT")
                        .takes_value(true)
                        .required(true)
                        .validator(is_valid_pubkey)
                        .help("storage account for transaction"),
                )
            )
        .subcommand(
            SubCommand::with_name("neon-elf-params")
                .about("Get NEON values stored in elf")
                .arg(
                    Arg::with_name("program_location")
                        .index(1)
                        .value_name("PROGRAM_FILEPATH")
                        .takes_value(true)
                        .required(false)
                        .help("/path/to/evm_loader.so"),
                )
        )
        .subcommand(
            SubCommand::with_name("get-storage-at")
                .about("Get Ethereum storage value at given index")
                .arg(
                    Arg::with_name("contract_id")
                        .index(1)
                        .value_name("contract_id")
                        .takes_value(true)
                        .validator(is_valid_h160)
                        .required(true),
                )
                .arg(
                    Arg::with_name("index")
                        .index(2)
                        .value_name("index")
                        .takes_value(true)
                        .validator(is_valid_u256)
                        .required(true),
                )
        )
        .subcommand(
            SubCommand::with_name("update-valids-table")
                .about("Update Valids Table")
                .arg(
                    Arg::with_name("contract_id")
                        .index(1)
                        .value_name("contract_id")
                        .takes_value(true)
                        .validator(is_valid_h160)
                        .required(true),
                )
        )
        .get_matches();

        let verbosity = usize::try_from(app_matches.occurrences_of("verbose")).unwrap_or_else(|_| {
            error!("Invalid message verbosity");
            exit(1);
        });
        stderrlog::new()
            .module(module_path!())
            .verbosity(verbosity)
            .init()
            .unwrap();

        let mut wallet_manager = None;
        let config = {
            let cli_config = app_matches.value_of("config_file").map_or_else(
                solana_cli_config::Config::default,
                |config_file| solana_cli_config::Config::load(config_file).unwrap_or_default()
            );

            let commitment = CommitmentConfig::from_str(app_matches.value_of("commitment").unwrap()).unwrap();

            let json_rpc_url = normalize_to_url_if_moniker(
                app_matches
                    .value_of("json_rpc_url")
                    .unwrap_or(&cli_config.json_rpc_url),
            );

            let evm_loader = pubkey_of(&app_matches, "evm_loader")
                    .unwrap_or_else(|| {
                        error!("Need specify evm_loader");
                        exit(1);
                    });

            let (signer, _fee_payer) = signer_from_path(
                &app_matches,
                app_matches
                    .value_of("fee_payer")
                    .unwrap_or(&cli_config.keypair_path),
                "fee_payer",
                &mut wallet_manager,
            ).map_or_else(
                |e| {
                    error!("{}", e);
                    exit(1);
                },
                |s| {
                    let p = s.pubkey();
                    (s, p)
                }
            );

            let keypair = keypair_from_path(
                &app_matches,
                app_matches
                    .value_of("fee_payer")
                    .unwrap_or(&cli_config.keypair_path),
                "fee_payer",
                true,
            ).ok();

            Config {
                rpc_client: Arc::new(RpcClient::new_with_commitment(json_rpc_url, commitment)),
                websocket_url: "".to_string(),
                evm_loader,
                // fee_payer,
                signer,
                keypair,
                commitment,
            }
        };

        let (sub_command, sub_matches) = app_matches.subcommand();
        let result = match (sub_command, sub_matches) {
            ("emulate", Some(arg_matches)) => {
                let contract = h160_or_deploy_of(arg_matches, "contract");
                let sender = h160_of(arg_matches, "sender").unwrap();
                let data = hexdata_of(arg_matches, "data");
                let value = value_of(arg_matches, "value");

                command_emulate(&config, contract, sender, data, value)
            }
            ("create-program-address", Some(arg_matches)) => {
                let ether = h160_of(arg_matches, "seed").unwrap();

                command_create_program_address(&config, &ether);

                Ok(())
            }
            ("create-ether-account", Some(arg_matches)) => {
                let ether = h160_of(arg_matches, "ether").unwrap();
                let lamports = value_t_or_exit!(arg_matches, "lamports", u64);
                let space = value_t_or_exit!(arg_matches, "space", u64);

                command_create_ether_account(&config, &ether, lamports, space)
            }
            ("deploy", Some(arg_matches)) => {
                let program_location = arg_matches.value_of("program_location").unwrap().to_string();

                command_deploy(&config, &program_location)
            }
            ("get-ether-account-data", Some(arg_matches)) => {
                let ether = h160_of(arg_matches, "ether").unwrap();

                command_get_ether_account_data(&config, &ether);

                Ok(())
            }
            ("cancel-trx", Some(arg_matches)) => {
                let storage_account = pubkey_of(arg_matches, "storage_account").unwrap();

                command_cancel_trx(&config, &storage_account)
            }
            ("neon-elf-params", Some(arg_matches)) => {
                let program_location = arg_matches.value_of("program_location");

                command_neon_elf(&config, program_location)
            }
            ("get-storage-at", Some(arg_matches)) => {
                let contract_id = h160_of(arg_matches, "contract_id").unwrap();
                let index = u256_of(arg_matches, "index").unwrap();

                command_get_storage_at(&config, &contract_id, &index)
            }
            ("update-valids-table", Some(arg_matches)) => {
                let contract_id = h160_of(arg_matches, "contract_id").unwrap();

                command_update_valids_table(&config, &contract_id)
            }
            _ => unreachable!(),
        };
        match result {
            Ok(()) => exit(0),
            Err(err) => {
                error!("{}", err);
                exit(1);
            }
        }
}<|MERGE_RESOLUTION|>--- conflicted
+++ resolved
@@ -37,13 +37,10 @@
     system_program,
     sysvar,
     system_instruction,
-<<<<<<< HEAD
-    compute_budget,
-=======
     account_utils::StateMut,
     bpf_loader, bpf_loader_deprecated,
     bpf_loader_upgradeable::{self, UpgradeableLoaderState},
->>>>>>> 805e28aa
+    compute_budget,
 };
 use serde_json::json;
 use std::{
