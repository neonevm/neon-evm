--- conflicted
+++ resolved
@@ -942,13 +942,9 @@
     // Send trx_from_account_data_instruction
     {
         debug!("trx_from_account_data_instruction");
-<<<<<<< HEAD
-        let trx_from_account_data_instruction = Instruction::new_with_bincode(config.evm_loader, &(0x12_u8, collateral_pool_index, 0_u64), accounts);
-=======
         let trx_from_account_data_instruction = Instruction::new_with_bincode(config.evm_loader,
-                                                                              &(0x0b_u8, collateral_pool_index, 0_u64),
+                                                                              &(0x16_u8, collateral_pool_index, 0_u64),
                                                                               accounts);
->>>>>>> 42094495
         instrstruction.push(trx_from_account_data_instruction);
         send_transaction(config, &instrstruction)?;
     }
