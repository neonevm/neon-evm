#![deny(warnings)]
#![deny(clippy::all, clippy::pedantic)]
#![allow(clippy::cast_possible_wrap)]

mod account_storage;
mod syscall_stubs;

mod errors;
mod logs;
mod commands;

use crate::{
    account_storage::{
        make_solana_program_address,
        account_info,
    },
    commands::{
        emulate,
        create_program_address,
        create_ether_account,
        deploy,
        deposit,
        migrate_account,
        get_ether_account_data,
        cancel_trx,
        get_neon_elf,
        get_storage_at,
        update_valids_table,
    },
};

use evm_loader::{
    account::{
        ACCOUNT_SEED_VERSION,
        EthereumAccount,
    },
    config::{  collateral_pool_base },
};

use evm::{H160, H256, U256};
use solana_sdk::{
    commitment_config::{CommitmentConfig, CommitmentLevel},
    instruction::{Instruction},
    message::Message,
    pubkey::Pubkey,
    signature::{Keypair, Signer, Signature},
    keccak::Hasher,
    transaction::Transaction,
    system_instruction,
};
use std::{
    io::{Read},
    fs::File,
    env,
    str::FromStr,
    process::{exit},
    sync::Arc,
    convert::{TryInto},
    fmt,
    fmt::{Debug, Display,},
};

use clap::{
    crate_description, crate_name, App, AppSettings, Arg,
    ArgMatches, SubCommand,
};

use solana_program::{
    keccak::{hash,},
};

use solana_clap_utils::{
    input_parsers::{pubkey_of, value_of,},
    input_validators::{is_url_or_moniker, is_valid_pubkey, normalize_to_url_if_moniker},
    keypair::{signer_from_path, keypair_from_path},
};

use solana_client::{
    rpc_client::RpcClient,
    rpc_config::{RpcSendTransactionConfig},
    client_error::Result as SolanaClientResult,
};

use rlp::RlpStream;

use log::{debug, error};
use logs::LogContext;

use crate::errors::NeonCliError;
use crate::get_neon_elf::CachedElfParams;

type NeonCliResult = Result<(),NeonCliError>;

pub struct Config {
    rpc_client: Arc<RpcClient>,
    websocket_url: String,
    evm_loader: Pubkey,
    // #[allow(unused)]
    // fee_payer: Pubkey,
    signer: Box<dyn Signer>,
    keypair: Option<Keypair>,
    commitment: CommitmentConfig,
}

impl Debug for Config {
    fn fmt(&self, f: &mut fmt::Formatter) -> fmt::Result {
        write!(f, "evm_loader={:?}, signer={:?}", self.evm_loader, self.signer)
    }
}

fn read_program_data(program_location: &str) -> Result<Vec<u8>, NeonCliError> {
    let mut file = File::open(program_location)?;
    // let mut file = File::open(program_location).map_err(|err| {
    //     format!("Unable to open program file '{}': {}", program_location, err)
    // })?;
    let mut program_data = Vec::new();
    file.read_to_end(&mut program_data)?;
    // file.read_to_end(&mut program_data).map_err(|err| {
    //     format!("Unable to read program file '{}': {}", program_location, err)
    // })?;

    Ok(program_data)
}

#[must_use]
pub fn keccak256_h256(data: &[u8]) -> H256 {
    H256::from(hash(data).to_bytes())
}

#[must_use]
pub fn keccak256(data: &[u8]) -> [u8; 32] {
    hash(data).to_bytes()
}

#[must_use]
pub fn keccak256_digest(data: &[u8]) -> Vec<u8> {
    hash(data).to_bytes().to_vec()
}

#[derive(Debug)]
pub struct UnsignedTransaction {
    pub nonce: u64,
    pub gas_price: U256,
    pub gas_limit: U256,
    pub to: Option<H160>,
    pub value: U256,
    pub data: Vec<u8>,
    pub chain_id: U256,
}

impl rlp::Encodable for UnsignedTransaction {
    fn rlp_append(&self, s: &mut RlpStream) {
        s.begin_list(9);
        s.append(&self.nonce);
        s.append(&self.gas_price);
        s.append(&self.gas_limit);
        match self.to.as_ref() {
            None => s.append(&""),
            Some(addr) => s.append(addr),
        };
        s.append(&self.value);
        s.append(&self.data);
        s.append(&self.chain_id);
        s.append_empty_data();
        s.append_empty_data();
    }
}

// fn get_ethereum_caller_credentials(
//     config: &Config,
// ) -> (SecretKey, H160, Pubkey, u8, Pubkey, Pubkey) {
//     use secp256k1::PublicKey;
//     let caller_private = {
//         let private_bytes : [u8; 64] = config.keypair.as_ref().unwrap().to_bytes();
//         let mut sign_arr: [u8;32] = Default::default();
//         sign_arr.clone_from_slice(&private_bytes[..32]);
//         SecretKey::parse(&sign_arr).unwrap()
//     };
//     let caller_public = PublicKey::from_secret_key(&caller_private);
//     let caller_ether: H160 = keccak256_h256(&caller_public.serialize()[1..]).into();
//     let (caller_sol, caller_nonce) = make_solana_program_address(&caller_ether, &config.evm_loader);
//     let caller_token = spl_associated_token_account::get_associated_token_address(&caller_sol, &evm_loader::neon::token_mint::id());
//     let caller_holder = create_block_token_account(config, &caller_ether, &caller_sol).unwrap();
//     debug!("caller_sol = {}", caller_sol);
//     debug!("caller_ether = {}", caller_ether);
//     debug!("caller_token = {}", caller_token);

//     (caller_private, caller_ether, caller_sol, caller_nonce, caller_token, caller_holder)
// }

fn get_ether_account_nonce(
    config: &Config,
    caller_sol: &Pubkey,
) -> Result<(u64, H160), NeonCliError> {
    let mut acc = match config.rpc_client.get_account_with_commitment(caller_sol, CommitmentConfig::confirmed())?.value {
        Some(acc) => acc,
        None => return Ok((u64::default(), H160::default()))
    };

    debug!("get_ether_account_nonce account = {:?}", acc);

    let info = account_info(caller_sol, &mut acc);
    let account = EthereumAccount::from_account(&config.evm_loader, &info).map_err(NeonCliError::ProgramError)?;
    let trx_count = account.trx_count;
    let caller_ether = account.address;

    debug!("Caller: ether {}, solana {}", caller_ether, caller_sol);
    debug!("Caller trx_count: {} ", trx_count);

    Ok((trx_count, caller_ether))
}

fn get_program_ether(
    caller_ether: &H160,
    trx_count: u64
) -> H160 {
    let trx_count_256 : U256 = U256::from(trx_count);
    let mut stream = rlp::RlpStream::new_list(2);
    stream.append(caller_ether);
    stream.append(&trx_count_256);
    keccak256_h256(&stream.out()).into()
}

fn create_storage_account(config: &Config) -> SolanaClientResult<Pubkey> {
    use rand::Rng;
    let mut rng = rand::thread_rng();
    let creator = &config.signer;
    debug!("Create storage account");
    let storage = create_account_with_seed(config, &creator.pubkey(), &creator.pubkey(), &rng.gen::<u32>().to_string(), 128*1024_u64)?;
    debug!("storage = {}", storage);
    Ok(storage)
}

fn get_collateral_pool_account_and_index(config: &Config, collateral_pool_base: &Pubkey) -> (Pubkey, u32) {
    let collateral_pool_index = 2;
    let seed = format!("{}{}", collateral_pool_base::PREFIX, collateral_pool_index);
    let collateral_pool_account = Pubkey::create_with_seed(
        collateral_pool_base,
        &seed,
        &config.evm_loader).unwrap();

    (collateral_pool_account, collateral_pool_index)
}

fn create_account_with_seed(
    config: &Config,
    funding: &Pubkey,
    base: &Pubkey,
    seed: &str,
    len: u64
) -> SolanaClientResult<Pubkey> {
    let created_account = Pubkey::create_with_seed(base, seed, &config.evm_loader).unwrap();

    if config.rpc_client.get_account_with_commitment(&created_account, CommitmentConfig::confirmed())?.value.is_none() {
        debug!("Account not found");
        let minimum_balance_for_account = config.rpc_client.get_minimum_balance_for_rent_exemption(len.try_into().unwrap())?;
        let create_acc_instruction = system_instruction::create_account_with_seed(
            funding,
            &created_account,
            base,
            seed,
            minimum_balance_for_account,
            len,
            &config.evm_loader
        );
        send_transaction(config, &[create_acc_instruction])?;
    } else {
        debug!("Account found");
    }

    Ok(created_account)
}

fn send_transaction(
    config: &Config,
    instructions: &[Instruction]
) -> SolanaClientResult<Signature> {
    let message = Message::new(instructions, Some(&config.signer.pubkey()));
    let mut transaction = Transaction::new_unsigned(message);
    let signers = [&*config.signer];
    let (blockhash, _last_valid_slot) = config.rpc_client
        .get_latest_blockhash_with_commitment(CommitmentConfig::confirmed())?;
    transaction.try_sign(&signers, blockhash)?;

    config.rpc_client.send_and_confirm_transaction_with_spinner_and_config(
        &transaction,
        CommitmentConfig::confirmed(),
        RpcSendTransactionConfig {
            preflight_commitment: Some(CommitmentLevel::Confirmed),
            ..RpcSendTransactionConfig::default()
        },
    )

    // Ok(tx_sig)
}

/// Returns random nonce and the corresponding seed.
fn generate_random_holder_seed() -> (u64, String) {
    use rand::Rng as _;
    // proxy_id_bytes = proxy_id.to_bytes((proxy_id.bit_length() + 7) // 8, 'big')
    // seed = keccak_256(b'holder' + proxy_id_bytes).hexdigest()[:32]
    let mut rng = rand::thread_rng();
    let id: u64 = rng.gen();
    let bytes_count = std::mem::size_of_val(&id);
    let bits_count = bytes_count * 8;
    let holder_id_bit_length = bits_count - id.leading_zeros() as usize;
    let significant_bytes_count = (holder_id_bit_length + 7) / 8;
    let mut hasher = Hasher::default();
    hasher.hash(b"holder");
    hasher.hash(&id.to_be_bytes()[bytes_count-significant_bytes_count..]);
    let output = hasher.result();
    (id, hex::encode(output)[..32].into())
}

fn make_clean_hex(in_str: &str) -> &str {
    if &in_str[..2] == "0x" {
        &in_str[2..]
    } else {
        in_str
    }
}

// Return H160 for an argument
fn h160_or_deploy_of(matches: &ArgMatches<'_>, name: &str) -> Option<H160> {
    if matches.value_of(name) == Some("deploy") {
        return None;
    }
    matches.value_of(name).map(|value| {
        H160::from_str(make_clean_hex(value)).unwrap()
    })
}

// Return an error if string cannot be parsed as a H160 address
fn is_valid_h160_or_deploy<T>(string: T) -> Result<(), String> where T: AsRef<str>,
{
    if string.as_ref() == "deploy" {
        return Ok(());
    }
    H160::from_str(make_clean_hex(string.as_ref())).map(|_| ())
        .map_err(|e| e.to_string())
}

// Return H160 for an argument
fn h160_of(matches: &ArgMatches<'_>, name: &str) -> Option<H160> {
    matches.value_of(name).map(|value| {
        H160::from_str(make_clean_hex(value)).unwrap()
    })
}

// Return U256 for an argument
fn u256_of(matches: &ArgMatches<'_>, name: &str) -> Option<U256> {
    matches.value_of(name).map(|value| {
        U256::from_str(make_clean_hex(value)).unwrap()
    })
}

// Return an error if string cannot be parsed as a H160 address
fn is_valid_h160<T>(string: T) -> Result<(), String> where T: AsRef<str>,
{
    H160::from_str(make_clean_hex(string.as_ref())).map(|_| ())
        .map_err(|e| e.to_string())
}

// Return an error if string cannot be parsed as a U256 integer
fn is_valid_u256<T>(string: T) -> Result<(), String> where T: AsRef<str>,
{
    U256::from_str(make_clean_hex(string.as_ref())).map(|_| ())
        .map_err(|e| e.to_string())
}

// Return hexdata for an argument
fn hexdata_of(matches: &ArgMatches<'_>, name: &str) -> Option<Vec<u8>> {
    matches.value_of(name).and_then(|value| {
        if value.to_lowercase() == "none" {
            return None;
        }
        hex::decode(&make_clean_hex(value)).ok()
    })
}

// Return an error if string cannot be parsed as a hexdata
fn is_valid_hexdata<T>(string: T) -> Result<(), String> where T: AsRef<str>,
{
    if string.as_ref().to_lowercase() == "none" {
        return Ok(());
    }

    hex::decode(&make_clean_hex(string.as_ref())).map(|_| ())
        .map_err(|e| e.to_string())
}

fn is_amount<T, U>(amount: U) -> Result<(), String>
    where
        T: std::str::FromStr,
        U: AsRef<str> + Display,
{
    if amount.as_ref().parse::<T>().is_ok() {
        Ok(())
    } else {
        Err(format!(
            "Unable to parse input amount as {}, provided: {}",
            std::any::type_name::<T>(), amount
        ))
    }
}

macro_rules! neon_cli_pkg_version {
    () => ( env!("CARGO_PKG_VERSION") )
}
macro_rules! neon_cli_revision {
    () => ( env!("NEON_REVISION") )
}
macro_rules! version_string {
    () => ( concat!("Neon-cli/v", neon_cli_pkg_version!(), "-", neon_cli_revision!()) )
}


#[allow(clippy::too_many_lines)]
fn main() {
    let app_matches = App::new(crate_name!())
        .about(crate_description!())
        .version(version_string!())
        .setting(AppSettings::SubcommandRequiredElseHelp)
        .arg({
            let arg = Arg::with_name("config_file")
                .short("C")
                .long("config")
                .value_name("PATH")
                .takes_value(true)
                .global(true)
                .help("Configuration file to use");

            #[allow(clippy::option_if_let_else)]
            if let Some(ref config_file) = *solana_cli_config::CONFIG_FILE {
                arg.default_value(config_file)
            } else {
                arg
            }
        })
        .arg(
            Arg::with_name("verbose")
                .short("v")
                .long("verbose")
                .takes_value(false)
                .global(true)
                .multiple(true)
                .help("Increase message verbosity"),
        )
        .arg(
            Arg::with_name("json_rpc_url")
                .short("u")
                .long("url")
                .value_name("URL")
                .takes_value(true)
                .global(true)
                .validator(is_url_or_moniker)
                .default_value("http://localhost:8899")
                .help("URL for Solana node"),
        )
        .arg(
            Arg::with_name("evm_loader")
                .long("evm_loader")
                .value_name("EVM_LOADER")
                .takes_value(true)
                .global(true)
                .validator(is_valid_pubkey)
                .help("Pubkey for evm_loader contract")
        )
        .arg(
            Arg::with_name("commitment")
                .long("commitment")
                .takes_value(true)
                .possible_values(&[
                    "processed",
                    "confirmed",
                    "finalized",
                    "recent", // Deprecated as of v1.5.5
                    "single", // Deprecated as of v1.5.5
                    "singleGossip", // Deprecated as of v1.5.5
                    "root", // Deprecated as of v1.5.5
                    "max", // Deprecated as of v1.5.5
                ])
                .value_name("COMMITMENT_LEVEL")
                .hide_possible_values(true)
                .global(true)
                .default_value("finalized")
                .help("Return information at the selected commitment level [possible values: processed, confirmed, finalized]"),
        )
        .arg(
            Arg::with_name("logging_ctx")
                .short("L")
                .long("logging_ctx")
                .value_name("LOG_CONTEST")
                .takes_value(true)
                .global(true)
                .help("Logging context"),
        )
        .subcommand(
            SubCommand::with_name("emulate")
                .about("Emulate execution of Ethereum transaction")
                .arg(
                    Arg::with_name("sender")
                        .value_name("SENDER")
                        .takes_value(true)
                        .index(1)
                        .required(true)
                        .validator(is_valid_h160)
                        .help("The sender of the transaction")
                )
                .arg(
                    Arg::with_name("contract")
                        .value_name("CONTRACT")
                        .takes_value(true)
                        .index(2)
                        .required(true)
                        .validator(is_valid_h160_or_deploy)
                        .help("The contract that executes the transaction or 'deploy'")
                )
                .arg(
                    Arg::with_name("data")
                        .value_name("DATA")
                        .takes_value(true)
                        .index(3)
                        .required(false)
                        .validator(is_valid_hexdata)
                        .help("Transaction data or 'None'")
                )
                .arg(
                    Arg::with_name("value")
                        .value_name("VALUE")
                        .takes_value(true)
                        .index(4)
                        .required(false)
                        .validator(is_amount::<U256, _>)
                        .help("Transaction value")
                )
                .arg(
                    Arg::with_name("token_mint")
                        .long("token_mint")
                        .value_name("TOKEN_MINT")
                        .takes_value(true)
                        .global(true)
                        .validator(is_valid_pubkey)
                        .help("Pubkey for token_mint")
                )
                .arg(
                    Arg::with_name("chain_id")
                        .long("chain_id")
                        .value_name("CHAIN_ID")
                        .takes_value(true)
                        .required(false)
                        .help("Network chain_id"),
                )
        )
        .subcommand(
            SubCommand::with_name("create-ether-account")
                .about("Create ethereum account")
                .arg(
                    Arg::with_name("ether")
                        .index(1)
                        .value_name("ether")
                        .takes_value(true)
                        .required(true)
                        .validator(is_valid_h160)
                        .help("Ethereum address"),
                )
            )
        .subcommand(
            SubCommand::with_name("create-program-address")
                .about("Generate a program address")
                .arg(
                    Arg::with_name("seed")
                        .index(1)
                        .value_name("SEED_STRING")
                        .takes_value(true)
                        .required(true)
                        .help("The seeds (a string containing seeds in hex form, separated by spaces)"),
                )
        )
        .subcommand(
            SubCommand::with_name("deploy")
                .about("Deploy a program")
                .arg(
                    Arg::with_name("program_location")
                        .index(1)
                        .value_name("PROGRAM_FILEPATH")
                        .takes_value(true)
                        .required(true)
                        .help("/path/to/program.o"),
                )
                .arg(
                    Arg::with_name("collateral_pool_base")
                        .long("collateral_pool_base")
                        .value_name("COLLATERAL_POOL_BASE")
                        .takes_value(true)
                        .global(true)
                        .validator(is_valid_pubkey)
                        .help("Collateral_pool_base public key")
                )
                .arg(
                    Arg::with_name("chain_id")
                        .long("chain_id")
                        .value_name("CHAIN_ID")
                        .takes_value(true)
                        .required(false)
                        .help("Network chain_id"),
                )
        )
        .subcommand(
            SubCommand::with_name("deposit")
                .about("Deposit NEONs to ether account")
                .arg(
                    Arg::with_name("amount")
                        .index(1)
                        .value_name("AMOUNT")
                        .takes_value(true)
                        .required(true)
                        .validator(is_amount::<u64, _>)
                        .help("Amount to deposit"),
                )
                .arg(
                    Arg::with_name("ether")
                        .index(2)
                        .value_name("ETHER")
                        .takes_value(true)
                        .required(true)
                        .validator(is_valid_h160)
                        .help("Ethereum address"),
                )
        )
        .subcommand(
            SubCommand::with_name("migrate-account")
                .about("Migrates account internal structure to v2")
                .arg(
                    Arg::with_name("ether")
                        .index(1)
                        .value_name("ETHER")
                        .takes_value(true)
                        .required(true)
                        .validator(is_valid_h160)
                        .help("Ethereum address"),
                )
        )
        .subcommand(
            SubCommand::with_name("get-ether-account-data")
                .about("Get values stored in associated with given address account data")
                .arg(
                    Arg::with_name("ether")
                        .index(1)
                        .value_name("ether")
                        .takes_value(true)
                        .required(true)
                        .validator(is_valid_h160)
                        .help("Ethereum address"),
                )
        )
        .subcommand(
            SubCommand::with_name("cancel-trx")
                .about("Cancel NEON transaction")
                .arg(
                    Arg::with_name("storage_account")
                        .index(1)
                        .value_name("STORAGE_ACCOUNT")
                        .takes_value(true)
                        .required(true)
                        .validator(is_valid_pubkey)
                        .help("storage account for transaction"),
                )
            )
        .subcommand(
            SubCommand::with_name("neon-elf-params")
                .about("Get NEON values stored in elf")
                .arg(
                    Arg::with_name("program_location")
                        .index(1)
                        .value_name("PROGRAM_FILEPATH")
                        .takes_value(true)
                        .required(false)
                        .help("/path/to/evm_loader.so"),
                )
        )
        .subcommand(
            SubCommand::with_name("get-storage-at")
                .about("Get Ethereum storage value at given index")
                .arg(
                    Arg::with_name("contract_id")
                        .index(1)
                        .value_name("contract_id")
                        .takes_value(true)
                        .validator(is_valid_h160)
                        .required(true),
                )
                .arg(
                    Arg::with_name("index")
                        .index(2)
                        .value_name("index")
                        .takes_value(true)
                        .validator(is_valid_u256)
                        .required(true),
                )
        )
        .subcommand(
            SubCommand::with_name("update-valids-table")
                .about("Update Valids Table")
                .arg(
                    Arg::with_name("contract_id")
                        .index(1)
                        .value_name("contract_id")
                        .takes_value(true)
                        .validator(is_valid_h160)
                        .required(true),
                )
        )
        .get_matches();

    let context: LogContext =
        app_matches.value_of("logging_ctx")
            .map(|ctx| LogContext::new(ctx.to_string()) )
            .unwrap_or_default();
    logs::init(context).unwrap();

    let mut wallet_manager = None;
    let config = {
        let cli_config = app_matches.value_of("config_file").map_or_else(
            solana_cli_config::Config::default,
            |config_file| solana_cli_config::Config::load(config_file).unwrap_or_default()
        );

        let commitment = CommitmentConfig::from_str(app_matches.value_of("commitment").unwrap()).unwrap();

        let json_rpc_url = normalize_to_url_if_moniker(
            app_matches
                .value_of("json_rpc_url")
                .unwrap_or(&cli_config.json_rpc_url),
        );

        let evm_loader = 
            if let Some(evm_loader) = pubkey_of(&app_matches, "evm_loader") {
                evm_loader
            } else {
                let e = NeonCliError::EvmLoaderNotSpecified;
                error!("{}", e);
                exit(e.error_code() as i32);
            };

        let (signer, _fee_payer) = signer_from_path(
            &app_matches,
            app_matches
                .value_of("fee_payer")
                .unwrap_or(&cli_config.keypair_path),
            "fee_payer",
            &mut wallet_manager,
        ).map_or_else(
            |e| {
                error!("{}", e);
                let e = NeonCliError::FeePayerNotSpecified;
                error!("{}", e);
                exit(e.error_code() as i32);
            },
            |s| {
                let p = s.pubkey();
                (s, p)
            }
        );

        let keypair = keypair_from_path(
            &app_matches,
            app_matches
                .value_of("fee_payer")
                .unwrap_or(&cli_config.keypair_path),
            "fee_payer",
            true,
        ).ok();

        Config {
            rpc_client: Arc::new(RpcClient::new_with_commitment(json_rpc_url, commitment)),
            websocket_url: "".to_string(),
            evm_loader,
            signer,
            keypair,
            commitment,
        }
    };

    let (sub_command, sub_matches) = app_matches.subcommand();
    let result: NeonCliResult =
        match (sub_command, sub_matches) {
            ("emulate", Some(arg_matches)) => {
                let contract = h160_or_deploy_of(arg_matches, "contract");
                let sender = h160_of(arg_matches, "sender").unwrap();
                let data = hexdata_of(arg_matches, "data");
                let value = value_of(arg_matches, "value");

                // Read ELF params only if token_mint or chain_id is not set.
                let mut token_mint = pubkey_of(arg_matches, "token_mint");
                let mut chain_id = value_of(arg_matches, "chain_id");
                if token_mint.is_none() || chain_id.is_none() {
<<<<<<< HEAD
                    let cached_elf_params = get_neon_elf::CachedElfParams::new(&config);
=======
                    let cached_elf_params = CachedElfParams::new(&config);
>>>>>>> a0123394
                    token_mint = token_mint.or_else(|| Some(Pubkey::from_str(
                        cached_elf_params.get("NEON_TOKEN_MINT").unwrap()
                    ).unwrap()));
                    chain_id = chain_id.or_else(|| Some(u64::from_str(
                        cached_elf_params.get("NEON_CHAIN_ID").unwrap()
                    ).unwrap()));
                }
                let token_mint = token_mint.unwrap();
                let chain_id = chain_id.unwrap();

                emulate::execute(&config, contract, sender, data, value, &token_mint, chain_id)
            }
            ("create-program-address", Some(arg_matches)) => {
                let ether = h160_of(arg_matches, "seed").unwrap();
                create_program_address::execute(&config, &ether);
                Ok(())
            }
            ("create-ether-account", Some(arg_matches)) => {
                let ether = h160_of(arg_matches, "ether").unwrap();
                create_ether_account::execute(&config, &ether)
            }
            ("deploy", Some(arg_matches)) => {
                let program_location = arg_matches.value_of("program_location").unwrap().to_string();

                // Read ELF params only if collateral_pool_base or chain_id is not set.
                let mut collateral_pool_base = pubkey_of(arg_matches, "collateral_pool_base");
                let mut chain_id = value_of(arg_matches, "chain_id");
                if collateral_pool_base.is_none() || chain_id.is_none() {
                    let cached_elf_params = get_neon_elf::CachedElfParams::new(&config);
                    collateral_pool_base = collateral_pool_base.or_else(|| Some(Pubkey::from_str(
                        cached_elf_params.get("NEON_POOL_BASE").unwrap()
                    ).unwrap()));
                    chain_id = chain_id.or_else(|| Some(u64::from_str(
                        cached_elf_params.get("NEON_CHAIN_ID").unwrap()
                    ).unwrap()));
                }
                let collateral_pool_base = collateral_pool_base.unwrap();
                let chain_id = chain_id.unwrap();

                deploy::execute(&config, &program_location, &collateral_pool_base, chain_id)
            }
            ("deposit", Some(arg_matches)) => {
                let amount = value_of(arg_matches, "amount").unwrap();
                let ether = h160_of(arg_matches, "ether").unwrap();
                deposit::execute(&config, amount, &ether)
            }
            ("migrate-account", Some(arg_matches)) => {
                let ether = h160_of(arg_matches, "ether").unwrap();
                migrate_account::execute(&config, &ether)
            }
            ("get-ether-account-data", Some(arg_matches)) => {
                let ether = h160_of(arg_matches, "ether").unwrap();
                get_ether_account_data::execute(&config, &ether);
                Ok(())
            }
            ("cancel-trx", Some(arg_matches)) => {
                let storage_account = pubkey_of(arg_matches, "storage_account").unwrap();
                cancel_trx::execute(&config, &storage_account)
            }
            ("neon-elf-params", Some(arg_matches)) => {
                let program_location = arg_matches.value_of("program_location");
                get_neon_elf::execute(&config, program_location)
            }
            ("get-storage-at", Some(arg_matches)) => {
                let contract_id = h160_of(arg_matches, "contract_id").unwrap();
                let index = u256_of(arg_matches, "index").unwrap();
                get_storage_at::execute(&config, contract_id, &index)
            }
            ("update-valids-table", Some(arg_matches)) => {
                let contract_id = h160_of(arg_matches, "contract_id").unwrap();
                update_valids_table::execute(&config, contract_id)
            }
            _ => unreachable!(),
        };
    
    let exit_code: i32 =
        match result {
            Ok(_)  => 0,
            Err(e) => {
                let error_code = e.error_code();
                error!("NeonCli Error ({}): {}", error_code, e);
                error_code as i32
            }
        };
    
    exit(exit_code)
}<|MERGE_RESOLUTION|>--- conflicted
+++ resolved
@@ -795,11 +795,7 @@
                 let mut token_mint = pubkey_of(arg_matches, "token_mint");
                 let mut chain_id = value_of(arg_matches, "chain_id");
                 if token_mint.is_none() || chain_id.is_none() {
-<<<<<<< HEAD
-                    let cached_elf_params = get_neon_elf::CachedElfParams::new(&config);
-=======
                     let cached_elf_params = CachedElfParams::new(&config);
->>>>>>> a0123394
                     token_mint = token_mint.or_else(|| Some(Pubkey::from_str(
                         cached_elf_params.get("NEON_TOKEN_MINT").unwrap()
                     ).unwrap()));
@@ -828,7 +824,7 @@
                 let mut collateral_pool_base = pubkey_of(arg_matches, "collateral_pool_base");
                 let mut chain_id = value_of(arg_matches, "chain_id");
                 if collateral_pool_base.is_none() || chain_id.is_none() {
-                    let cached_elf_params = get_neon_elf::CachedElfParams::new(&config);
+                    let cached_elf_params = CachedElfParams::new(&config);
                     collateral_pool_base = collateral_pool_base.or_else(|| Some(Pubkey::from_str(
                         cached_elf_params.get("NEON_POOL_BASE").unwrap()
                     ).unwrap()));
