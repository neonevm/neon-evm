--- conflicted
+++ resolved
@@ -29,12 +29,8 @@
     account_data::{
         ACCOUNT_SEED_VERSION,
         AccountData,
-<<<<<<< HEAD
-        Account,
-        Contract,
+        Contract
         AccountState
-=======
->>>>>>> 0175d2ec
     },
     config::{  collateral_pool_base },
 };
@@ -110,207 +106,17 @@
     }
 }
 
-<<<<<<< HEAD
-#[allow(clippy::too_many_lines)]
-fn command_emulate(config: &Config, contract_id: Option<H160>, caller_id: H160, data: Option<Vec<u8>>,
-                   value: Option<U256>, token_mint: &Pubkey) -> CommandResult {
-    debug!("command_emulate(config={:?}, contract_id={:?}, caller_id={:?}, data={:?}, value={:?})",
-        config,
-        contract_id,
-        caller_id,
-        &hex::encode(data.clone().unwrap_or_default()),
-        value);
-
-    let storage = match &contract_id {
-        Some(program_id) =>  {
-            debug!("program_id to call: {:?}", *program_id);
-            EmulatorAccountStorage::new(config, *program_id, caller_id, *token_mint)
-        },
-        None => {
-            let (solana_address, _nonce) = make_solana_program_address(&caller_id, &config.evm_loader);
-            let trx_count = get_ether_account_nonce(config, &solana_address, token_mint)?;
-            let trx_count= trx_count.0;
-            let program_id = get_program_ether(&caller_id, trx_count);
-            debug!("program_id to deploy: {:?}", program_id);
-            EmulatorAccountStorage::new(config, program_id, caller_id, *token_mint)
-        }
-    };
-
-    let (exit_reason, result, applies_logs, steps_executed) = {
-        // u64::MAX is too large, remix gives this error:
-        // Gas estimation errored with the following message (see below).
-        // Number can only safely store up to 53 bits
-        let executor_substate = Box::new(ExecutorSubstate::new(&storage));
-        let executor_state = ExecutorState::new(executor_substate, &storage);
-        let mut executor = Machine::new(executor_state);
-        debug!("Executor initialized");
-
-        let (result, exit_reason) = match &contract_id {
-            Some(_) =>  {
-                debug!("call_begin(storage.origin()={:?}, storage.contract()={:?}, data={:?}, value={:?})",
-                    storage.origin(),
-                    storage.contract(),
-                    &hex::encode(data.clone().unwrap_or_default()),
-                    value);
-                executor.call_begin(storage.origin(),
-                                    storage.contract(),
-                                    data.unwrap_or_default(),
-                                    value.unwrap_or_default())?;
-                executor.execute()
-            },
-            None => {
-                debug!("create_begin(storage.origin()={:?}, data={:?}, value={:?})",
-                    storage.origin(),
-                    &hex::encode(data.clone().unwrap_or_default()),
-                    value);
-                executor.create_begin(storage.origin(),
-                                      data.unwrap_or_default(),
-                                      value.unwrap_or_default())?;
-                executor.execute()
-            }
-        };
-        debug!("Execute done, exit_reason={:?}, result={:?}", exit_reason, result);
-        debug!("{} steps executed", executor.get_steps_executed());
-
-        let steps_executed = executor.get_steps_executed();
-        let executor_state = executor.into_state();
-        if exit_reason.is_succeed() {
-            debug!("Succeed execution");
-            let apply = executor_state.deconstruct();
-            (exit_reason, result, Some(apply), steps_executed)
-        } else {
-            (exit_reason, result, None, steps_executed)
-        }
-    };
-
-    debug!("Call done");
-    let status = match exit_reason {
-        ExitReason::Succeed(_) => {
-            let (applies, _logs, transfers, spl_transfers, spl_approves, erc20_approves) = applies_logs.unwrap();
-
-            storage.apply(applies);
-            storage.apply_transfers(transfers, token_mint);
-            storage.apply_spl_approves(spl_approves);
-            storage.apply_spl_transfers(spl_transfers);
-            storage.apply_erc20_approves(erc20_approves);
-
-            debug!("Applies done");
-            "succeed".to_string()
-        }
-        ExitReason::Error(_) => "error".to_string(),
-        ExitReason::Revert(_) => "revert".to_string(),
-        ExitReason::Fatal(_) => "fatal".to_string(),
-        ExitReason::StepLimitReached => unreachable!(),
-    };
-
-    info!("{}", &status);
-    info!("{}", &hex::encode(&result));
-
-    if !exit_reason.is_succeed() {
-        debug!("Not succeed execution");
-    }
-
-    let accounts: Vec<AccountJSON> = storage.get_used_accounts();
-
-    let solana_accounts: Vec<SolanaAccountJSON> = storage.solana_accounts
-        .borrow()
-        .values()
-        .cloned()
-        .map(SolanaAccountJSON::from)
-        .collect();
-
-    let token_accounts: Vec<TokenAccountJSON> = storage.token_accounts
-        .borrow()
-        .values()
-        .cloned()
-        .map(TokenAccountJSON::from)
-        .collect();
-
-    let js = json!({
-        "accounts": accounts,
-        "solana_accounts": solana_accounts,
-        "token_accounts": token_accounts,
-        "result": &hex::encode(&result),
-        "exit_status": status,
-        "steps_executed": steps_executed,
-    }).to_string();
-
-    println!("{}", js);
-
-    Ok(())
-}
-
-fn command_create_program_address (
-    config: &Config,
-    ether_address: &H160,
-) {
-    let (solana_address, nonce) = make_solana_program_address(ether_address, &config.evm_loader);
-    println!("{} {}", solana_address, nonce);
-}
-
-fn command_create_ether_account (
-    config: &Config,
-    ether_address: &H160,
-    lamports: u64,
-    space: u64,
-    token_mint: &Pubkey
-) -> CommandResult {
-
-    let (solana_address, nonce) = make_solana_program_address(ether_address, &config.evm_loader);
-    let token_address = spl_associated_token_account::get_associated_token_address(&solana_address, token_mint);
-    debug!("Create ethereum account {} <- {} {}", solana_address, hex::encode(ether_address), nonce);
-
-    let instruction = Instruction::new_with_bincode(
-            config.evm_loader,
-            &EvmInstruction::CreateAccount {lamports, space, ether: *ether_address, nonce},
-            vec![
-                AccountMeta::new(config.signer.pubkey(), true),
-                AccountMeta::new(solana_address, false),
-                AccountMeta::new(token_address, false),
-                AccountMeta::new_readonly(system_program::id(), false),
-                AccountMeta::new_readonly(*token_mint, false),
-                AccountMeta::new_readonly(spl_token::id(), false),
-                AccountMeta::new_readonly(spl_associated_token_account::id(), false),
-                AccountMeta::new_readonly(sysvar::rent::id(), false),
-            ]);
-
-    let finalize_message = Message::new(&[instruction], Some(&config.signer.pubkey()));
-    let (blockhash, fee_calculator) = config.rpc_client.get_recent_blockhash()?;
-
-    check_account_for_fee(
-        &config.rpc_client,
-        &config.signer.pubkey(),
-        &fee_calculator,
-        &finalize_message)?;
-
-    let mut finalize_tx = Transaction::new_unsigned(finalize_message);
-
-    finalize_tx.try_sign(&[&*config.signer], blockhash)?;
-    debug!("signed: {:x?}", finalize_tx);
-
-    config.rpc_client.send_and_confirm_transaction_with_spinner(&finalize_tx)?;
-
-    println!("{}", json!({
-        "solana": solana_address.to_string(),
-        "token": token_address.to_string(),
-        "ether": hex::encode(ether_address),
-        "nonce": nonce,
-    }));
-
-    Ok(())
-}
-
-fn read_program_data(program_location: &str) -> Result<Vec<u8>, Box<dyn std::error::Error>> {
-    let mut file = File::open(program_location).map_err(|err| {
-        format!("Unable to open program file '{}': {}", program_location, err)
-    })?;
-=======
 fn read_program_data(program_location: &str) -> Result<Vec<u8>, NeonCliError> {
     let mut file = File::open(program_location)?;
+    let (exit_reason, result, applies_logs, used_gas, steps_executed) = {
+        let executor_substate = Box::new(ExecutorSubstate::new(gas_limit, &storage));
+                                    value.unwrap_or_default(),
+                                      value.unwrap_or_default(),
+            (exit_reason, result, Some(apply), needed_gas, steps_executed)
+            (exit_reason, result, None, needed_gas, steps_executed)
     // let mut file = File::open(program_location).map_err(|err| {
     //     format!("Unable to open program file '{}': {}", program_location, err)
     // })?;
->>>>>>> 0175d2ec
     let mut program_data = Vec::new();
     file.read_to_end(&mut program_data)?;
     // file.read_to_end(&mut program_data).map_err(|err| {
@@ -364,100 +170,7 @@
     }
 }
 
-<<<<<<< HEAD
-fn make_deploy_ethereum_transaction(
-    trx_count: u64,
-    program_data: &[u8],
-    caller_private: &SecretKey,
-    chain_id: u64
-) -> Vec<u8> {
-    let rlp_data = {
-        let tx = UnsignedTransaction {
-            to: None,
-            nonce: trx_count,
-            gas_limit: 999_999_999_999_u64.into(),
-            gas_price: 0.into(),
-            value: 0.into(),
-            data: program_data.to_owned(),
-            chain_id: chain_id.into(),
-        };
-
-        rlp::encode(&tx).to_vec()
-    };
-
-    let (sig, rec) = {
-        use libsecp256k1::{Message, sign};
-        let msg = Message::parse(&keccak256(rlp_data.as_slice()));
-        sign(&msg, caller_private)
-    };
-
-    let mut msg : Vec<u8> = Vec::new();
-    msg.extend(sig.serialize().iter().copied());
-    msg.push(rec.serialize());
-    msg.extend((rlp_data.len() as u64).to_le_bytes().iter().copied());
-    msg.extend(rlp_data);
-
-    msg
-}
-
-fn fill_holder_account(
-    config: &Config,
-    holder: &Pubkey,
-    holder_id: u64,
-    msg: &[u8],
-) -> Result<(), Error> {
-    let creator = &config.signer;
-    let signers = [&*config.signer];
-
-    // Write code to holder account
-    debug!("Write code");
-    let mut write_messages = vec![];
-    for (chunk, i) in msg.chunks(DATA_CHUNK_SIZE).zip(0..) {
-        let offset = u32::try_from(i*DATA_CHUNK_SIZE)?;
-
-        let instruction = Instruction::new_with_bincode(
-            config.evm_loader,
-            /* &EvmInstruction::WriteHolder {holder_id, offset, bytes: chunk}, */
-            &(0x12_u8, holder_id, offset, chunk),
-            vec![AccountMeta::new(*holder, false),
-                 AccountMeta::new(creator.pubkey(), true)]
-        );
-
-        let message = Message::new(&[instruction], Some(&creator.pubkey()));
-        write_messages.push(message);
-    }
-    debug!("Send write message");
-
-    // Send write message
-    {
-        let (blockhash, _, last_valid_slot) = config.rpc_client
-            .get_recent_blockhash_with_commitment(CommitmentConfig::confirmed())?
-            .value;
-
-        let mut write_transactions = vec![];
-        for message in write_messages {
-            let mut tx = Transaction::new_unsigned(message);
-            tx.try_sign(&signers, blockhash)?;
-            write_transactions.push(tx);
-        }
-
-        debug!("Writing program data");
-        send_and_confirm_transactions_with_spinner(
-            &config.rpc_client,
-            &config.websocket_url,
-            write_transactions,
-            &signers,
-            CommitmentConfig::confirmed(),
-            last_valid_slot,
-        ).map_err(|err| format!("Data writes to program account failed: {}", err))?;
-        debug!("Writing program data done");
-    }
-
-    Ok(())
-}
-
-=======
->>>>>>> 0175d2ec
+            gas_limit: 9_999_999.into(),
 // fn get_ethereum_caller_credentials(
 //     config: &Config,
 // ) -> (SecretKey, H160, Pubkey, u8, Pubkey, Pubkey) {
@@ -614,473 +327,6 @@
     (id, hex::encode(output)[..32].into())
 }
 
-<<<<<<< HEAD
-#[allow(clippy::too_many_lines)]
-fn command_deploy(
-    config: &Config,
-    program_location: &str,
-    token_mint: &Pubkey,
-    collateral_pool_base: &Pubkey,
-    chain_id: u64
-) -> CommandResult {
-    let creator = &config.signer;
-    let program_data = read_program_data(program_location)?;
-    let operator_token = spl_associated_token_account::get_associated_token_address(&creator.pubkey(), token_mint);
-
-    // Create ethereum caller private key from sign of array by signer
-    // let (caller_private, caller_ether, caller_sol, _caller_nonce) = get_ethereum_caller_credentials(config);
-
-    let (caller_private_eth, caller_ether) = {
-        let private_bytes : [u8; 64] = config.keypair.as_ref().unwrap().to_bytes();
-        let mut sign_arr: [u8;32] = Default::default();
-        sign_arr.clone_from_slice(&private_bytes[..32]);
-        let caller_private = SecretKey::parse(&sign_arr).unwrap();
-        let caller_public = PublicKey::from_secret_key(&caller_private);
-        let caller_ether: H160 = keccak256_h256(&caller_public.serialize()[1..]).into();
-        (caller_private, caller_ether)
-    };
-
-    let (caller_sol, _) = make_solana_program_address(&caller_ether, &config.evm_loader);
-
-    if config.rpc_client.get_account_with_commitment(&caller_sol, CommitmentConfig::confirmed())?.value.is_none() {
-        debug!("Caller account not found");
-        command_create_ether_account(config, &caller_ether, 10_u64.pow(9), 0, token_mint)?;
-    } else {
-        debug!(" Caller account found");
-    }
-
-    // Get caller nonce
-    let (trx_count, caller_ether, caller_token) = get_ether_account_nonce(config, &caller_sol, token_mint)?;
-
-    let (program_id, program_ether, program_nonce, program_token, program_code, program_seed) =
-        get_ethereum_contract_account_credentials(config, &caller_ether, trx_count, token_mint);
-
-    // Check program account to see if partial initialization has occurred
-    let mut instrstruction = create_ethereum_contract_accounts_in_solana(
-        config,
-        &program_id,
-        &program_ether,
-        program_nonce,
-        &program_token,
-        &program_code,
-        &program_seed,
-        program_data.len(),
-        token_mint
-    )?;
-
-    // Create transaction prepared for execution from account
-    let msg = make_deploy_ethereum_transaction(trx_count, &program_data, &caller_private_eth, chain_id);
-
-    // Create holder account (if not exists)
-    let (holder_id, holder_seed) = generate_random_holder_seed();
-    let holder = create_account_with_seed(config, &creator.pubkey(), &creator.pubkey(), &holder_seed, 128*1024_u64)?;
-
-    fill_holder_account(config, &holder, holder_id, &msg)?;
-
-    // Create storage account if not exists
-    let storage = create_storage_account(config)?;
-
-    let (collateral_pool_acc, collateral_pool_index) = get_collateral_pool_account_and_index(config, collateral_pool_base);
-
-    let accounts = vec![
-                        AccountMeta::new(storage, false),
-
-                        AccountMeta::new(creator.pubkey(), true),
-                        AccountMeta::new(collateral_pool_acc, false),
-                        AccountMeta::new(operator_token, false),
-                        AccountMeta::new(caller_token, false),
-                        AccountMeta::new(system_program::id(), false),
-
-                        AccountMeta::new(program_id, false),
-                        AccountMeta::new(program_token, false),
-                        AccountMeta::new(program_code, false),
-                        AccountMeta::new(caller_sol, false),
-                        AccountMeta::new(caller_token, false),
-
-                        AccountMeta::new_readonly(config.evm_loader, false),
-                        AccountMeta::new_readonly(*token_mint, false),
-                        AccountMeta::new_readonly(spl_token::id(), false),
-                        ];
-
-    let mut holder_with_accounts = vec![AccountMeta::new(holder, false)];
-    holder_with_accounts.extend(accounts.clone());
-    // Send trx_from_account_data_instruction
-    {
-        debug!("trx_from_account_data_instruction holder_plus_accounts: {:?}", holder_with_accounts);
-        let trx_from_account_data_instruction = Instruction::new_with_bincode(config.evm_loader,
-                                                                              &(0x16_u8, collateral_pool_index, 0_u64),
-                                                                              holder_with_accounts);
-        instrstruction.push(trx_from_account_data_instruction);
-        send_transaction(config, &instrstruction)?;
-    }
-
-    // Continue while no result
-    loop {
-        let continue_accounts = accounts.clone();
-        debug!("continue continue_accounts: {:?}", continue_accounts);
-        let continue_instruction = Instruction::new_with_bincode(config.evm_loader,
-                                                                 &(0x14_u8, collateral_pool_index, 400_u64),
-                                                                 continue_accounts);
-        let signature = send_transaction(config, &[continue_instruction])?;
-
-        // Check if Continue returned some result
-        let result = config.rpc_client.get_transaction_with_config(
-            &signature,
-            RpcTransactionConfig {
-                commitment: Some(CommitmentConfig::confirmed()),
-                encoding: Some(UiTransactionEncoding::Json),
-            },
-        )?;
-
-        let return_value = parse_transaction_reciept(config, result);
-
-        if let Some(value) = return_value {
-            let (exit_code, data) = value.split_at(1);
-            debug!("exit code {}", exit_code[0]);
-            debug!("return data {}", &hex::encode(data));
-            break;
-        }
-    }
-
-    println!("{}", json!({
-        "programId": format!("{}", program_id),
-        "programToken": format!("{}", program_token),
-        "codeId": format!("{}", program_code),
-        "ethereum": format!("{:?}", program_ether),
-    }));
-    Ok(())
-}
-
-fn command_get_ether_account_data (
-    config: &Config,
-    ether_address: &H160,
-) {
-    match EmulatorAccountStorage::get_account_from_solana(config, ether_address) {
-        Some((acc, balance, code_account)) => {
-            let (solana_address, _solana_nonce) = make_solana_program_address(ether_address, &config.evm_loader);
-            let account_data = AccountData::unpack(&acc.data).unwrap();
-            let account_data = AccountData::get_account(&account_data).unwrap();
-
-            let state = match &account_data.state{
-                AccountState::Uninitialized => "Uninitialized",
-                AccountState::Initialized => "Initialized"
-            };
-            println!("Ethereum address: 0x{}", &hex::encode(&ether_address.as_fixed_bytes()));
-            println!("Solana address: {}", solana_address);
-
-            println!("Account fields");
-            println!("    ether: {}", &account_data.ether);
-            println!("    nonce: {}", &account_data.nonce);
-            println!("    trx_count: {}", &account_data.trx_count);
-            println!("    code_account: {}", &account_data.code_account);
-            println!("    ro_blocked_cnt: {}", &account_data.ro_blocked_cnt);
-            println!("    rw_blocked_acc: {}",
-                     if account_data.rw_blocked_acc.is_some() {
-                         account_data.rw_blocked_acc.unwrap().to_string()
-                     }
-                     else {
-                         "".to_string()
-                     }
-            );
-            println!("    token_account: {}", &account_data.eth_token_account);
-            println!("    state: {}", state);
-            println!("    token_amount: {}", &balance);
-
-            if let Some(code_account) = code_account {
-                let code_data = AccountData::unpack(&code_account.data).unwrap();
-                let header = AccountData::size(&code_data);
-                let code_data = AccountData::get_contract(&code_data).unwrap();
-
-                println!("Contract fields");
-                println!("    owner: {}", &code_data.owner);
-                println!("    code_size: {}", &code_data.code_size);
-                println!("    code as hex:");
-
-                let code_size = code_data.code_size;
-                let mut offset = header;
-                while offset < ( code_size as usize + header) {
-                    let data_slice = &code_account.data.as_slice();
-                    let remains = if code_size as usize + header - offset > 80 {
-                        80
-                    } else {
-                        code_size as usize + header - offset
-                    };
-
-                    println!("        {}", &hex::encode(&data_slice[offset+header..offset+header+remains]));
-                    offset += remains;
-                }
-            }
-
-
-        },
-        None => {
-            eprintln!("Account not found {}", &ether_address.to_string());
-        }
-    }
-}
-
-fn command_get_storage_at(
-    config: &Config,
-    ether_address: &H160,
-    index: &U256
-) -> CommandResult {
-    match EmulatorAccountStorage::get_account_from_solana(config, ether_address) {
-        Some((acc, _balance, code_account)) => {
-            let account_data = AccountData::unpack(&acc.data)?;
-            let mut code_data = match code_account.as_ref() {
-                Some(code) => code.data.clone(),
-                None => return Err(format!("Account {:#x} is not code account", ether_address).into()),
-            };
-            let contract_data = AccountData::unpack(&code_data)?;
-            let (solana_address, _solana_nonce) = make_solana_program_address(ether_address, &config.evm_loader);
-            let code_data: std::rc::Rc<std::cell::RefCell<&mut [u8]>> = Rc::new(RefCell::new(&mut code_data));
-            let solidity_account = SolidityAccount::new(&solana_address, account_data,
-                                                        Some((contract_data, code_data)));
-            let value = solidity_account.get_storage(index);
-            print!("{:#x}", value);
-            Ok(())
-        },
-        None => {
-            Err(format!("Account not found {:#x}", ether_address).into())
-        }
-    }
-}
-
-fn command_cancel_trx(
-    config: &Config,
-    storage_account: &Pubkey,
-    token_mint: &Pubkey
-) -> CommandResult {
-    let storage = config.rpc_client.get_account_with_commitment(storage_account, CommitmentConfig::processed()).unwrap().value;
-
-    if let Some(acc) = storage {
-        if acc.owner != config.evm_loader {
-            return Err(format!("Invalid owner {} for storage account", acc.owner).into());
-        }
-        let data = AccountData::unpack(&acc.data)?;
-        let data_end = data.size();
-        let storage = if let AccountData::Storage(storage) = data {storage}
-                else {return Err("Not storage account".to_string().into());};
-
-        let keys: Vec<Pubkey> = {
-            println!("{:?}", storage);
-            let accounts_begin = data_end;
-            let accounts_end = accounts_begin + storage.accounts_len * 32;
-            if acc.data.len() < accounts_end {
-                return Err(format!("Accounts data too small: account_data.len()={:?} < end={:?}", acc.data.len(), accounts_end).into());
-            };
-
-            acc.data[accounts_begin..accounts_end].chunks_exact(32).map(Pubkey::new).collect()
-        };
-
-        let (caller_solana, _) = make_solana_program_address(&storage.caller, &config.evm_loader);
-        let (trx_count, _caller_ether, caller_token) = get_ether_account_nonce(config, &caller_solana, token_mint)?;
-
-        let operator = &config.signer.pubkey();
-        let operator_token = spl_associated_token_account::get_associated_token_address(operator, token_mint);
-
-        let mut accounts_meta : Vec<AccountMeta> = vec![
-            AccountMeta::new(*storage_account, false),              // Storage account
-            AccountMeta::new(*operator, true),                      // Operator
-            AccountMeta::new(operator_token, false),                // Operator token
-            AccountMeta::new(caller_token, false),                  // Caller token
-            AccountMeta::new(incinerator::id(), false),             // Incinerator
-            AccountMeta::new_readonly(system_program::id(), false), // System
-        ];
-
-        let system_accounts : Vec<Pubkey> = vec![
-            config.evm_loader,
-            *token_mint,
-            spl_token::id(),
-            spl_associated_token_account::id(),
-            sysvar::rent::id(),
-            incinerator::id(),
-            system_program::id(),
-            sysvar::instructions::id(),
-        ];
-
-        for key in keys {
-            let writable = if system_accounts.contains(&key) {false} else {
-                let acc = config.rpc_client.get_account_with_commitment(&key, CommitmentConfig::processed()).unwrap().value;
-                if let Some(acc) = acc {
-                    if acc.owner == config.evm_loader {
-                        matches!(AccountData::unpack(&acc.data)?, AccountData::Account(_))
-                    } else {
-                        false
-                    }
-                } else {false}
-            };
-
-            if writable {
-                accounts_meta.push(AccountMeta::new(key, false));
-            } else {
-                accounts_meta.push(AccountMeta::new_readonly(key, false));
-            }
-        }
-        for meta in &accounts_meta {
-            println!("\t{:?}", meta);
-        }
-
-        let instruction = Instruction::new_with_bincode(config.evm_loader, &(21_u8, trx_count), accounts_meta);
-        send_transaction(config, &[instruction])?;
-
-    } else {
-        return Err(format!("Account not found {}", &storage_account.to_string()).into());
-    }
-    Ok(())
-}
-
-fn read_elf_parameters(
-        _config: &Config,
-        program_data: &[u8],
-    )-> HashMap<String, String>{
-    let mut result = HashMap::new();
-    let elf = goblin::elf::Elf::parse(program_data).expect("Unable to parse ELF file");
-    elf.dynsyms.iter().for_each(|sym| {
-        let name = String::from(&elf.dynstrtab[sym.st_name]);
-        if name.starts_with("NEON")
-        {
-            let end = program_data.len();
-            let from = usize::try_from(sym.st_value).unwrap_or_else(|_| panic!("Unable to cast usize from u64:{:?}", sym.st_value));
-            let to = usize::try_from(sym.st_value + sym.st_size).unwrap_or_else(|err| panic!("Unable to cast usize from u64:{:?}. Error: {}", sym.st_value + sym.st_size, err));
-            if to < end && from < end {
-                let buf = &program_data[from..to];
-                let value = std::str::from_utf8(buf).unwrap();
-                result.insert(name, String::from(value));
-            }
-            else {
-                panic!("{} is out of bounds", name);
-            }
-        }
-    });
-
-    result
-}
-
-
-fn read_elf_parameters_from_account(config: &Config) -> Result<HashMap<String, String>, Error> {
-    let account = config.rpc_client
-        .get_account_with_commitment(&config.evm_loader, config.commitment)?
-        .value.ok_or(format!("Unable to find the account {}", &config.evm_loader))?;
-
-    if account.owner == bpf_loader::id() || account.owner == bpf_loader_deprecated::id() {
-        Ok(read_elf_parameters(config, &account.data))
-    } else if account.owner == bpf_loader_upgradeable::id() {
-        if let Ok(UpgradeableLoaderState::Program {
-                      programdata_address,
-                  }) = account.state()
-        {
-            let programdata_account = config.rpc_client
-                .get_account_with_commitment(&programdata_address, config.commitment)?
-                .value.ok_or(format!(
-                "Failed to find associated ProgramData account {} for the program {}",
-                programdata_address, &config.evm_loader))?;
-
-            if let Ok(UpgradeableLoaderState::ProgramData { .. }) = programdata_account.state() {
-                let offset =
-                    UpgradeableLoaderState::programdata_data_offset().unwrap_or(0);
-                let program_data = &programdata_account.data[offset..];
-                Ok(read_elf_parameters(config, program_data))
-            } else {
-                Err(
-                    format!("Invalid associated ProgramData account {} found for the program {}",
-                            programdata_address, &config.evm_loader)
-                        .into(),
-                )
-            }
-
-        } else if let Ok(UpgradeableLoaderState::Buffer { .. }) = account.state() {
-            let offset = UpgradeableLoaderState::buffer_data_offset().unwrap_or(0);
-            let program_data = &account.data[offset..];
-            Ok(read_elf_parameters(config, program_data))
-        } else {
-            Err(format!(
-                "{} is not an upgradeble loader buffer or program account",
-                &config.evm_loader
-            )
-                .into())
-        }
-    } else {
-        Err(format!("{} is not a BPF program", &config.evm_loader).into())
-    }
-
-}
-
-
-fn print_elf_parameters(params: &HashMap<String, String>){
-    for (key, value) in params {
-        println!("{}={}", key, value);
-    }
-}
-
-
-fn read_program_data_from_file(config: &Config,
-                               program_location: &str) -> CommandResult {
-    let program_data = read_program_data(program_location)?;
-    let program_data = &program_data[..];
-    let elf_params = read_elf_parameters(config, program_data);
-    print_elf_parameters(&elf_params);
-    Ok(())
-}
-
-
-fn read_program_data_from_account(config: &Config) {
-    let elf_params = read_elf_parameters_from_account(config).unwrap();
-    print_elf_parameters(&elf_params);
-}
-
-
-fn command_neon_elf(
-    config: &Config,
-    program_location: Option<&str>,
-) -> CommandResult {
-    program_location.map_or_else(
-        || {read_program_data_from_account(config); Ok(())},
-        |program_location| read_program_data_from_file(config, program_location),
-    )
-}
-
-fn command_update_valids_table(
-    config: &Config,
-    ether_address: &H160,
-) -> CommandResult {
-    let account_data = if let Some((account, _, _)) = EmulatorAccountStorage::get_account_from_solana(config, ether_address) {
-        AccountData::unpack(&account.data)?
-    } else {
-        return Err(format!("Account not found {:#x}", ether_address).into());
-    };
-
-    let code_account = account_data.get_account()?.code_account;
-    if code_account == Pubkey::new_from_array([0_u8; 32]) {
-        return Err(format!("Code account not found {:#x}", ether_address).into());
-    }
-
-    let instruction = Instruction::new_with_bincode(
-        config.evm_loader,
-        &(23),
-        vec![AccountMeta::new(code_account, false)]
-    );
-
-    let finalize_message = Message::new(&[instruction], Some(&config.signer.pubkey()));
-    let (blockhash, fee_calculator) = config.rpc_client.get_recent_blockhash()?;
-
-    check_account_for_fee(
-        &config.rpc_client,
-        &config.signer.pubkey(),
-        &fee_calculator,
-        &finalize_message)?;
-
-    let mut finalize_tx = Transaction::new_unsigned(finalize_message);
-    finalize_tx.try_sign(&[&*config.signer], blockhash)?;
-    debug!("signed: {:x?}", finalize_tx);
-
-    config.rpc_client.send_and_confirm_transaction_with_spinner(&finalize_tx)?;
-
-    Ok(())
-}
-
-=======
->>>>>>> 0175d2ec
 fn make_clean_hex(in_str: &str) -> &str {
     if &in_str[..2] == "0x" {
         &in_str[2..]
