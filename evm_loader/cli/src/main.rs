--- conflicted
+++ resolved
@@ -760,7 +760,6 @@
 fn parse_transaction_reciept(config: &Config, result: EncodedConfirmedTransaction) -> Option<Vec<u8>> {
     let mut return_value : Option<Vec<u8>> = None;
     if let EncodedTransaction::Json(transaction) = result.transaction.transaction {
-        debug!("transaction {:?}", transaction);
         if let UiMessage::Raw(message) = transaction.message {
             let evm_loader_index = message.account_keys.iter().position(|x| *x == config.evm_loader.to_string());
             if let Some(meta) = result.transaction.meta {
@@ -944,49 +943,21 @@
     holder_plus_accounts.insert(0,AccountMeta::new(holder, false));
     // Send trx_from_account_data_instruction
     {
-<<<<<<< HEAD
         debug!("trx_from_account_data_instruction holder_plus_accounts: {:?}", holder_plus_accounts);
-        let trx_from_account_data_instruction = Instruction::new_with_bincode(config.evm_loader, &(0x12_u8, collateral_pool_index, 0_u64), holder_plus_accounts);
-=======
-        debug!("trx_from_account_data_instruction");
         let trx_from_account_data_instruction = Instruction::new_with_bincode(config.evm_loader,
                                                                               &(0x16_u8, collateral_pool_index, 0_u64),
-                                                                              accounts);
->>>>>>> 8c33c249
+                                                                              holder_plus_accounts);
         instrstruction.push(trx_from_account_data_instruction);
         send_transaction(config, &instrstruction)?;
     }
 
     // Continue while no result
     loop {
-<<<<<<< HEAD
         let continue_accounts = accounts.clone();
         debug!("continue continue_accounts: {:?}", continue_accounts);
-        let continue_instruction = Instruction::new_with_bincode(config.evm_loader, &(0x14_u8, collateral_pool_index, 400_u64), continue_accounts);
-=======
-        debug!("continue");
-        let continue_accounts = vec![
-                            AccountMeta::new(storage, false),
-    
-                            AccountMeta::new(creator.pubkey(), true),
-                            AccountMeta::new(operator_token, false),
-                            AccountMeta::new(caller_token, false),
-                            AccountMeta::new(system_program::id(), false),
-
-                            AccountMeta::new(program_id, false),
-                            AccountMeta::new(program_token, false),
-                            AccountMeta::new(program_code, false),
-                            AccountMeta::new(caller_sol, false),
-                            AccountMeta::new(caller_token, false),
-
-                            AccountMeta::new_readonly(config.evm_loader, false),
-                            AccountMeta::new_readonly(token_mint::id(), false),
-                            AccountMeta::new_readonly(spl_token::id(), false),
-                            ];
         let continue_instruction = Instruction::new_with_bincode(config.evm_loader,
-                                                                 &(0x0a_u8, 400_u64),
+                                                                 &(0x14_u8, collateral_pool_index, 400_u64),
                                                                  continue_accounts);
->>>>>>> 8c33c249
         let signature = send_transaction(config, &[continue_instruction])?;
 
         // Check if Continue returned some result 
