#![deny(warnings)]
#![deny(clippy::all, clippy::pedantic, clippy::nursery)]

mod account_storage;
use crate::{
    account_storage::{
        make_solana_program_address,
        EmulatorAccountStorage,
        AccountJSON,
        TokenAccountJSON,
    },
};

use evm_loader::{
    instruction::EvmInstruction,
    account_data::{
        ACCOUNT_SEED_VERSION,
        AccountData,
        Account,
        Contract
    },
    config::{ token_mint, collateral_pool_base },
};

use evm::{H160, H256, U256, ExitReason,};
use solana_sdk::{
    clock::Slot,
    commitment_config::{CommitmentConfig, CommitmentLevel},
    incinerator,
    instruction::{AccountMeta, Instruction},
    loader_instruction::LoaderInstruction,
    message::Message,
    pubkey::Pubkey,
    signature::{Keypair, Signer, Signature},
    signers::Signers,
    transaction::Transaction,
    system_program,
    sysvar,
    system_instruction,
};
use serde_json::json;
use std::{
    collections::HashMap,
    io::{Read},
    fs::File,
    env,
    str::FromStr,
    process::exit,
    sync::Arc,
    thread::sleep,
    time::{Duration},
    convert::{TryFrom, TryInto},
    fmt,
    fmt::{Debug, Display,},
};

use clap::{
    crate_description, crate_name, crate_version, value_t_or_exit, App, AppSettings, Arg,
    ArgMatches, SubCommand,
};

use solana_program::{
    keccak::{hash,},
};

use solana_clap_utils::{
    input_parsers::{pubkey_of, value_of,},
    input_validators::{is_url_or_moniker, is_valid_pubkey, normalize_to_url_if_moniker},
    keypair::{signer_from_path, keypair_from_path},
};

use solana_client::{
    rpc_client::RpcClient,
    rpc_config::{RpcSendTransactionConfig, RpcTransactionConfig},
    rpc_request::MAX_GET_SIGNATURE_STATUSES_QUERY_ITEMS,
    tpu_client::{TpuClient, TpuClientConfig},
};
use solana_cli::{
    checks::{check_account_for_fee},
};
use solana_cli_output::display::new_spinner_progress_bar;
use solana_transaction_status::{
    TransactionConfirmationStatus,
    UiTransactionEncoding,
    EncodedTransaction,
    UiMessage,
    UiInstruction,
    EncodedConfirmedTransaction
};

use libsecp256k1::SecretKey;
use libsecp256k1::PublicKey;

use rlp::RlpStream;

use log::{debug, error, info};
use crate::account_storage::SolanaAccountJSON;
use evm_loader::{
    executor_state::{
        ExecutorState,
        ExecutorSubstate,
    },
    executor::Machine,
    solana_backend::AccountStorage,
};

const DATA_CHUNK_SIZE: usize = 229; // Keep program chunks under PACKET_DATA_SIZE

type Error = Box<dyn std::error::Error>;
type CommandResult = Result<(), Error>;

pub struct Config {
    rpc_client: Arc<RpcClient>,
    websocket_url: String,
    evm_loader: Pubkey,
    // #[allow(unused)]
    // fee_payer: Pubkey,
    signer: Box<dyn Signer>,
    keypair: Option<Keypair>,
}

impl Debug for Config {
    fn fmt(&self, f: &mut fmt::Formatter) -> fmt::Result {
        write!(f, "evm_loader={:?}, signer={:?}", self.evm_loader, self.signer)
    }
}

#[allow(clippy::too_many_lines)]
fn command_emulate(config: &Config, contract_id: Option<H160>, caller_id: H160, data: Option<Vec<u8>>, value: Option<U256>) -> CommandResult {
    debug!("command_emulate(config={:?}, contract_id={:?}, caller_id={:?}, data={:?}, value={:?})",
        config,
        contract_id,
        caller_id,
        &hex::encode(data.clone().unwrap_or_default()),
        value);

    let storage = match &contract_id {
        Some(program_id) =>  {
            debug!("program_id to call: {:?}", *program_id);
            EmulatorAccountStorage::new(config, *program_id, caller_id)
        },
        None => {
            let (solana_address, _nonce) = make_solana_program_address(&caller_id, &config.evm_loader);
            let trx_count = get_ether_account_nonce(config, &solana_address)?;
            let trx_count= trx_count.0;
            let program_id = get_program_ether(&caller_id, trx_count);
            debug!("program_id to deploy: {:?}", program_id);
            EmulatorAccountStorage::new(config, program_id, caller_id)
        }
    };

    let (exit_reason, result, applies_logs, used_gas) = {
        // u64::MAX is too large, remix gives this error:
        // Gas estimation errored with the following message (see below).
        // Number can only safely store up to 53 bits
        let gas_limit = 50_000_000;
        let executor_substate = Box::new(ExecutorSubstate::new(gas_limit, &storage));
        let executor_state = ExecutorState::new(executor_substate, &storage);
        let mut executor = Machine::new(executor_state);
        debug!("Executor initialized");

        let (result, exit_reason) = match &contract_id {
            Some(_) =>  {
                debug!("call_begin(storage.origin()={:?}, storage.contract()={:?}, data={:?}, value={:?})",
                    storage.origin(),
                    storage.contract(),
                    &hex::encode(data.clone().unwrap_or_default()),
                    value);
                executor.call_begin(storage.origin(),
                                    storage.contract(),
                                    data.unwrap_or_default(),
                                    value.unwrap_or_default(),
                                    gas_limit)?;
                executor.execute()
            },
            None => {
                debug!("create_begin(storage.origin()={:?}, data={:?}, value={:?})",
                    storage.origin(),
                    &hex::encode(data.clone().unwrap_or_default()),
                    value);
                executor.create_begin(storage.origin(),
                                      data.unwrap_or_default(),
                                      value.unwrap_or_default(),
                                      gas_limit)?;
                executor.execute()
            }
        };
        debug!("Execute done, exit_reason={:?}, result={:?}", exit_reason, result);

        let executor_state = executor.into_state();
        let used_gas = executor_state.substate().metadata().gasometer().used_gas() + 1; // "+ 1" because of https://github.com/neonlabsorg/neon-evm/issues/144
        let refunded_gas = executor_state.substate().metadata().gasometer().refunded_gas();
        let needed_gas = used_gas + (if refunded_gas > 0 { u64::try_from(refunded_gas)? } else { 0 });
        debug!("used_gas={:?} refunded_gas={:?}", used_gas, refunded_gas);
        if exit_reason.is_succeed() {
            debug!("Succeed execution");
            let apply = executor_state.deconstruct();
            (exit_reason, result, Some(apply), needed_gas)
        } else {
            (exit_reason, result, None, needed_gas)
        }
    };

    debug!("Call done");
    let status = match exit_reason {
        ExitReason::Succeed(_) => {
            let (applies, _logs, _transfers, spl_transfers, spl_approves, erc20_approves) = applies_logs.unwrap();
    
            storage.apply(applies);
            storage.apply_spl_approves(spl_approves);
            storage.apply_spl_transfers(spl_transfers);
            storage.apply_erc20_approves(erc20_approves);

            debug!("Applies done");
            "succeed".to_string()
        }
        ExitReason::Error(_) => "error".to_string(),
        ExitReason::Revert(_) => "revert".to_string(),
        ExitReason::Fatal(_) => "fatal".to_string(),
        ExitReason::StepLimitReached => unreachable!(),
    };

    info!("{}", &status);
    info!("{}", &hex::encode(&result));

    if !exit_reason.is_succeed() {
        debug!("Not succeed execution");
    }

    let accounts: Vec<AccountJSON> = storage.get_used_accounts();

    let solana_accounts: Vec<SolanaAccountJSON> = storage.solana_accounts
        .borrow()
        .values()
        .cloned()
        .map(SolanaAccountJSON::from)
        .collect();

    let token_accounts: Vec<TokenAccountJSON> = storage.token_accounts
        .borrow()
        .values()
        .cloned()
        .map(TokenAccountJSON::from)
        .collect();

    let js = json!({
        "accounts": accounts,
        "solana_accounts": solana_accounts,
        "token_accounts": token_accounts,
        "result": &hex::encode(&result),
        "exit_status": status,
        "used_gas": used_gas,
    }).to_string();

    println!("{}", js);

    Ok(())
}

fn command_create_program_address (
    config: &Config,
    ether_address: &H160,
) {
    let (solana_address, nonce) = make_solana_program_address(ether_address, &config.evm_loader);
    println!("{} {}", solana_address, nonce);
}

fn command_create_ether_account (
    config: &Config,
    ether_address: &H160,
    lamports: u64,
    space: u64
) -> CommandResult {
    let (solana_address, nonce) = make_solana_program_address(ether_address, &config.evm_loader);
    let token_address = spl_associated_token_account::get_associated_token_address(&solana_address, &token_mint::id());
    debug!("Create ethereum account {} <- {} {}", solana_address, hex::encode(ether_address), nonce);

    let instruction = Instruction::new_with_bincode(
            config.evm_loader,
            &EvmInstruction::CreateAccount {lamports, space, ether: *ether_address, nonce},
            vec![
                AccountMeta::new(config.signer.pubkey(), true),
                AccountMeta::new(solana_address, false),
                AccountMeta::new(token_address, false),
                AccountMeta::new_readonly(system_program::id(), false),
                AccountMeta::new_readonly(token_mint::id(), false),
                AccountMeta::new_readonly(spl_token::id(), false),
                AccountMeta::new_readonly(spl_associated_token_account::id(), false),
                AccountMeta::new_readonly(sysvar::rent::id(), false),
            ]);

    let finalize_message = Message::new(&[instruction], Some(&config.signer.pubkey()));
    let (blockhash, fee_calculator) = config.rpc_client.get_recent_blockhash()?;

    check_account_for_fee(
        &config.rpc_client,
        &config.signer.pubkey(),
        &fee_calculator,
        &finalize_message)?;

    let mut finalize_tx = Transaction::new_unsigned(finalize_message);

    finalize_tx.try_sign(&[&*config.signer], blockhash)?;
    debug!("signed: {:x?}", finalize_tx);

    config.rpc_client.send_and_confirm_transaction_with_spinner(&finalize_tx)?;

    println!("{}", json!({
        "solana": solana_address.to_string(),
        "token": token_address.to_string(),
        "ether": hex::encode(ether_address),
        "nonce": nonce,
    }).to_string());

    Ok(())
}

fn read_program_data(program_location: &str) -> Result<Vec<u8>, Box<dyn std::error::Error>> {
    let mut file = File::open(program_location).map_err(|err| {
        format!("Unable to open program file '{}': {}", program_location, err)
    })?;
    let mut program_data = Vec::new();
    file.read_to_end(&mut program_data).map_err(|err| {
        format!("Unable to read program file '{}': {}", program_location, err)
    })?;

    Ok(program_data)
}

#[allow(clippy::too_many_lines)]
fn send_and_confirm_transactions_with_spinner<T: Signers>(
    rpc_client: &Arc<RpcClient>,
    websocket_url: &str,
    mut transactions: Vec<Transaction>,
    signer_keys: &T,
    commitment: CommitmentConfig,
    mut last_valid_slot: Slot,
) -> CommandResult {
    let progress_bar = new_spinner_progress_bar();
    let mut send_retries = 5;

    progress_bar.set_message("Finding leader nodes...");
    let tpu_client = TpuClient::new(
        rpc_client.clone(),
        websocket_url,
        TpuClientConfig::default(),
    )?;

    loop {
        // Send all transactions
        let mut pending_transactions = HashMap::new();
        let num_transactions = transactions.len();
        for transaction in transactions {
            if !tpu_client.send_transaction(&transaction) {
                let _result = rpc_client
                    .send_transaction_with_config(
                        &transaction,
                        RpcSendTransactionConfig {
                            preflight_commitment: Some(commitment.commitment),
                            ..RpcSendTransactionConfig::default()
                        },
                    )
                    .ok();
            }
            pending_transactions.insert(transaction.signatures[0], transaction);
            progress_bar.set_message(&format!(
                "[{}/{}] Transactions sent",
                pending_transactions.len(),
                num_transactions
            ));

            // Throttle transactions to about 100 TPS
            sleep(Duration::from_millis(10));
        }

        // Collect statuses for all the transactions, drop those that are confirmed
        loop {
            let mut slot = 0;
            let pending_signatures = pending_transactions.keys().copied().collect::<Vec<_>>();
            for pending_signatures_chunk in
                pending_signatures.chunks(MAX_GET_SIGNATURE_STATUSES_QUERY_ITEMS)
            {
                if let Ok(result) = rpc_client.get_signature_statuses(pending_signatures_chunk) {
                    let statuses = result.value;
                    for (signature, status) in
                        pending_signatures_chunk.iter().zip(statuses.into_iter())
                    {
                        if let Some(status) = status {
                            if let Some(confirmation_status) = &status.confirmation_status {
                                if *confirmation_status != TransactionConfirmationStatus::Processed
                                {
                                    pending_transactions.remove(signature);
                                }
                            } else if status.confirmations.is_none()
                                || status.confirmations.unwrap() > 1
                            {
                                pending_transactions.remove(signature);
                            }
                        }
                    }
                }

                slot = rpc_client.get_slot()?;
                progress_bar.set_message(&format!(
                    "[{}/{}] Transactions confirmed. Retrying in {} slots",
                    num_transactions - pending_transactions.len(),
                    num_transactions,
                    last_valid_slot.saturating_sub(slot)
                ));
            }

            if pending_transactions.is_empty() {
                return Ok(());
            }

            if slot > last_valid_slot {
                break;
            }

            for transaction in pending_transactions.values() {
                if !tpu_client.send_transaction(transaction) {
                    let _result = rpc_client
                        .send_transaction_with_config(
                            transaction,
                            RpcSendTransactionConfig {
                                preflight_commitment: Some(commitment.commitment),
                                ..RpcSendTransactionConfig::default()
                            },
                        )
                        .ok();
                }
            }

            if cfg!(not(test)) {
                // Retry twice a second
                sleep(Duration::from_millis(500));
            }
        }

        if send_retries == 0 {
            return Err("Transactions failed".into());
        }
        send_retries -= 1;

        // Re-sign any failed transactions with a new blockhash and retry
        let (blockhash, _fee_calculator, new_last_valid_slot) = rpc_client
            .get_recent_blockhash_with_commitment(commitment)?
            .value;
        last_valid_slot = new_last_valid_slot;
        transactions = vec![];
        for (_, mut transaction) in pending_transactions {
            transaction.try_sign(signer_keys, blockhash)?;
            transactions.push(transaction);
        }
    }
}

#[must_use]
pub fn keccak256_h256(data: &[u8]) -> H256 {
    H256::from(hash(data).to_bytes())
}

#[must_use]
pub fn keccak256(data: &[u8]) -> [u8; 32] {
    hash(data).to_bytes()
}

#[must_use]
pub fn keccak256_digest(data: &[u8]) -> Vec<u8> {
    hash(data).to_bytes().to_vec()
}

#[derive(Debug)]
pub struct UnsignedTransaction {
    pub nonce: u64,
    pub gas_price: U256,
    pub gas_limit: U256,
    pub to: Option<H160>,
    pub value: U256,
    pub data: Vec<u8>,
    pub chain_id: U256,
}

impl rlp::Encodable for UnsignedTransaction {
    fn rlp_append(&self, s: &mut RlpStream) {
        s.begin_list(9);
        s.append(&self.nonce);
        s.append(&self.gas_price);
        s.append(&self.gas_limit);
        match self.to.as_ref() {
            None => s.append(&""),
            Some(addr) => s.append(addr),
        };
        s.append(&self.value);
        s.append(&self.data);
        s.append(&self.chain_id);
        s.append_empty_data();
        s.append_empty_data();
    }
}

fn make_deploy_ethereum_transaction(
    trx_count: u64,
    program_data: &[u8],
    caller_private: &SecretKey,
) -> Vec<u8> {
    let rlp_data = {
        let tx = UnsignedTransaction {
            to: None,
            nonce: trx_count,
            gas_limit: 9_999_999.into(),
            gas_price: 0.into(),
            value: 0.into(),
            data: program_data.to_owned(),
            chain_id: 111.into(), // Will fixed in #61 issue
        };

        rlp::encode(&tx).to_vec()
    };

    let (sig, rec) = {
        use libsecp256k1::{Message, sign};
        let msg = Message::parse(&keccak256(rlp_data.as_slice()));
        sign(&msg, caller_private)
    };

    let mut msg : Vec<u8> = Vec::new();
    msg.extend(sig.serialize().iter().copied());
    msg.push(rec.serialize());
    msg.extend((rlp_data.len() as u64).to_le_bytes().iter().copied());
    msg.extend(rlp_data);

    msg
}

fn fill_holder_account(
    config: &Config,
    holder: &Pubkey, 
    msg: &[u8],
) -> Result<(), Error> {
    let creator = &config.signer;
    let signers = [&*config.signer];

    // Write code to holder account
    debug!("Write code");
    let mut write_messages = vec![];
    for (chunk, i) in msg.chunks(DATA_CHUNK_SIZE).zip(0..) {
        let offset = u32::try_from(i*DATA_CHUNK_SIZE)?;
        let instruction = Instruction::new_with_bincode(
            config.evm_loader,
            &LoaderInstruction::Write {offset, bytes: chunk.to_vec()},
            vec![AccountMeta::new(*holder, false),
                 AccountMeta::new(creator.pubkey(), true)]
        );
        let message = Message::new(&[instruction], Some(&creator.pubkey()));
        write_messages.push(message);
    }
    debug!("Send write message");

    // Send write message
    {
        let (blockhash, _, last_valid_slot) = config.rpc_client
            .get_recent_blockhash_with_commitment(CommitmentConfig::confirmed())?
            .value;

        let mut write_transactions = vec![];
        for message in write_messages {
            let mut tx = Transaction::new_unsigned(message);
            tx.try_sign(&signers, blockhash)?;
            write_transactions.push(tx);
        }

        debug!("Writing program data");
        send_and_confirm_transactions_with_spinner(
            &config.rpc_client,
            &config.websocket_url,
            write_transactions,
            &signers,
            CommitmentConfig::confirmed(),
            last_valid_slot,
        ).map_err(|err| format!("Data writes to program account failed: {}", err))?;
        debug!("Writing program data done");
    }

    Ok(())
}

// fn get_ethereum_caller_credentials(
//     config: &Config,
// ) -> (SecretKey, H160, Pubkey, u8, Pubkey, Pubkey) {
//     use secp256k1::PublicKey;
//     let caller_private = {
//         let private_bytes : [u8; 64] = config.keypair.as_ref().unwrap().to_bytes();
//         let mut sign_arr: [u8;32] = Default::default();
//         sign_arr.clone_from_slice(&private_bytes[..32]);
//         SecretKey::parse(&sign_arr).unwrap()
//     };
//     let caller_public = PublicKey::from_secret_key(&caller_private);
//     let caller_ether: H160 = keccak256_h256(&caller_public.serialize()[1..]).into();
//     let (caller_sol, caller_nonce) = make_solana_program_address(&caller_ether, &config.evm_loader);
//     let caller_token = spl_associated_token_account::get_associated_token_address(&caller_sol, &evm_loader::neon::token_mint::id());
//     let caller_holder = create_block_token_account(config, &caller_ether, &caller_sol).unwrap();
//     debug!("caller_sol = {}", caller_sol);
//     debug!("caller_ether = {}", caller_ether);
//     debug!("caller_token = {}", caller_token);

//     (caller_private, caller_ether, caller_sol, caller_nonce, caller_token, caller_holder)
// }

fn get_ether_account_nonce(
    config: &Config, 
    caller_sol: &Pubkey
) -> Result<(u64, H160, Pubkey), Error> {
    let data : Vec<u8>;
    match config.rpc_client.get_account_with_commitment(caller_sol, CommitmentConfig::confirmed())?.value{
        Some(acc) =>   data = acc.data,
        None => return Ok((u64::default(), H160::default(), Pubkey::default()))
    }

    let trx_count : u64;
    debug!("get_ether_account_nonce data = {:?}", data);
    let account = match evm_loader::account_data::AccountData::unpack(&data) {
        Ok(acc_data) =>
            match acc_data {
            AccountData::Account(acc) => acc,
            _ => return Err("Caller has incorrect type".into())
        },
        Err(_) => return Err("Caller unpack error".into())
    };
    trx_count = account.trx_count;
    let caller_ether = account.ether;
    let caller_token = spl_associated_token_account::get_associated_token_address(caller_sol, &token_mint::id());

    debug!("Caller: ether {}, solana {}", caller_ether, caller_sol);
    debug!("Caller trx_count: {} ", trx_count);
    debug!("caller_token = {}", caller_token);

    Ok((trx_count, caller_ether, caller_token))
}

fn get_program_ether(
    caller_ether: &H160,
    trx_count: u64
) -> H160 {
    let trx_count_256 : U256 = U256::from(trx_count);
    let mut stream = rlp::RlpStream::new_list(2);
    stream.append(caller_ether);
    stream.append(&trx_count_256);
    keccak256_h256(&stream.out()).into()
}

fn get_ethereum_contract_account_credentials(
    config: &Config, 
    caller_ether: &H160,
    trx_count: u64,
) -> (Pubkey, H160, u8, Pubkey, Pubkey, String) {
    let creator = &config.signer;

    let (program_id, program_ether, program_nonce) = {
        let ether = get_program_ether(caller_ether, trx_count);
        let (address, nonce) = make_solana_program_address(&ether, &config.evm_loader);
        (address, ether, nonce)
    };
    debug!("Create account: {} with {} {}", program_id, program_ether, program_nonce);

    let program_token = spl_associated_token_account::get_associated_token_address(&program_id, &token_mint::id());

    let (program_code, program_seed) = {
        let seed: &[u8] = &[ &[ACCOUNT_SEED_VERSION], program_ether.as_bytes() ].concat();
        let seed = bs58::encode(seed).into_string();
        debug!("Code account seed {} and len {}", &seed, &seed.len());
        let address = Pubkey::create_with_seed(&creator.pubkey(), &seed, &config.evm_loader).unwrap();
        (address, seed)
    };
    debug!("Create code account: {}", &program_code.to_string());

    (program_id, program_ether, program_nonce, program_token, program_code, program_seed)
}

#[allow(clippy::too_many_arguments)]
fn create_ethereum_contract_accounts_in_solana(
    config: &Config,
    program_id: &Pubkey,
    program_ether: &H160,
    program_nonce: u8,
    program_token: &Pubkey,
    program_code: &Pubkey,
    program_seed: &str,
    program_code_len: usize,
) -> Result<Vec<Instruction>, Error> {
    let account_header_size = 1+Account::SIZE;
    let contract_header_size = 1+Contract::SIZE;

    let creator = &config.signer;
    let program_code_acc_len = contract_header_size + program_code_len + 2*1024;

    let minimum_balance_for_account = config.rpc_client.get_minimum_balance_for_rent_exemption(account_header_size)?;
    let minimum_balance_for_code = config.rpc_client.get_minimum_balance_for_rent_exemption(program_code_acc_len)?;

    if let Some(_account) = config.rpc_client.get_account_with_commitment(program_id, CommitmentConfig::confirmed())?.value
    {
        return Err("Account already exist".to_string().into());
        // debug!("Account already exist");
    }

    let instructions = vec![
        system_instruction::create_account_with_seed(
            &creator.pubkey(), 
            program_code, 
            &creator.pubkey(), 
            program_seed, 
            minimum_balance_for_code, 
            program_code_acc_len as u64, 
            &config.evm_loader
        ),
        Instruction::new_with_bincode(
            config.evm_loader,
            &(2_u32, minimum_balance_for_account, 0_u64, program_ether.as_fixed_bytes(), program_nonce),
            vec![
                AccountMeta::new(creator.pubkey(), true),
                AccountMeta::new(*program_id, false),
                AccountMeta::new(*program_token, false),
                AccountMeta::new(*program_code, false),
                AccountMeta::new_readonly(system_program::id(), false),
                AccountMeta::new_readonly(token_mint::id(), false),
                AccountMeta::new_readonly(spl_token::id(), false),
                AccountMeta::new_readonly(spl_associated_token_account::id(), false),
                AccountMeta::new_readonly(sysvar::rent::id(), false),
            ]
        )
    ];

    Ok(instructions)
}

fn create_storage_account(config: &Config) -> Result<Pubkey, Error> {
    use rand::Rng;
    let mut rng = rand::thread_rng();
    let creator = &config.signer;
    debug!("Create storage account");
    let storage = create_account_with_seed(config, &creator.pubkey(), &creator.pubkey(), &rng.gen::<u32>().to_string(), 128*1024_u64)?;
    debug!("storage = {}", storage);
    Ok(storage)
}

fn get_collateral_pool_account_and_index(config: &Config) -> (Pubkey, u32) {
    let collateral_pool_index = 2;
    let seed = format!("{}{}", collateral_pool_base::PREFIX, collateral_pool_index);
    let collateral_pool_account = Pubkey::create_with_seed(
        &collateral_pool_base::id(),
        &seed, 
        &config.evm_loader).unwrap();

    (collateral_pool_account, collateral_pool_index)
}

fn parse_transaction_reciept(config: &Config, result: EncodedConfirmedTransaction) -> Option<Vec<u8>> {
    let mut return_value : Option<Vec<u8>> = None;
    if let EncodedTransaction::Json(transaction) = result.transaction.transaction {
        if let UiMessage::Raw(message) = transaction.message {
            let evm_loader_index = message.account_keys.iter().position(|x| *x == config.evm_loader.to_string());
            if let Some(meta) = result.transaction.meta {
                if let Some(inner_instructions) = meta.inner_instructions {
                    for instruction in inner_instructions {
                        if instruction.index == 0 {
                            if let Some(UiInstruction::Compiled(compiled_instruction)) = instruction.instructions.iter().last() {
                                if compiled_instruction.program_id_index as usize == evm_loader_index.unwrap() {
                                    let decoded = bs58::decode(compiled_instruction.data.clone()).into_vec().unwrap();
                                    if decoded[0] == 6 {
                                        debug!("success");
                                        return_value = Some(decoded[1..].to_vec());
                                        break;
                                    }
                                }
                            }
                        }
                    }
                }
            }
        }
    }
    return_value
}

fn create_account_with_seed(
    config: &Config, 
    funding: &Pubkey, 
    base: &Pubkey, 
    seed: &str, 
    len: u64
) -> Result<Pubkey, Error> {
    let created_account = Pubkey::create_with_seed(base, seed, &config.evm_loader).unwrap();

    if config.rpc_client.get_account_with_commitment(&created_account, CommitmentConfig::confirmed())?.value.is_none() {
        debug!("Account not found");
        let minimum_balance_for_account = config.rpc_client.get_minimum_balance_for_rent_exemption(len.try_into().unwrap())?;
        let create_acc_instruction = system_instruction::create_account_with_seed(
            funding,
            &created_account,
            base,
            seed,
            minimum_balance_for_account,
            len,
            &config.evm_loader
        );
        send_transaction(config, &[create_acc_instruction])?;
    } else {
        debug!("Account found");
    }

    Ok(created_account)
}

fn send_transaction(
    config: &Config, 
    instructions: &[Instruction]
) -> Result<Signature, Error> {
    let message = Message::new(instructions, Some(&config.signer.pubkey()));
    let mut transaction = Transaction::new_unsigned(message);
    let signers = [&*config.signer];
    let (blockhash, _, _last_valid_slot) = config.rpc_client
        .get_recent_blockhash_with_commitment(CommitmentConfig::confirmed())?
        .value;
    transaction.try_sign(&signers, blockhash)?;

    let tx_sig = config.rpc_client.send_and_confirm_transaction_with_spinner_and_config(
        &transaction,
        CommitmentConfig::confirmed(),
        RpcSendTransactionConfig {
            preflight_commitment: Some(CommitmentLevel::Confirmed),
            ..RpcSendTransactionConfig::default()
        },
    )?;

    Ok(tx_sig)
}

fn command_deploy(
    config: &Config,
    program_location: &str
) -> CommandResult {
    let creator = &config.signer;
    let program_data = read_program_data(program_location)?;
    let operator_token = spl_associated_token_account::get_associated_token_address(&creator.pubkey(), &token_mint::id());

    // Create ethereum caller private key from sign of array by signer
    // let (caller_private, caller_ether, caller_sol, _caller_nonce) = get_ethereum_caller_credentials(config);

    let (caller_private_eth, caller_ether) = {
        let private_bytes : [u8; 64] = config.keypair.as_ref().unwrap().to_bytes();
        let mut sign_arr: [u8;32] = Default::default();
        sign_arr.clone_from_slice(&private_bytes[..32]);
        let caller_private = SecretKey::parse(&sign_arr).unwrap();
        let caller_public = PublicKey::from_secret_key(&caller_private);
        let caller_ether: H160 = keccak256_h256(&caller_public.serialize()[1..]).into();
        (caller_private, caller_ether)
    };

    let (caller_sol, _) = make_solana_program_address(&caller_ether, &config.evm_loader);

    if config.rpc_client.get_account_with_commitment(&caller_sol, CommitmentConfig::confirmed())?.value.is_none() {
        debug!("Caller account not found");
        command_create_ether_account(config, &caller_ether, 10_u64.pow(9), 0  )?;
    } else {
        debug!(" Caller account found");
    }

    // Get caller nonce
    let (trx_count, caller_ether, caller_token) = get_ether_account_nonce(config, &caller_sol)?;

    let (program_id, program_ether, program_nonce, program_token, program_code, program_seed) =
        get_ethereum_contract_account_credentials(config, &caller_ether, trx_count);

    // Check program account to see if partial initialization has occurred
    let mut instrstruction = create_ethereum_contract_accounts_in_solana(
        config,
        &program_id,
        &program_ether,
        program_nonce,
        &program_token,
        &program_code,
        &program_seed,
        program_data.len()
    )?;

    // Create transaction prepared for execution from account
    let msg = make_deploy_ethereum_transaction(trx_count, &program_data, &caller_private_eth);

    // Create holder account (if not exists)
    let holder = create_account_with_seed(config, &creator.pubkey(), &creator.pubkey(), "1236", 128*1024_u64)?;

    fill_holder_account(config, &holder, &msg)?;

    // Create storage account if not exists
    let storage = create_storage_account(config)?;

    let (collateral_pool_acc, collateral_pool_index) = get_collateral_pool_account_and_index(config);

    let accounts = vec![AccountMeta::new(holder, false),
                        AccountMeta::new(storage, false),

                        AccountMeta::new(creator.pubkey(), true),
                        AccountMeta::new(collateral_pool_acc, false),
                        AccountMeta::new(system_program::id(), false),

                        AccountMeta::new(program_id, false),
                        AccountMeta::new(program_token, false),
                        AccountMeta::new(program_code, false),
                        AccountMeta::new(caller_sol, false),
                        AccountMeta::new(caller_token, false),

                        AccountMeta::new_readonly(config.evm_loader, false),
                        AccountMeta::new_readonly(token_mint::id(), false),
                        AccountMeta::new_readonly(spl_token::id(), false),
                        ];

    // Send trx_from_account_data_instruction
    {
        debug!("trx_from_account_data_instruction");
        let trx_from_account_data_instruction = Instruction::new_with_bincode(config.evm_loader, &(0x0b_u8, collateral_pool_index, 0_u64), accounts);
        instrstruction.push(trx_from_account_data_instruction);
        send_transaction(config, &instrstruction)?;
    }

    // Continue while no result
    loop {
        debug!("continue");
        let continue_accounts = vec![
                            AccountMeta::new(storage, false),
    
                            AccountMeta::new(creator.pubkey(), true),
                            AccountMeta::new(operator_token, false),
                            AccountMeta::new(caller_token, false),
                            AccountMeta::new(system_program::id(), false),

                            AccountMeta::new(program_id, false),
                            AccountMeta::new(program_token, false),
                            AccountMeta::new(program_code, false),
                            AccountMeta::new(caller_sol, false),
                            AccountMeta::new(caller_token, false),

                            AccountMeta::new_readonly(config.evm_loader, false),
                            AccountMeta::new_readonly(token_mint::id(), false),
                            AccountMeta::new_readonly(spl_token::id(), false),
                            ];
        let continue_instruction = Instruction::new_with_bincode(config.evm_loader, &(0x0a_u8, 400_u64), continue_accounts);
        let signature = send_transaction(config, &[continue_instruction])?;

        // Check if Continue returned some result 
        let result = config.rpc_client.get_transaction_with_config(
            &signature, 
            RpcTransactionConfig {
                commitment: Some(CommitmentConfig::confirmed()),
                encoding: Some(UiTransactionEncoding::Json),
            },
        )?;

        let return_value = parse_transaction_reciept(config, result);

        if let Some(value) = return_value {
            let (exit_code, data) = value.split_at(1);
            debug!("exit code {}", exit_code[0]);
            debug!("return data {}", &hex::encode(data));
            break;
        }
    }

    println!("{}", json!({
        "programId": format!("{}", program_id),
        "programToken": format!("{}", program_token),
        "codeId": format!("{}", program_code),
        "ethereum": format!("{:?}", program_ether),
    }).to_string());
    Ok(())
}

fn command_get_ether_account_data (
    config: &Config,
    ether_address: &H160,
) {
    match EmulatorAccountStorage::get_account_from_solana(config, ether_address) {
        Some((acc, balance, code_account)) => {
            let (solana_address, _solana_nonce) = make_solana_program_address(ether_address, &config.evm_loader);
            let account_data = AccountData::unpack(&acc.data).unwrap();
            let account_data = AccountData::get_account(&account_data).unwrap();

            println!("Ethereum address: 0x{}", &hex::encode(&ether_address.as_fixed_bytes()));
            println!("Solana address: {}", solana_address);
    
            println!("Account fields");
            println!("    ether: {}", &account_data.ether);
            println!("    nonce: {}", &account_data.nonce);
            println!("    trx_count: {}", &account_data.trx_count);
            println!("    code_account: {}", &account_data.code_account);
            println!("    ro_blocked_cnt: {}", &account_data.ro_blocked_cnt);
            println!("    rw_blocked_acc: {}",
                     if account_data.rw_blocked_acc.is_some() {
                         account_data.rw_blocked_acc.unwrap().to_string()
                     }
                     else {
                         "".to_string()
                     }
            );
            println!("    token_account: {}", &account_data.eth_token_account);
            println!("    token_amount: {}", &balance);
        
            if let Some(code_account) = code_account {
                let code_data = AccountData::unpack(&code_account.data).unwrap();
                let header = AccountData::size(&code_data);
                let code_data = AccountData::get_contract(&code_data).unwrap();

                println!("Contract fields");
                println!("    owner: {}", &code_data.owner);
                println!("    code_size: {}", &code_data.code_size);
                println!("    code as hex:");
    
                let code_size = code_data.code_size;
                let mut offset = header;
                while offset < ( code_size as usize + header) {
                    let data_slice = &code_account.data.as_slice();
                    let remains = if code_size as usize + header - offset > 80 {
                        80
                    } else {
                        code_size as usize + header - offset
                    };
    
                    println!("        {}", &hex::encode(&data_slice[offset+header..offset+header+remains]));
                    offset += remains;
                }
            }


        },
        None => {
            eprintln!("Account not found {}", &ether_address.to_string());
        }
    }
}

<<<<<<< HEAD
fn command_cancel_trx(
    config: &Config,
    storage_account: &Pubkey,
) -> CommandResult {
    let storage = config.rpc_client.get_account_with_commitment(&storage_account, CommitmentConfig::processed()).unwrap().value;

    if let Some(acc) = storage {
        if acc.owner != config.evm_loader {
            return Err(format!("Invalid owner {} for storage account", acc.owner.to_string()).into());
        }
        let data = AccountData::unpack(&acc.data)?;
        let data_end = data.size();
        let storage = if let AccountData::Storage(storage) = data {storage}
                else {return Err(format!("Not storage account").into());};

        println!("{:?}", storage);
        let accounts_begin = data_end;
        let accounts_end = accounts_begin + storage.accounts_len * 32;
        if acc.data.len() < accounts_end {
            return Err(format!("Accounts data too small: account_data.len()={:?} < end={:?}", acc.data.len(), accounts_end).into());
        };
        let keys:Vec<Pubkey> = acc.data[accounts_begin..accounts_end].chunks_exact(32).map(|c| Pubkey::new(c)).collect();

        let mut accounts_meta : Vec<AccountMeta> = vec!();
        accounts_meta.push(AccountMeta::new(*storage_account, false));               // Storage account
        accounts_meta.push(AccountMeta::new(config.signer.pubkey(), true));          // Operator
        accounts_meta.push(AccountMeta::new(incinerator::id(), false));              // Incinerator
        accounts_meta.push(AccountMeta::new_readonly(system_program::id(), false));  // System

        let mut system_accounts : Vec<Pubkey> = vec!();
        system_accounts.push(Pubkey::from_str("Sysvar1nstructions1111111111111111111111111").unwrap());
        for key in keys {
            let writable = if system_accounts.contains(&key) {false} else {
                let acc = config.rpc_client.get_account_with_commitment(&key, CommitmentConfig::processed()).unwrap().value;
                if let Some(acc) = acc {
                    if acc.owner == config.evm_loader {
                        if let AccountData::Account(_) = AccountData::unpack(&acc.data)? {true}
                        else {false}
                    } else {
                        false
                    }
                } else {return Err(format!("Missed account {}", key).into());}
            };

            if writable {
                accounts_meta.push(AccountMeta::new(key, false));
            } else {
                accounts_meta.push(AccountMeta::new_readonly(key, false));
            }
        }
        for meta in &accounts_meta {
            println!("\t{:?}", meta);
        }
        
        let instruction = Instruction::new_with_bincode(config.evm_loader, &(12_u8), accounts_meta);
        send_transaction(config, &[instruction])?;

    } else {
        return Err(format!("Account not found {}", &storage_account.to_string()).into());
    }
    Ok(())
=======
fn command_neon_elf(
    _config: &Config,
    program_location: &str,
) {
    let program_data = read_program_data(program_location).unwrap();
    let program_data = &program_data[..];
    let elf = goblin::elf::Elf::parse(program_data).expect("Unable to parse ELF file");
    elf.dynsyms.iter().for_each(|sym| {
        let name = String::from(&elf.dynstrtab[sym.st_name]);
        if name.starts_with("NEON")
        {
            let end = program_data.len();
            let from = usize::try_from(sym.st_value).unwrap_or_else(|_| panic!("Unable to cast usize from u64:{:?}", sym.st_value));
            let to = usize::try_from(sym.st_value + sym.st_size).unwrap_or_else(|err| panic!("Unable to cast usize from u64:{:?}. Error: {}", sym.st_value + sym.st_size, err));
            if to < end && from < end {
                let buf = &program_data[from..to];
                let value = std::str::from_utf8(buf).unwrap();
                println!("{}={}", name, value);
            }
            else {
                println!("{} is out of bounds", name);
            }
        }
    });
>>>>>>> a5ffde0a
}

fn make_clean_hex(in_str: &str) -> &str {
    if &in_str[..2] == "0x" {
        &in_str[2..]
    } else {        
        in_str
    }
}

// Return H160 for an argument
fn h160_or_deploy_of(matches: &ArgMatches<'_>, name: &str) -> Option<H160> {
    if matches.value_of(name) == Some("deploy") {
        return None;
    }
    matches.value_of(name).map(|value| {
        H160::from_str(make_clean_hex(value)).unwrap()
    })
}

// Return an error if string cannot be parsed as a H160 address
fn is_valid_h160_or_deploy<T>(string: T) -> Result<(), String> where T: AsRef<str>,
{
    if string.as_ref() == "deploy" {
        return Ok(());
    }
    H160::from_str(make_clean_hex(string.as_ref())).map(|_| ())
        .map_err(|e| e.to_string())
}

// Return H160 for an argument
fn h160_of(matches: &ArgMatches<'_>, name: &str) -> Option<H160> {
    matches.value_of(name).map(|value| {
        H160::from_str(make_clean_hex(value)).unwrap()
    })
}

// Return an error if string cannot be parsed as a H160 address
fn is_valid_h160<T>(string: T) -> Result<(), String> where T: AsRef<str>,
{
    H160::from_str(make_clean_hex(string.as_ref())).map(|_| ())
        .map_err(|e| e.to_string())
}

// Return hexdata for an argument
fn hexdata_of(matches: &ArgMatches<'_>, name: &str) -> Option<Vec<u8>> {
    matches.value_of(name).and_then(|value| {
        if value.to_lowercase() == "none" {
            return None;
        }
        hex::decode(&make_clean_hex(value)).ok()
    })
}

// Return an error if string cannot be parsed as a hexdata
fn is_valid_hexdata<T>(string: T) -> Result<(), String> where T: AsRef<str>,
{
    if string.as_ref().to_lowercase() == "none" {
        return Ok(());
    }

    hex::decode(&make_clean_hex(string.as_ref())).map(|_| ())
        .map_err(|e| e.to_string())
}

fn is_amount_u256<T>(amount: T) -> Result<(), String>
    where
        T: AsRef<str> + Display,
{
    if amount.as_ref().parse::<U256>().is_ok() {
        Ok(())
    } else {
        Err(format!(
            "Unable to parse input amount as integer U256, provided: {}",
            amount
        ))
    }
}

#[allow(clippy::too_many_lines)]
fn main() {
    let app_matches = App::new(crate_name!())
        .about(crate_description!())
        .version(crate_version!())
        .setting(AppSettings::SubcommandRequiredElseHelp)
        .arg({
            let arg = Arg::with_name("config_file")
                .short("C")
                .long("config")
                .value_name("PATH")
                .takes_value(true)
                .global(true)
                .help("Configuration file to use");
                
            #[allow(clippy::option_if_let_else)]
            if let Some(ref config_file) = *solana_cli_config::CONFIG_FILE {
                arg.default_value(config_file)
            } else {
                arg
            }
        })
        .arg(
            Arg::with_name("verbose")
                .short("v")
                .long("verbose")
                .takes_value(false)
                .global(true)
                .multiple(true)
                .help("Increase message verbosity"),
        )
        .arg(
            Arg::with_name("json_rpc_url")
                .short("u")
                .long("url")
                .value_name("URL")
                .takes_value(true)
                .global(true)
                .validator(is_url_or_moniker)
                .default_value("http://localhost:8899")
                .help("URL for Solana node"),
        )
        .arg(
            Arg::with_name("evm_loader")
                .long("evm_loader")
                .value_name("EVM_LOADER")
                .takes_value(true)
                .global(true)
                .validator(is_valid_pubkey)
                .help("Pubkey for evm_loader contract")
        )
        .arg(
            Arg::with_name("commitment")
                .long("commitment")
                .takes_value(true)
                .possible_values(&[
                    "processed",
                    "confirmed",
                    "finalized",
                    "recent", // Deprecated as of v1.5.5
                    "single", // Deprecated as of v1.5.5
                    "singleGossip", // Deprecated as of v1.5.5
                    "root", // Deprecated as of v1.5.5
                    "max", // Deprecated as of v1.5.5
                ])
                .value_name("COMMITMENT_LEVEL")
                .hide_possible_values(true)
                .global(true)
                .default_value("max")
                .help("Return information at the selected commitment level [possible values: processed, confirmed, finalized]"),
        )
        .subcommand(
            SubCommand::with_name("emulate")
                .about("Emulate execution of Ethereum transaction")
                .arg(
                    Arg::with_name("sender")
                        .value_name("SENDER")
                        .takes_value(true)
                        .index(1)
                        .required(true)
                        .validator(is_valid_h160)
                        .help("The sender of the transaction")
                )
                .arg(
                    Arg::with_name("contract")
                        .value_name("CONTRACT")
                        .takes_value(true)
                        .index(2)
                        .required(true)
                        .validator(is_valid_h160_or_deploy)
                        .help("The contract that executes the transaction or 'deploy'")
                )
                .arg(
                    Arg::with_name("data")
                        .value_name("DATA")
                        .takes_value(true)
                        .index(3)
                        .required(false)
                        .validator(is_valid_hexdata)
                        .help("Transaction data or 'None'")
                )
                .arg(
                    Arg::with_name("value")
                        .value_name("VALUE")
                        .takes_value(true)
                        .index(4)
                        .required(false)
                        .validator(is_amount_u256)
                        .help("Transaction value")
                )
        )
        .subcommand(
            SubCommand::with_name("create-ether-account")
                .about("Create ethereum account")
                .arg(
                    Arg::with_name("ether")
                        .index(1)
                        .value_name("ether")
                        .takes_value(true)
                        .required(true)
                        .validator(is_valid_h160)
                        .help("Ethereum address"),
                )
                .arg(
                    Arg::with_name("lamports")
                        .long("lamports")
                        .value_name("lamports")
                        .takes_value(true)
                        .default_value("0")
                        .required(false)
                )
                .arg(
                    Arg::with_name("space")
                        .long("space")
                        .value_name("space")
                        .takes_value(true)
                        .required(false)
                        .default_value("0")
                        .help("Length of data for new account"),
                )
            )
        .subcommand(
            SubCommand::with_name("create-program-address")
                .about("Generate a program address")
                .arg(
                    Arg::with_name("seed")
                        .index(1)
                        .value_name("SEED_STRING")
                        .takes_value(true)
                        .required(true)
                        .help("The seeds (a string containing seeds in hex form, separated by spaces)"),
                )
        )
        .subcommand(
            SubCommand::with_name("deploy")
                .about("Deploy a program")
                .arg(
                    Arg::with_name("program_location")
                        .index(1)
                        .value_name("PROGRAM_FILEPATH")
                        .takes_value(true)
                        .required(true)
                        .help("/path/to/program.o"),
                )
        )
        .subcommand(
            SubCommand::with_name("get-ether-account-data")
                .about("Get values stored in associated with given address account data")
                .arg(
                    Arg::with_name("ether")
                        .index(1)
                        .value_name("ether")
                        .takes_value(true)
                        .required(true)
                        .validator(is_valid_h160)
                        .help("Ethereum address"),
                )
        )
        .subcommand(
<<<<<<< HEAD
            SubCommand::with_name("cancel-trx")
                .about("Cancel NEON transaction")
                .arg(
                    Arg::with_name("storage_account")
                        .index(1)
                        .value_name("STORAGE_ACCOUNT")
                        .takes_value(true)
                        .required(true)
                        .validator(is_valid_pubkey)
                        .help("storage account for transaction"),
=======
            SubCommand::with_name("neon-elf-params")
                .about("Get NEON values stored in elf")
                .arg(
                    Arg::with_name("program_location")
                        .index(1)
                        .value_name("PROGRAM_FILEPATH")
                        .takes_value(true)
                        .required(true)
                        .help("/path/to/evm_loader.so"),
>>>>>>> a5ffde0a
                )
        )
        .get_matches();

        let verbosity = usize::try_from(app_matches.occurrences_of("verbose")).unwrap_or_else(|_| {
            error!("Invalid message verbosity");
            exit(1);
        });
        stderrlog::new()
            .module(module_path!())
            .verbosity(verbosity)
            .init()
            .unwrap();

        let mut wallet_manager = None;
        let config = {
            let cli_config = app_matches.value_of("config_file").map_or_else(
                solana_cli_config::Config::default, 
                |config_file| solana_cli_config::Config::load(config_file).unwrap_or_default()
            );

            let commitment = CommitmentConfig::from_str(app_matches.value_of("commitment").unwrap()).unwrap();

            let json_rpc_url = normalize_to_url_if_moniker(
                app_matches
                    .value_of("json_rpc_url")
                    .unwrap_or(&cli_config.json_rpc_url),
            );

            let evm_loader = pubkey_of(&app_matches, "evm_loader")
                    .unwrap_or_else(|| {
                        error!("Need specify evm_loader");
                        exit(1);
                    });

            let (signer, _fee_payer) = signer_from_path(
                &app_matches,
                app_matches
                    .value_of("fee_payer")
                    .unwrap_or(&cli_config.keypair_path),
                "fee_payer",
                &mut wallet_manager,
            ).map_or_else(
                |e| {
                    error!("{}", e);
                    exit(1);
                },
                |s| {
                    let p = s.pubkey();
                    (s, p)
                }
            );

            let keypair = keypair_from_path(
                &app_matches,
                app_matches
                    .value_of("fee_payer")
                    .unwrap_or(&cli_config.keypair_path),
                "fee_payer",
                true,
            ).ok();

            Config {
                rpc_client: Arc::new(RpcClient::new_with_commitment(json_rpc_url, commitment)),
                websocket_url: "".to_string(),
                evm_loader,
                // fee_payer,
                signer,
                keypair,
            }
        };

        let (sub_command, sub_matches) = app_matches.subcommand();
        let result = match (sub_command, sub_matches) {
            ("emulate", Some(arg_matches)) => {
                let contract = h160_or_deploy_of(arg_matches, "contract");
                let sender = h160_of(arg_matches, "sender").unwrap();
                let data = hexdata_of(arg_matches, "data");
                let value = value_of(arg_matches, "value");

                command_emulate(&config, contract, sender, data, value)
            }
            ("create-program-address", Some(arg_matches)) => {
                let ether = h160_of(arg_matches, "seed").unwrap();

                command_create_program_address(&config, &ether);

                Ok(())
            }
            ("create-ether-account", Some(arg_matches)) => {
                let ether = h160_of(arg_matches, "ether").unwrap();
                let lamports = value_t_or_exit!(arg_matches, "lamports", u64);
                let space = value_t_or_exit!(arg_matches, "space", u64);

                command_create_ether_account(&config, &ether, lamports, space)
            }
            ("deploy", Some(arg_matches)) => {
                let program_location = arg_matches.value_of("program_location").unwrap().to_string();

                command_deploy(&config, &program_location)
            }
            ("get-ether-account-data", Some(arg_matches)) => {
                let ether = h160_of(arg_matches, "ether").unwrap();

                command_get_ether_account_data(&config, &ether);

                Ok(())
            }
<<<<<<< HEAD
            ("cancel-trx", Some(arg_matches)) => {
                let storage_account = pubkey_of(&arg_matches, "storage_account").unwrap();
                
                command_cancel_trx(&config, &storage_account)
=======
            ("neon-elf-params", Some(arg_matches)) => {
                let program_location = arg_matches.value_of("program_location").unwrap().to_string();

                command_neon_elf(&config, &program_location);

                Ok(())
>>>>>>> a5ffde0a
            }
            _ => unreachable!(),
        };
        match result {
            Ok(()) => exit(0),
            Err(err) => {
                error!("{}", err);
                exit(1);
            }
        }
}<|MERGE_RESOLUTION|>--- conflicted
+++ resolved
@@ -1037,7 +1037,6 @@
     }
 }
 
-<<<<<<< HEAD
 fn command_cancel_trx(
     config: &Config,
     storage_account: &Pubkey,
@@ -1099,7 +1098,8 @@
         return Err(format!("Account not found {}", &storage_account.to_string()).into());
     }
     Ok(())
-=======
+}
+
 fn command_neon_elf(
     _config: &Config,
     program_location: &str,
@@ -1124,7 +1124,6 @@
             }
         }
     });
->>>>>>> a5ffde0a
 }
 
 fn make_clean_hex(in_str: &str) -> &str {
@@ -1383,7 +1382,6 @@
                 )
         )
         .subcommand(
-<<<<<<< HEAD
             SubCommand::with_name("cancel-trx")
                 .about("Cancel NEON transaction")
                 .arg(
@@ -1394,7 +1392,9 @@
                         .required(true)
                         .validator(is_valid_pubkey)
                         .help("storage account for transaction"),
-=======
+                )
+        )
+        .subcommand(
             SubCommand::with_name("neon-elf-params")
                 .about("Get NEON values stored in elf")
                 .arg(
@@ -1404,7 +1404,6 @@
                         .takes_value(true)
                         .required(true)
                         .help("/path/to/evm_loader.so"),
->>>>>>> a5ffde0a
                 )
         )
         .get_matches();
@@ -1513,19 +1512,17 @@
 
                 Ok(())
             }
-<<<<<<< HEAD
             ("cancel-trx", Some(arg_matches)) => {
                 let storage_account = pubkey_of(&arg_matches, "storage_account").unwrap();
                 
                 command_cancel_trx(&config, &storage_account)
-=======
+            }
             ("neon-elf-params", Some(arg_matches)) => {
                 let program_location = arg_matches.value_of("program_location").unwrap().to_string();
 
                 command_neon_elf(&config, &program_location);
 
                 Ok(())
->>>>>>> a5ffde0a
             }
             _ => unreachable!(),
         };
