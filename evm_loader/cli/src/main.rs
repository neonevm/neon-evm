#![deny(warnings)]
#![deny(clippy::all, clippy::pedantic)]
#![allow(clippy::cast_possible_wrap)]

mod account_storage;
mod syscall_stubs;

mod errors;
mod logs;
mod commands;

use crate::{
    account_storage::{
        make_solana_program_address,
        account_info,
    },
    commands::{
        emulate,
        create_program_address,
        create_ether_account,
        deposit,
        migrate_account,
        get_ether_account_data,
        cancel_trx,
        get_neon_elf,
        collect_treasury,
        get_storage_at,
        update_valids_table,
    },
};

use evm_loader::{
    account::{
        EthereumAccount,
    },
};

use evm::{H160, H256, U256};
use solana_sdk::{
    commitment_config::{CommitmentConfig, CommitmentLevel},
    instruction::{Instruction},
    message::Message,
    pubkey::Pubkey,
    signature::{Keypair, Signer, Signature},
    transaction::Transaction,
};
use std::{
    io::{Read},
    fs::File,
    env,
    str::FromStr,
    process::{exit},
    sync::Arc,
    fmt,
    fmt::{Debug, Display,},
};

use clap::{
    crate_description, crate_name, App, AppSettings, Arg,
    ArgMatches, SubCommand,
};

use solana_clap_utils::{
    input_parsers::{pubkey_of, value_of,},
    input_validators::{is_url_or_moniker, is_valid_pubkey, normalize_to_url_if_moniker},
    keypair::{signer_from_path, keypair_from_path},
};

use solana_client::{
    rpc_client::RpcClient,
    rpc_config::{RpcSendTransactionConfig},
    client_error::Result as SolanaClientResult,
};

use rlp::RlpStream;

use log::{ debug, error};
use logs::LogContext;

use crate::errors::NeonCliError;
use crate::get_neon_elf::CachedElfParams;

type NeonCliResult = Result<(),NeonCliError>;

pub struct Config {
    rpc_client: Arc<RpcClient>,
    evm_loader: Pubkey,
    // #[allow(unused)]
    // fee_payer: Pubkey,
    signer: Box<dyn Signer>,
    #[allow(dead_code)]
    keypair: Option<Keypair>,
    commitment: CommitmentConfig,
}

impl Debug for Config {
    fn fmt(&self, f: &mut fmt::Formatter) -> fmt::Result {
        write!(f, "evm_loader={:?}, signer={:?}", self.evm_loader, self.signer)
    }
}

fn read_program_data(program_location: &str) -> Result<Vec<u8>, NeonCliError> {
    let mut file = File::open(program_location)?;
    // let mut file = File::open(program_location).map_err(|err| {
    //     format!("Unable to open program file '{}': {}", program_location, err)
    // })?;
    let mut program_data = Vec::new();
    file.read_to_end(&mut program_data)?;
    // file.read_to_end(&mut program_data).map_err(|err| {
    //     format!("Unable to read program file '{}': {}", program_location, err)
    // })?;

    Ok(program_data)
}

#[must_use]
pub fn keccak256_h256(data: &[u8]) -> H256 {
    let hash = solana_sdk::keccak::hash(data).to_bytes();
    H256::from(hash)
}

#[must_use]
pub fn keccak256(data: &[u8]) -> [u8; 32] {
    solana_sdk::keccak::hash(data).to_bytes()
}

#[must_use]
pub fn keccak256_digest(data: &[u8]) -> Vec<u8> {
    solana_sdk::keccak::hash(data).to_bytes().to_vec()
}

#[derive(Debug)]
pub struct UnsignedTransaction {
    pub nonce: u64,
    pub gas_price: U256,
    pub gas_limit: U256,
    pub to: Option<H160>,
    pub value: U256,
    pub data: Vec<u8>,
    pub chain_id: U256,
}

impl rlp::Encodable for UnsignedTransaction {
    fn rlp_append(&self, s: &mut RlpStream) {
        s.begin_list(9);
        s.append(&self.nonce);
        s.append(&self.gas_price);
        s.append(&self.gas_limit);
        match self.to.as_ref() {
            None => s.append(&""),
            Some(addr) => s.append(addr),
        };
        s.append(&self.value);
        s.append(&self.data);
        s.append(&self.chain_id);
        s.append_empty_data();
        s.append_empty_data();
    }
}

// fn get_ethereum_caller_credentials(
//     config: &Config,
// ) -> (SecretKey, H160, Pubkey, u8, Pubkey, Pubkey) {
//     use secp256k1::PublicKey;
//     let caller_private = {
//         let private_bytes : [u8; 64] = config.keypair.as_ref().unwrap().to_bytes();
//         let mut sign_arr: [u8;32] = Default::default();
//         sign_arr.clone_from_slice(&private_bytes[..32]);
//         SecretKey::parse(&sign_arr).unwrap()
//     };
//     let caller_public = PublicKey::from_secret_key(&caller_private);
//     let caller_ether: H160 = keccak256_h256(&caller_public.serialize()[1..]).into();
//     let (caller_sol, caller_nonce) = make_solana_program_address(&caller_ether, &config.evm_loader);
//     let caller_token = spl_associated_token_account::get_associated_token_address(&caller_sol, &evm_loader::neon::token_mint::id());
//     let caller_holder = create_block_token_account(config, &caller_ether, &caller_sol).unwrap();
//     debug!("caller_sol = {}", caller_sol);
//     debug!("caller_ether = {}", caller_ether);
//     debug!("caller_token = {}", caller_token);

//     (caller_private, caller_ether, caller_sol, caller_nonce, caller_token, caller_holder)
// }

fn get_ether_account_nonce(
    config: &Config,
    caller_sol: &Pubkey,
) -> Result<(u64, H160), NeonCliError> {
    let mut acc = match config.rpc_client.get_account_with_commitment(caller_sol, CommitmentConfig::confirmed())?.value {
        Some(acc) => acc,
        None => return Ok((u64::default(), H160::default()))
    };

    debug!("get_ether_account_nonce account = {:?}", acc);

    let info = account_info(caller_sol, &mut acc);
    let account = EthereumAccount::from_account(&config.evm_loader, &info).map_err(NeonCliError::ProgramError)?;
    let trx_count = account.trx_count;
    let caller_ether = account.address;

    debug!("Caller: ether {}, solana {}", caller_ether, caller_sol);
    debug!("Caller trx_count: {} ", trx_count);

    Ok((trx_count, caller_ether))
}

fn get_program_ether(
    caller_ether: &H160,
    trx_count: u64
) -> H160 {
    let trx_count_256 : U256 = U256::from(trx_count);
    let mut stream = rlp::RlpStream::new_list(2);
    stream.append(caller_ether);
    stream.append(&trx_count_256);
    keccak256_h256(&stream.out()).into()
}


fn send_transaction(
    config: &Config,
    instructions: &[Instruction]
) -> SolanaClientResult<Signature> {
    let message = Message::new(instructions, Some(&config.signer.pubkey()));
    let mut transaction = Transaction::new_unsigned(message);
    let signers = [&*config.signer];
    let (blockhash, _last_valid_slot) = config.rpc_client
        .get_latest_blockhash_with_commitment(CommitmentConfig::confirmed())?;
    transaction.try_sign(&signers, blockhash)?;

    config.rpc_client.send_and_confirm_transaction_with_spinner_and_config(
        &transaction,
        CommitmentConfig::confirmed(),
        RpcSendTransactionConfig {
            preflight_commitment: Some(CommitmentLevel::Confirmed),
            ..RpcSendTransactionConfig::default()
        },
    )

    // Ok(tx_sig)
}


fn make_clean_hex(in_str: &str) -> &str {
    if &in_str[..2] == "0x" {
        &in_str[2..]
    } else {
        in_str
    }
}

// Return H160 for an argument
fn h160_or_deploy_of(matches: &ArgMatches<'_>, name: &str) -> Option<H160> {
    if matches.value_of(name) == Some("deploy") {
        return None;
    }
    matches.value_of(name).map(|value| {
        H160::from_str(make_clean_hex(value)).unwrap()
    })
}

// Return an error if string cannot be parsed as a H160 address
fn is_valid_h160_or_deploy<T>(string: T) -> Result<(), String> where T: AsRef<str>,
{
    if string.as_ref() == "deploy" {
        return Ok(());
    }
    H160::from_str(make_clean_hex(string.as_ref())).map(|_| ())
        .map_err(|e| e.to_string())
}

// Return H160 for an argument
fn h160_of(matches: &ArgMatches<'_>, name: &str) -> Option<H160> {
    matches.value_of(name).map(|value| {
        H160::from_str(make_clean_hex(value)).unwrap()
    })
}

// Return U256 for an argument
fn u256_of(matches: &ArgMatches<'_>, name: &str) -> Option<U256> {
    matches.value_of(name).map(|value| {
        U256::from_str(make_clean_hex(value)).unwrap()
    })
}

// Return an error if string cannot be parsed as a H160 address
fn is_valid_h160<T>(string: T) -> Result<(), String> where T: AsRef<str>,
{
    H160::from_str(make_clean_hex(string.as_ref())).map(|_| ())
        .map_err(|e| e.to_string())
}

// Return an error if string cannot be parsed as a U256 integer
fn is_valid_u256<T>(string: T) -> Result<(), String> where T: AsRef<str>,
{
    U256::from_str(make_clean_hex(string.as_ref())).map(|_| ())
        .map_err(|e| e.to_string())
}

// Return hexdata for an argument
fn hexdata_of(matches: &ArgMatches<'_>, name: &str) -> Option<Vec<u8>> {
    matches.value_of(name).and_then(|value| {
        if value.to_lowercase() == "none" {
            return None;
        }
        hex::decode(make_clean_hex(value)).ok()
    })
}

// Return an error if string cannot be parsed as a hexdata
fn is_valid_hexdata<T>(string: T) -> Result<(), String> where T: AsRef<str>,
{
    if string.as_ref().to_lowercase() == "none" {
        return Ok(());
    }

    hex::decode(make_clean_hex(string.as_ref())).map(|_| ())
        .map_err(|e| e.to_string())
}

fn is_amount<T, U>(amount: U) -> Result<(), String>
    where
        T: std::str::FromStr,
        U: AsRef<str> + Display,
{
    if amount.as_ref().parse::<T>().is_ok() {
        Ok(())
    } else {
        Err(format!(
            "Unable to parse input amount as {}, provided: {}",
            std::any::type_name::<T>(), amount
        ))
    }
}

macro_rules! neon_cli_pkg_version {
    () => ( env!("CARGO_PKG_VERSION") )
}
macro_rules! neon_cli_revision {
    () => ( env!("NEON_REVISION") )
}
macro_rules! version_string {
    () => ( concat!("Neon-cli/v", neon_cli_pkg_version!(), "-", neon_cli_revision!()) )
}


#[allow(clippy::too_many_lines)]
fn main() {
    let app_matches = App::new(crate_name!())
        .about(crate_description!())
        .version(version_string!())
        .setting(AppSettings::SubcommandRequiredElseHelp)
        .arg({
            let arg = Arg::with_name("config_file")
                .short("C")
                .long("config")
                .value_name("PATH")
                .takes_value(true)
                .global(true)
                .help("Configuration file to use");

            #[allow(clippy::option_if_let_else)]
            if let Some(ref config_file) = *solana_cli_config::CONFIG_FILE {
                arg.default_value(config_file)
            } else {
                arg
            }
        })
        .arg(
            Arg::with_name("verbose")
                .short("v")
                .long("verbose")
                .takes_value(false)
                .global(true)
                .multiple(true)
                .help("Increase message verbosity"),
        )
        .arg(
            Arg::with_name("json_rpc_url")
                .short("u")
                .long("url")
                .value_name("URL")
                .takes_value(true)
                .global(true)
                .validator(is_url_or_moniker)
                .default_value("http://localhost:8899")
                .help("URL for Solana node"),
        )
        .arg(
            Arg::with_name("evm_loader")
                .long("evm_loader")
                .value_name("EVM_LOADER")
                .takes_value(true)
                .global(true)
                .validator(is_valid_pubkey)
                .help("Pubkey for evm_loader contract")
        )
        .arg(
            Arg::with_name("commitment")
                .long("commitment")
                .takes_value(true)
                .possible_values(&[
                    "processed",
                    "confirmed",
                    "finalized",
                    "recent", // Deprecated as of v1.5.5
                    "single", // Deprecated as of v1.5.5
                    "singleGossip", // Deprecated as of v1.5.5
                    "root", // Deprecated as of v1.5.5
                    "max", // Deprecated as of v1.5.5
                ])
                .value_name("COMMITMENT_LEVEL")
                .hide_possible_values(true)
                .global(true)
                .default_value("finalized")
                .help("Return information at the selected commitment level [possible values: processed, confirmed, finalized]"),
        )
        .arg(
            Arg::with_name("logging_ctx")
                .short("L")
                .long("logging_ctx")
                .value_name("LOG_CONTEXT")
                .takes_value(true)
                .global(true)
                .help("Logging context"),
        )
        .arg(
            Arg::with_name("loglevel")
                .short("l")
                .long("loglevel")
                .value_name("LOG_LEVEL")
                .takes_value(true)
                .global(true)
                .help("Logging level"),
        )
        .subcommand(
            SubCommand::with_name("emulate")
                .about("Emulate execution of Ethereum transaction")
                .arg(
                    Arg::with_name("sender")
                        .value_name("SENDER")
                        .takes_value(true)
                        .index(1)
                        .required(true)
                        .validator(is_valid_h160)
                        .help("The sender of the transaction")
                )
                .arg(
                    Arg::with_name("contract")
                        .value_name("CONTRACT")
                        .takes_value(true)
                        .index(2)
                        .required(true)
                        .validator(is_valid_h160_or_deploy)
                        .help("The contract that executes the transaction or 'deploy'")
                )
                .arg(
                    Arg::with_name("data")
                        .value_name("DATA")
                        .takes_value(true)
                        .index(3)
                        .required(false)
                        .validator(is_valid_hexdata)
                        .help("Transaction data or 'None'")
                )
                .arg(
                    Arg::with_name("value")
                        .value_name("VALUE")
                        .takes_value(true)
                        .index(4)
                        .required(false)
                        .validator(is_amount::<U256, _>)
                        .help("Transaction value")
                )
                .arg(
                    Arg::with_name("token_mint")
                        .long("token_mint")
                        .value_name("TOKEN_MINT")
                        .takes_value(true)
                        .global(true)
                        .validator(is_valid_pubkey)
                        .help("Pubkey for token_mint")
                )
                .arg(
                    Arg::with_name("chain_id")
                        .long("chain_id")
                        .value_name("CHAIN_ID")
                        .takes_value(true)
                        .required(false)
                        .help("Network chain_id"),
                )
                .arg(
                    Arg::with_name("max_steps_to_execute")
                        .long("max_steps_to_execute")
                        .value_name("NUMBER_OF_STEPS")
                        .takes_value(true)
                        .required(false)
                        .default_value("100000")
                        .help("Maximal number of steps to execute in a single run"),
                )
        )
        .subcommand(
            SubCommand::with_name("create-ether-account")
                .about("Create ethereum account")
                .arg(
                    Arg::with_name("ether")
                        .index(1)
                        .value_name("ether")
                        .takes_value(true)
                        .required(true)
                        .validator(is_valid_h160)
                        .help("Ethereum address"),
                )
            )
        .subcommand(
            SubCommand::with_name("create-program-address")
                .about("Generate a program address")
                .arg(
                    Arg::with_name("seed")
                        .index(1)
                        .value_name("SEED_STRING")
                        .takes_value(true)
                        .required(true)
                        .help("The seeds (a string containing seeds in hex form, separated by spaces)"),
                )
        )
        .subcommand(
            SubCommand::with_name("deposit")
                .about("Deposit NEONs to ether account")
                .arg(
                    Arg::with_name("amount")
                        .index(1)
                        .value_name("AMOUNT")
                        .takes_value(true)
                        .required(true)
                        .validator(is_amount::<u64, _>)
                        .help("Amount to deposit"),
                )
                .arg(
                    Arg::with_name("ether")
                        .index(2)
                        .value_name("ETHER")
                        .takes_value(true)
                        .required(true)
                        .validator(is_valid_h160)
                        .help("Ethereum address"),
                )
        )
        .subcommand(
            SubCommand::with_name("migrate-account")
                .about("Migrates account internal structure to v2")
                .arg(
                    Arg::with_name("ether")
                        .index(1)
                        .value_name("ETHER")
                        .takes_value(true)
                        .required(true)
                        .validator(is_valid_h160)
                        .help("Ethereum address"),
                )
        )
        .subcommand(
            SubCommand::with_name("get-ether-account-data")
                .about("Get values stored in associated with given address account data")
                .arg(
                    Arg::with_name("ether")
                        .index(1)
                        .value_name("ether")
                        .takes_value(true)
                        .required(true)
                        .validator(is_valid_h160)
                        .help("Ethereum address"),
                )
        )
        .subcommand(
            SubCommand::with_name("cancel-trx")
                .about("Cancel NEON transaction")
                .arg(
                    Arg::with_name("storage_account")
                        .index(1)
                        .value_name("STORAGE_ACCOUNT")
                        .takes_value(true)
                        .required(true)
                        .validator(is_valid_pubkey)
                        .help("storage account for transaction"),
                )
            )
        .subcommand(
            SubCommand::with_name("neon-elf-params")
                .about("Get NEON values stored in elf")
                .arg(
                    Arg::with_name("program_location")
                        .index(1)
                        .value_name("PROGRAM_FILEPATH")
                        .takes_value(true)
                        .required(false)
                        .help("/path/to/evm_loader.so"),
                )
        )
        .subcommand(
            SubCommand::with_name("collect-treasury")
                .about("Collect lamports from auxiliary treasury accounts to the main treasury balance")
        )
        .subcommand(
            SubCommand::with_name("get-storage-at")
                .about("Get Ethereum storage value at given index")
                .arg(
                    Arg::with_name("contract_id")
                        .index(1)
                        .value_name("contract_id")
                        .takes_value(true)
                        .validator(is_valid_h160)
                        .required(true),
                )
                .arg(
                    Arg::with_name("index")
                        .index(2)
                        .value_name("index")
                        .takes_value(true)
                        .validator(is_valid_u256)
                        .required(true),
                )
        )
        .subcommand(
            SubCommand::with_name("update-valids-table")
                .about("Update Valids Table")
                .arg(
                    Arg::with_name("contract_id")
                        .index(1)
                        .value_name("contract_id")
                        .takes_value(true)
                        .validator(is_valid_h160)
                        .required(true),
                )
        )
        .get_matches();

    let context: LogContext =
        app_matches.value_of("logging_ctx")
            .map(|ctx| LogContext::new(ctx.to_string()) )
            .unwrap_or_default();
    let loglevel: log::LevelFilter =
        app_matches.value_of("loglevel")
            .map_or(log::LevelFilter::Trace, |ll| 
                match ll.to_ascii_lowercase().as_str() {
                    "off"   => log::LevelFilter::Off,
                    "error" => log::LevelFilter::Error,
                    "warn"  => log::LevelFilter::Warn,
                    "info"  => log::LevelFilter::Info,
                    "debug" => log::LevelFilter::Debug,
                    _       => log::LevelFilter::Trace,
                }
            );
    logs::init(context, loglevel).unwrap();

    let mut wallet_manager = None;
    let config = {
        let cli_config = app_matches.value_of("config_file").map_or_else(
            solana_cli_config::Config::default,
            |config_file| solana_cli_config::Config::load(config_file).unwrap_or_default()
        );

        let commitment = CommitmentConfig::from_str(app_matches.value_of("commitment").unwrap()).unwrap();

        let json_rpc_url = normalize_to_url_if_moniker(
            app_matches
                .value_of("json_rpc_url")
                .unwrap_or(&cli_config.json_rpc_url),
        );

        let evm_loader = 
            if let Some(evm_loader) = pubkey_of(&app_matches, "evm_loader") {
                evm_loader
            } else {
                let e = NeonCliError::EvmLoaderNotSpecified;
                error!("{}", e);
                exit(e.error_code() as i32);
            };

        let (signer, _fee_payer) = signer_from_path(
            &app_matches,
            app_matches
                .value_of("fee_payer")
                .unwrap_or(&cli_config.keypair_path),
            "fee_payer",
            &mut wallet_manager,
        ).map_or_else(
            |e| {
                error!("{}", e);
                let e = NeonCliError::FeePayerNotSpecified;
                error!("{}", e);
                exit(e.error_code() as i32);
            },
            |s| {
                let p = s.pubkey();
                (s, p)
            }
        );

        let keypair = keypair_from_path(
            &app_matches,
            app_matches
                .value_of("fee_payer")
                .unwrap_or(&cli_config.keypair_path),
            "fee_payer",
            true,
        ).ok();

        Config {
            rpc_client: Arc::new(RpcClient::new_with_commitment(json_rpc_url, commitment)),
<<<<<<< HEAD
=======
            websocket_url: String::new(),
>>>>>>> 435fa6b5
            evm_loader,
            signer,
            keypair,
            commitment,
        }
    };

    let (sub_command, sub_matches) = app_matches.subcommand();
    let result: NeonCliResult =
        match (sub_command, sub_matches) {
            ("emulate", Some(arg_matches)) => {
                let contract = h160_or_deploy_of(arg_matches, "contract");
                let sender = h160_of(arg_matches, "sender").unwrap();
                let data = hexdata_of(arg_matches, "data");
                let value = value_of(arg_matches, "value");

                // Read ELF params only if token_mint or chain_id is not set.
                let mut token_mint = pubkey_of(arg_matches, "token_mint");
                let mut chain_id = value_of(arg_matches, "chain_id");
                if token_mint.is_none() || chain_id.is_none() {
                    let cached_elf_params = CachedElfParams::new(&config);
                    token_mint = token_mint.or_else(|| Some(Pubkey::from_str(
                        cached_elf_params.get("NEON_TOKEN_MINT").unwrap()
                    ).unwrap()));
                    chain_id = chain_id.or_else(|| Some(u64::from_str(
                        cached_elf_params.get("NEON_CHAIN_ID").unwrap()
                    ).unwrap()));
                }
                let token_mint = token_mint.unwrap();
                let chain_id = chain_id.unwrap();
                let max_steps_to_execute = value_of::<u64>(arg_matches, "max_steps_to_execute").unwrap();

                emulate::execute(&config,
                                 contract,
                                 sender,
                                 data,
                                 value,
                                 &token_mint,
                                 chain_id,
                                 max_steps_to_execute)
            }
            ("create-program-address", Some(arg_matches)) => {
                let ether = h160_of(arg_matches, "seed").unwrap();
                create_program_address::execute(&config, &ether);
                Ok(())
            }
            ("create-ether-account", Some(arg_matches)) => {
                let ether = h160_of(arg_matches, "ether").unwrap();
                create_ether_account::execute(&config, &ether)
            }
            ("deposit", Some(arg_matches)) => {
                let amount = value_of(arg_matches, "amount").unwrap();
                let ether = h160_of(arg_matches, "ether").unwrap();
                deposit::execute(&config, amount, &ether)
            }
            ("migrate-account", Some(arg_matches)) => {
                let ether = h160_of(arg_matches, "ether").unwrap();
                migrate_account::execute(&config, &ether)
            }
            ("get-ether-account-data", Some(arg_matches)) => {
                let ether = h160_of(arg_matches, "ether").unwrap();
                get_ether_account_data::execute(&config, &ether);
                Ok(())
            }
            ("cancel-trx", Some(arg_matches)) => {
                let storage_account = pubkey_of(arg_matches, "storage_account").unwrap();
                cancel_trx::execute(&config, &storage_account)
            }
            ("neon-elf-params", Some(arg_matches)) => {
                let program_location = arg_matches.value_of("program_location");
                get_neon_elf::execute(&config, program_location)
            }
            ("collect-treasury", Some(_)) => {
                collect_treasury::execute(&config)
            }
            ("get-storage-at", Some(arg_matches)) => {
                let contract_id = h160_of(arg_matches, "contract_id").unwrap();
                let index = u256_of(arg_matches, "index").unwrap();
                get_storage_at::execute(&config, contract_id, &index);
                Ok(())
            }
            ("update-valids-table", Some(arg_matches)) => {
                let contract_id = h160_of(arg_matches, "contract_id").unwrap();
                update_valids_table::execute(&config, contract_id)
            }
            _ => unreachable!(),
        };
    
    let exit_code: i32 =
        match result {
            Ok(_)  => 0,
            Err(e) => {
                let error_code = e.error_code();
                error!("NeonCli Error ({}): {}", error_code, e);
                error_code as i32
            }
        };
    
    exit(exit_code)
}<|MERGE_RESOLUTION|>--- conflicted
+++ resolved
@@ -705,10 +705,6 @@
 
         Config {
             rpc_client: Arc::new(RpcClient::new_with_commitment(json_rpc_url, commitment)),
-<<<<<<< HEAD
-=======
-            websocket_url: String::new(),
->>>>>>> 435fa6b5
             evm_loader,
             signer,
             keypair,
