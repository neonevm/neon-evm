#![deny(warnings)]
#![deny(clippy::all, clippy::pedantic)]
#![allow(clippy::cast_possible_wrap)]

mod account_storage;
mod syscall_stubs;

mod errors;
mod logs;
mod commands;

use crate::{
    account_storage::{
        make_solana_program_address,
        account_info,
    },
    commands::{
        emulate,
        create_program_address,
        create_ether_account,
        deposit,
        get_ether_account_data,
        cancel_trx,
        get_neon_elf,
        collect_treasury,
        get_storage_at,
    },
};

use evm_loader::{
<<<<<<< HEAD
    account::EthereumAccount,
    config::collateral_pool_base,
=======
    account::{
        EthereumAccount,
    },
>>>>>>> 30505ed2
};

use evm::{H160, H256, U256};
use solana_sdk::{
    commitment_config::{CommitmentConfig, CommitmentLevel},
    instruction::{Instruction},
    message::Message,
    pubkey::Pubkey,
    signature::{Keypair, Signer, Signature},
    transaction::Transaction,
};
use std::{
    io::{Read},
    fs::File,
    env,
    str::FromStr,
    process::{exit},
    sync::Arc,
    fmt,
    fmt::{Debug, Display,},
};

use clap::{
    crate_description, crate_name, App, AppSettings, Arg,
    ArgMatches, SubCommand,
};

use solana_clap_utils::{
    input_parsers::{pubkey_of, value_of,},
    input_validators::{is_url_or_moniker, is_valid_pubkey, normalize_to_url_if_moniker},
    keypair::{signer_from_path, keypair_from_path},
};

use solana_client::{
    rpc_client::RpcClient,
    rpc_config::{RpcSendTransactionConfig},
    client_error::Result as SolanaClientResult,
};

use rlp::RlpStream;

use log::{ debug, error};
use logs::LogContext;

use crate::errors::NeonCliError;
use crate::get_neon_elf::CachedElfParams;

type NeonCliResult = Result<(),NeonCliError>;

pub struct Config {
    rpc_client: Arc<RpcClient>,
    evm_loader: Pubkey,
    // #[allow(unused)]
    // fee_payer: Pubkey,
    signer: Box<dyn Signer>,
    #[allow(dead_code)]
    keypair: Option<Keypair>,
    commitment: CommitmentConfig,
}

impl Debug for Config {
    fn fmt(&self, f: &mut fmt::Formatter) -> fmt::Result {
        write!(f, "evm_loader={:?}, signer={:?}", self.evm_loader, self.signer)
    }
}

fn read_program_data(program_location: &str) -> Result<Vec<u8>, NeonCliError> {
    let mut file = File::open(program_location)?;
    // let mut file = File::open(program_location).map_err(|err| {
    //     format!("Unable to open program file '{}': {}", program_location, err)
    // })?;
    let mut program_data = Vec::new();
    file.read_to_end(&mut program_data)?;
    // file.read_to_end(&mut program_data).map_err(|err| {
    //     format!("Unable to read program file '{}': {}", program_location, err)
    // })?;

    Ok(program_data)
}

#[must_use]
pub fn keccak256_h256(data: &[u8]) -> H256 {
    let hash = solana_sdk::keccak::hash(data).to_bytes();
    H256::from(hash)
}

#[must_use]
pub fn keccak256(data: &[u8]) -> [u8; 32] {
    solana_sdk::keccak::hash(data).to_bytes()
}

#[must_use]
pub fn keccak256_digest(data: &[u8]) -> Vec<u8> {
    solana_sdk::keccak::hash(data).to_bytes().to_vec()
}

#[derive(Debug)]
pub struct UnsignedTransaction {
    pub nonce: u64,
    pub gas_price: U256,
    pub gas_limit: U256,
    pub to: Option<H160>,
    pub value: U256,
    pub data: Vec<u8>,
    pub chain_id: U256,
}

impl rlp::Encodable for UnsignedTransaction {
    fn rlp_append(&self, s: &mut RlpStream) {
        s.begin_list(9);
        s.append(&self.nonce);
        s.append(&self.gas_price);
        s.append(&self.gas_limit);
        match self.to.as_ref() {
            None => s.append(&""),
            Some(addr) => s.append(addr),
        };
        s.append(&self.value);
        s.append(&self.data);
        s.append(&self.chain_id);
        s.append_empty_data();
        s.append_empty_data();
    }
}

// fn get_ethereum_caller_credentials(
//     config: &Config,
// ) -> (SecretKey, H160, Pubkey, u8, Pubkey, Pubkey) {
//     use secp256k1::PublicKey;
//     let caller_private = {
//         let private_bytes : [u8; 64] = config.keypair.as_ref().unwrap().to_bytes();
//         let mut sign_arr: [u8;32] = Default::default();
//         sign_arr.clone_from_slice(&private_bytes[..32]);
//         SecretKey::parse(&sign_arr).unwrap()
//     };
//     let caller_public = PublicKey::from_secret_key(&caller_private);
//     let caller_ether: H160 = keccak256_h256(&caller_public.serialize()[1..]).into();
//     let (caller_sol, caller_nonce) = make_solana_program_address(&caller_ether, &config.evm_loader);
//     let caller_token = spl_associated_token_account::get_associated_token_address(&caller_sol, &evm_loader::neon::token_mint::id());
//     let caller_holder = create_block_token_account(config, &caller_ether, &caller_sol).unwrap();
//     debug!("caller_sol = {}", caller_sol);
//     debug!("caller_ether = {}", caller_ether);
//     debug!("caller_token = {}", caller_token);

//     (caller_private, caller_ether, caller_sol, caller_nonce, caller_token, caller_holder)
// }

fn get_ether_account_nonce(
    config: &Config,
    caller_sol: &Pubkey,
) -> Result<(u64, H160), NeonCliError> {
    let mut acc = match config.rpc_client.get_account_with_commitment(caller_sol, CommitmentConfig::confirmed())?.value {
        Some(acc) => acc,
        None => return Ok((u64::default(), H160::default()))
    };

    debug!("get_ether_account_nonce account = {:?}", acc);

    let info = account_info(caller_sol, &mut acc);
    let account = EthereumAccount::from_account(&config.evm_loader, &info).map_err(NeonCliError::ProgramError)?;
    let trx_count = account.trx_count;
    let caller_ether = account.address;

    debug!("Caller: ether {}, solana {}", caller_ether, caller_sol);
    debug!("Caller trx_count: {} ", trx_count);

    Ok((trx_count, caller_ether))
}

fn get_program_ether(
    caller_ether: &H160,
    trx_count: u64
) -> H160 {
    let trx_count_256 : U256 = U256::from(trx_count);
    let mut stream = rlp::RlpStream::new_list(2);
    stream.append(caller_ether);
    stream.append(&trx_count_256);
    keccak256_h256(&stream.out()).into()
}


fn send_transaction(
    config: &Config,
    instructions: &[Instruction]
) -> SolanaClientResult<Signature> {
    let message = Message::new(instructions, Some(&config.signer.pubkey()));
    let mut transaction = Transaction::new_unsigned(message);
    let signers = [&*config.signer];
    let (blockhash, _last_valid_slot) = config.rpc_client
        .get_latest_blockhash_with_commitment(CommitmentConfig::confirmed())?;
    transaction.try_sign(&signers, blockhash)?;

    config.rpc_client.send_and_confirm_transaction_with_spinner_and_config(
        &transaction,
        CommitmentConfig::confirmed(),
        RpcSendTransactionConfig {
            preflight_commitment: Some(CommitmentLevel::Confirmed),
            ..RpcSendTransactionConfig::default()
        },
    )

    // Ok(tx_sig)
}


fn make_clean_hex(in_str: &str) -> &str {
    if &in_str[..2] == "0x" {
        &in_str[2..]
    } else {
        in_str
    }
}

// Return H160 for an argument
fn h160_or_deploy_of(matches: &ArgMatches<'_>, name: &str) -> Option<H160> {
    if matches.value_of(name) == Some("deploy") {
        return None;
    }
    matches.value_of(name).map(|value| {
        H160::from_str(make_clean_hex(value)).unwrap()
    })
}

// Return an error if string cannot be parsed as a H160 address
fn is_valid_h160_or_deploy<T>(string: T) -> Result<(), String> where T: AsRef<str>,
{
    if string.as_ref() == "deploy" {
        return Ok(());
    }
    H160::from_str(make_clean_hex(string.as_ref())).map(|_| ())
        .map_err(|e| e.to_string())
}

// Return H160 for an argument
fn h160_of(matches: &ArgMatches<'_>, name: &str) -> Option<H160> {
    matches.value_of(name).map(|value| {
        H160::from_str(make_clean_hex(value)).unwrap()
    })
}

// Return U256 for an argument
fn u256_of(matches: &ArgMatches<'_>, name: &str) -> Option<U256> {
    matches.value_of(name).map(|value| {
        U256::from_str(make_clean_hex(value)).unwrap()
    })
}

// Return an error if string cannot be parsed as a H160 address
fn is_valid_h160<T>(string: T) -> Result<(), String> where T: AsRef<str>,
{
    H160::from_str(make_clean_hex(string.as_ref())).map(|_| ())
        .map_err(|e| e.to_string())
}

// Return an error if string cannot be parsed as a U256 integer
fn is_valid_u256<T>(string: T) -> Result<(), String> where T: AsRef<str>,
{
    U256::from_str(make_clean_hex(string.as_ref())).map(|_| ())
        .map_err(|e| e.to_string())
}

// Return hexdata for an argument
fn hexdata_of(matches: &ArgMatches<'_>, name: &str) -> Option<Vec<u8>> {
    matches.value_of(name).and_then(|value| {
        if value.to_lowercase() == "none" {
            return None;
        }
        hex::decode(make_clean_hex(value)).ok()
    })
}

// Return an error if string cannot be parsed as a hexdata
fn is_valid_hexdata<T>(string: T) -> Result<(), String> where T: AsRef<str>,
{
    if string.as_ref().to_lowercase() == "none" {
        return Ok(());
    }

    hex::decode(make_clean_hex(string.as_ref())).map(|_| ())
        .map_err(|e| e.to_string())
}

fn is_amount<T, U>(amount: U) -> Result<(), String>
    where
        T: std::str::FromStr,
        U: AsRef<str> + Display,
{
    if amount.as_ref().parse::<T>().is_ok() {
        Ok(())
    } else {
        Err(format!(
            "Unable to parse input amount as {}, provided: {}",
            std::any::type_name::<T>(), amount
        ))
    }
}

macro_rules! neon_cli_pkg_version {
    () => ( env!("CARGO_PKG_VERSION") )
}
macro_rules! neon_cli_revision {
    () => ( env!("NEON_REVISION") )
}
macro_rules! version_string {
    () => ( concat!("Neon-cli/v", neon_cli_pkg_version!(), "-", neon_cli_revision!()) )
}


#[allow(clippy::too_many_lines)]
fn main() {
    let app_matches = App::new(crate_name!())
        .about(crate_description!())
        .version(version_string!())
        .setting(AppSettings::SubcommandRequiredElseHelp)
        .arg({
            let arg = Arg::with_name("config_file")
                .short("C")
                .long("config")
                .value_name("PATH")
                .takes_value(true)
                .global(true)
                .help("Configuration file to use");

            #[allow(clippy::option_if_let_else)]
            if let Some(ref config_file) = *solana_cli_config::CONFIG_FILE {
                arg.default_value(config_file)
            } else {
                arg
            }
        })
        .arg(
            Arg::with_name("verbose")
                .short("v")
                .long("verbose")
                .takes_value(false)
                .global(true)
                .multiple(true)
                .help("Increase message verbosity"),
        )
        .arg(
            Arg::with_name("json_rpc_url")
                .short("u")
                .long("url")
                .value_name("URL")
                .takes_value(true)
                .global(true)
                .validator(is_url_or_moniker)
                .default_value("http://localhost:8899")
                .help("URL for Solana node"),
        )
        .arg(
            Arg::with_name("evm_loader")
                .long("evm_loader")
                .value_name("EVM_LOADER")
                .takes_value(true)
                .global(true)
                .validator(is_valid_pubkey)
                .help("Pubkey for evm_loader contract")
        )
        .arg(
            Arg::with_name("commitment")
                .long("commitment")
                .takes_value(true)
                .possible_values(&[
                    "processed",
                    "confirmed",
                    "finalized",
                    "recent", // Deprecated as of v1.5.5
                    "single", // Deprecated as of v1.5.5
                    "singleGossip", // Deprecated as of v1.5.5
                    "root", // Deprecated as of v1.5.5
                    "max", // Deprecated as of v1.5.5
                ])
                .value_name("COMMITMENT_LEVEL")
                .hide_possible_values(true)
                .global(true)
                .default_value("finalized")
                .help("Return information at the selected commitment level [possible values: processed, confirmed, finalized]"),
        )
        .arg(
            Arg::with_name("logging_ctx")
                .short("L")
                .long("logging_ctx")
                .value_name("LOG_CONTEXT")
                .takes_value(true)
                .global(true)
                .help("Logging context"),
        )
        .arg(
            Arg::with_name("loglevel")
                .short("l")
                .long("loglevel")
                .value_name("LOG_LEVEL")
                .takes_value(true)
                .global(true)
                .help("Logging level"),
        )
        .subcommand(
            SubCommand::with_name("emulate")
                .about("Emulate execution of Ethereum transaction")
                .arg(
                    Arg::with_name("sender")
                        .value_name("SENDER")
                        .takes_value(true)
                        .index(1)
                        .required(true)
                        .validator(is_valid_h160)
                        .help("The sender of the transaction")
                )
                .arg(
                    Arg::with_name("contract")
                        .value_name("CONTRACT")
                        .takes_value(true)
                        .index(2)
                        .required(true)
                        .validator(is_valid_h160_or_deploy)
                        .help("The contract that executes the transaction or 'deploy'")
                )
                .arg(
                    Arg::with_name("data")
                        .value_name("DATA")
                        .takes_value(true)
                        .index(3)
                        .required(false)
                        .validator(is_valid_hexdata)
                        .help("Transaction data or 'None'")
                )
                .arg(
                    Arg::with_name("value")
                        .value_name("VALUE")
                        .takes_value(true)
                        .index(4)
                        .required(false)
                        .validator(is_amount::<U256, _>)
                        .help("Transaction value")
                )
                .arg(
                    Arg::with_name("token_mint")
                        .long("token_mint")
                        .value_name("TOKEN_MINT")
                        .takes_value(true)
                        .global(true)
                        .validator(is_valid_pubkey)
                        .help("Pubkey for token_mint")
                )
                .arg(
                    Arg::with_name("chain_id")
                        .long("chain_id")
                        .value_name("CHAIN_ID")
                        .takes_value(true)
                        .required(false)
                        .help("Network chain_id"),
                )
                .arg(
                    Arg::with_name("max_steps_to_execute")
                        .long("max_steps_to_execute")
                        .value_name("NUMBER_OF_STEPS")
                        .takes_value(true)
                        .required(false)
                        .default_value("100000")
                        .help("Maximal number of steps to execute in a single run"),
                )
        )
        .subcommand(
            SubCommand::with_name("create-ether-account")
                .about("Create ethereum account")
                .arg(
                    Arg::with_name("ether")
                        .index(1)
                        .value_name("ether")
                        .takes_value(true)
                        .required(true)
                        .validator(is_valid_h160)
                        .help("Ethereum address"),
                )
            )
        .subcommand(
            SubCommand::with_name("create-program-address")
                .about("Generate a program address")
                .arg(
                    Arg::with_name("seed")
                        .index(1)
                        .value_name("SEED_STRING")
                        .takes_value(true)
                        .required(true)
                        .help("The seeds (a string containing seeds in hex form, separated by spaces)"),
                )
        )
        .subcommand(
            SubCommand::with_name("deposit")
                .about("Deposit NEONs to ether account")
                .arg(
                    Arg::with_name("amount")
                        .index(1)
                        .value_name("AMOUNT")
                        .takes_value(true)
                        .required(true)
                        .validator(is_amount::<u64, _>)
                        .help("Amount to deposit"),
                )
                .arg(
                    Arg::with_name("ether")
                        .index(2)
                        .value_name("ETHER")
                        .takes_value(true)
                        .required(true)
                        .validator(is_valid_h160)
                        .help("Ethereum address"),
                )
        )
        .subcommand(
            SubCommand::with_name("get-ether-account-data")
                .about("Get values stored in associated with given address account data")
                .arg(
                    Arg::with_name("ether")
                        .index(1)
                        .value_name("ether")
                        .takes_value(true)
                        .required(true)
                        .validator(is_valid_h160)
                        .help("Ethereum address"),
                )
        )
        .subcommand(
            SubCommand::with_name("cancel-trx")
                .about("Cancel NEON transaction")
                .arg(
                    Arg::with_name("storage_account")
                        .index(1)
                        .value_name("STORAGE_ACCOUNT")
                        .takes_value(true)
                        .required(true)
                        .validator(is_valid_pubkey)
                        .help("storage account for transaction"),
                )
            )
        .subcommand(
            SubCommand::with_name("neon-elf-params")
                .about("Get NEON values stored in elf")
                .arg(
                    Arg::with_name("program_location")
                        .index(1)
                        .value_name("PROGRAM_FILEPATH")
                        .takes_value(true)
                        .required(false)
                        .help("/path/to/evm_loader.so"),
                )
        )
        .subcommand(
            SubCommand::with_name("collect-treasury")
                .about("Collect lamports from auxiliary treasury accounts to the main treasury balance")
        )
        .subcommand(
            SubCommand::with_name("get-storage-at")
                .about("Get Ethereum storage value at given index")
                .arg(
                    Arg::with_name("contract_id")
                        .index(1)
                        .value_name("contract_id")
                        .takes_value(true)
                        .validator(is_valid_h160)
                        .required(true),
                )
                .arg(
                    Arg::with_name("index")
                        .index(2)
                        .value_name("index")
                        .takes_value(true)
                        .validator(is_valid_u256)
                        .required(true),
                )
        )
        .get_matches();

    let context: LogContext =
        app_matches.value_of("logging_ctx")
            .map(|ctx| LogContext::new(ctx.to_string()) )
            .unwrap_or_default();
    let loglevel: log::LevelFilter =
        app_matches.value_of("loglevel")
            .map_or(log::LevelFilter::Trace, |ll| 
                match ll.to_ascii_lowercase().as_str() {
                    "off"   => log::LevelFilter::Off,
                    "error" => log::LevelFilter::Error,
                    "warn"  => log::LevelFilter::Warn,
                    "info"  => log::LevelFilter::Info,
                    "debug" => log::LevelFilter::Debug,
                    _       => log::LevelFilter::Trace,
                }
            );
    logs::init(context, loglevel).unwrap();

    let mut wallet_manager = None;
    let config = {
        let cli_config = app_matches.value_of("config_file").map_or_else(
            solana_cli_config::Config::default,
            |config_file| solana_cli_config::Config::load(config_file).unwrap_or_default()
        );

        let commitment = CommitmentConfig::from_str(app_matches.value_of("commitment").unwrap()).unwrap();

        let json_rpc_url = normalize_to_url_if_moniker(
            app_matches
                .value_of("json_rpc_url")
                .unwrap_or(&cli_config.json_rpc_url),
        );

        let evm_loader = 
            if let Some(evm_loader) = pubkey_of(&app_matches, "evm_loader") {
                evm_loader
            } else {
                let e = NeonCliError::EvmLoaderNotSpecified;
                error!("{}", e);
                exit(e.error_code() as i32);
            };

        let (signer, _fee_payer) = signer_from_path(
            &app_matches,
            app_matches
                .value_of("fee_payer")
                .unwrap_or(&cli_config.keypair_path),
            "fee_payer",
            &mut wallet_manager,
        ).map_or_else(
            |e| {
                error!("{}", e);
                let e = NeonCliError::FeePayerNotSpecified;
                error!("{}", e);
                exit(e.error_code() as i32);
            },
            |s| {
                let p = s.pubkey();
                (s, p)
            }
        );

        let keypair = keypair_from_path(
            &app_matches,
            app_matches
                .value_of("fee_payer")
                .unwrap_or(&cli_config.keypair_path),
            "fee_payer",
            true,
        ).ok();

        Config {
            rpc_client: Arc::new(RpcClient::new_with_commitment(json_rpc_url, commitment)),
            evm_loader,
            signer,
            keypair,
            commitment,
        }
    };

    let (sub_command, sub_matches) = app_matches.subcommand();
    let result: NeonCliResult =
        match (sub_command, sub_matches) {
            ("emulate", Some(arg_matches)) => {
                let contract = h160_or_deploy_of(arg_matches, "contract");
                let sender = h160_of(arg_matches, "sender").unwrap();
                let data = hexdata_of(arg_matches, "data");
                let value = value_of(arg_matches, "value");

                // Read ELF params only if token_mint or chain_id is not set.
                let mut token_mint = pubkey_of(arg_matches, "token_mint");
                let mut chain_id = value_of(arg_matches, "chain_id");
                if token_mint.is_none() || chain_id.is_none() {
                    let cached_elf_params = CachedElfParams::new(&config);
                    token_mint = token_mint.or_else(|| Some(Pubkey::from_str(
                        cached_elf_params.get("NEON_TOKEN_MINT").unwrap()
                    ).unwrap()));
                    chain_id = chain_id.or_else(|| Some(u64::from_str(
                        cached_elf_params.get("NEON_CHAIN_ID").unwrap()
                    ).unwrap()));
                }
                let token_mint = token_mint.unwrap();
                let chain_id = chain_id.unwrap();
                let max_steps_to_execute = value_of::<u64>(arg_matches, "max_steps_to_execute").unwrap();

                emulate::execute(&config,
                                 contract,
                                 sender,
                                 data,
                                 value,
                                 &token_mint,
                                 chain_id,
                                 max_steps_to_execute)
            }
            ("create-program-address", Some(arg_matches)) => {
                let ether = h160_of(arg_matches, "seed").unwrap();
                create_program_address::execute(&config, &ether);
                Ok(())
            }
            ("create-ether-account", Some(arg_matches)) => {
                let ether = h160_of(arg_matches, "ether").unwrap();
                create_ether_account::execute(&config, &ether)
            }
            ("deposit", Some(arg_matches)) => {
                let amount = value_of(arg_matches, "amount").unwrap();
                let ether = h160_of(arg_matches, "ether").unwrap();
                deposit::execute(&config, amount, &ether)
            }
            ("get-ether-account-data", Some(arg_matches)) => {
                let ether = h160_of(arg_matches, "ether").unwrap();
                get_ether_account_data::execute(&config, &ether);
                Ok(())
            }
            ("cancel-trx", Some(arg_matches)) => {
                let storage_account = pubkey_of(arg_matches, "storage_account").unwrap();
                cancel_trx::execute(&config, &storage_account)
            }
            ("neon-elf-params", Some(arg_matches)) => {
                let program_location = arg_matches.value_of("program_location");
                get_neon_elf::execute(&config, program_location)
            }
            ("collect-treasury", Some(_)) => {
                collect_treasury::execute(&config)
            }
            ("get-storage-at", Some(arg_matches)) => {
                let contract_id = h160_of(arg_matches, "contract_id").unwrap();
                let index = u256_of(arg_matches, "index").unwrap();
                get_storage_at::execute(&config, contract_id, &index);
                Ok(())
            }
            _ => unreachable!(),
        };
    
    let exit_code: i32 =
        match result {
            Ok(_)  => 0,
            Err(e) => {
                let error_code = e.error_code();
                error!("NeonCli Error ({}): {}", error_code, e);
                error_code as i32
            }
        };
    
    exit(exit_code)
}<|MERGE_RESOLUTION|>--- conflicted
+++ resolved
@@ -28,14 +28,9 @@
 };
 
 use evm_loader::{
-<<<<<<< HEAD
-    account::EthereumAccount,
-    config::collateral_pool_base,
-=======
     account::{
         EthereumAccount,
     },
->>>>>>> 30505ed2
 };
 
 use evm::{H160, H256, U256};
