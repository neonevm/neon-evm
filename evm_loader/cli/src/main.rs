#![deny(warnings)]
#![deny(clippy::all, clippy::pedantic)]
#![allow(clippy::cast_possible_wrap)]

mod account_storage;

mod errors;
mod logs;
mod commands;

use crate::{
    account_storage::{
        make_solana_program_address,
    },
    commands::{
        emulate,
        create_program_address,
        create_ether_account,
        deploy,
        get_ether_account_data,
        cancel_trx,
        get_neon_elf,
        get_storage_at,
        update_valids_table,
    },
};

use evm_loader::{
    account_data::{
        ACCOUNT_SEED_VERSION,
        AccountData,
    },
    config::{  collateral_pool_base },
};

use evm::{H160, H256, U256};
use solana_sdk::{
    commitment_config::{CommitmentConfig, CommitmentLevel},
    instruction::{Instruction},
    message::Message,
    pubkey::Pubkey,
    signature::{Keypair, Signer, Signature},
    keccak::Hasher,
    transaction::Transaction,
    system_instruction,
};
use std::{
    collections::HashMap,
    io::{Read},
    fs::File,
    env,
    str::FromStr,
    process::exit,
    sync::Arc,
    convert::{TryInto},
    fmt,
    fmt::{Debug, Display,},
};

use clap::{
    crate_description, crate_name, value_t_or_exit, App, AppSettings, Arg,
    ArgMatches, SubCommand,
};

use solana_program::{
    keccak::{hash,},
};

use solana_clap_utils::{
    input_parsers::{pubkey_of, value_of,},
    input_validators::{is_url_or_moniker, is_valid_pubkey, normalize_to_url_if_moniker},
    keypair::{signer_from_path, keypair_from_path},
};

use solana_client::{
    rpc_client::RpcClient,
    rpc_config::{RpcSendTransactionConfig},
<<<<<<< HEAD
    client_error::Result as SolanaClientResult,
=======
>>>>>>> 74e74bf3
};

use rlp::RlpStream;

use log::{debug, error};
use logs::LogContext;

use crate::errors::NeonCliError;

<<<<<<< HEAD
type NeonCliResult = Result<(),NeonCliError>;
=======
type Error = Box<dyn std::error::Error>;
type CommandResult = Result<(), Error>;
>>>>>>> 74e74bf3

pub struct Config {
    rpc_client: Arc<RpcClient>,
    websocket_url: String,
    evm_loader: Pubkey,
    // #[allow(unused)]
    // fee_payer: Pubkey,
    signer: Box<dyn Signer>,
    keypair: Option<Keypair>,
    commitment: CommitmentConfig,
}

impl Debug for Config {
    fn fmt(&self, f: &mut fmt::Formatter) -> fmt::Result {
        write!(f, "evm_loader={:?}, signer={:?}", self.evm_loader, self.signer)
    }
}

<<<<<<< HEAD
fn read_program_data(program_location: &str) -> Result<Vec<u8>, NeonCliError> {
    let mut file = File::open(program_location)?;
    // let mut file = File::open(program_location).map_err(|err| {
    //     format!("Unable to open program file '{}': {}", program_location, err)
    // })?;
=======
fn read_program_data(program_location: &str) -> Result<Vec<u8>, Box<dyn std::error::Error>> {
    let mut file = File::open(program_location).map_err(|err| {
        format!("Unable to open program file '{}': {}", program_location, err)
    })?;
>>>>>>> 74e74bf3
    let mut program_data = Vec::new();
    file.read_to_end(&mut program_data)?;
    // file.read_to_end(&mut program_data).map_err(|err| {
    //     format!("Unable to read program file '{}': {}", program_location, err)
    // })?;

    Ok(program_data)
}

#[must_use]
pub fn keccak256_h256(data: &[u8]) -> H256 {
    H256::from(hash(data).to_bytes())
}

#[must_use]
pub fn keccak256(data: &[u8]) -> [u8; 32] {
    hash(data).to_bytes()
}

#[must_use]
pub fn keccak256_digest(data: &[u8]) -> Vec<u8> {
    hash(data).to_bytes().to_vec()
}

#[derive(Debug)]
pub struct UnsignedTransaction {
    pub nonce: u64,
    pub gas_price: U256,
    pub gas_limit: U256,
    pub to: Option<H160>,
    pub value: U256,
    pub data: Vec<u8>,
    pub chain_id: U256,
}

impl rlp::Encodable for UnsignedTransaction {
    fn rlp_append(&self, s: &mut RlpStream) {
        s.begin_list(9);
        s.append(&self.nonce);
        s.append(&self.gas_price);
        s.append(&self.gas_limit);
        match self.to.as_ref() {
            None => s.append(&""),
            Some(addr) => s.append(addr),
        };
        s.append(&self.value);
        s.append(&self.data);
        s.append(&self.chain_id);
        s.append_empty_data();
        s.append_empty_data();
    }
}

// fn get_ethereum_caller_credentials(
//     config: &Config,
// ) -> (SecretKey, H160, Pubkey, u8, Pubkey, Pubkey) {
//     use secp256k1::PublicKey;
//     let caller_private = {
//         let private_bytes : [u8; 64] = config.keypair.as_ref().unwrap().to_bytes();
//         let mut sign_arr: [u8;32] = Default::default();
//         sign_arr.clone_from_slice(&private_bytes[..32]);
//         SecretKey::parse(&sign_arr).unwrap()
//     };
//     let caller_public = PublicKey::from_secret_key(&caller_private);
//     let caller_ether: H160 = keccak256_h256(&caller_public.serialize()[1..]).into();
//     let (caller_sol, caller_nonce) = make_solana_program_address(&caller_ether, &config.evm_loader);
//     let caller_token = spl_associated_token_account::get_associated_token_address(&caller_sol, &evm_loader::neon::token_mint::id());
//     let caller_holder = create_block_token_account(config, &caller_ether, &caller_sol).unwrap();
//     debug!("caller_sol = {}", caller_sol);
//     debug!("caller_ether = {}", caller_ether);
//     debug!("caller_token = {}", caller_token);

//     (caller_private, caller_ether, caller_sol, caller_nonce, caller_token, caller_holder)
// }

fn get_ether_account_nonce(
    config: &Config,
    caller_sol: &Pubkey,
    token_mint: &Pubkey
) -> Result<(u64, H160, Pubkey),NeonCliError> {
    let data = match config.rpc_client.get_account_with_commitment(caller_sol, CommitmentConfig::confirmed())?.value{
        Some(acc) => acc.data,
        None => return Ok((u64::default(), H160::default(), Pubkey::default()))
    };

    debug!("get_ether_account_nonce data = {:?}", data);
    let account = match evm_loader::account_data::AccountData::unpack(&data) {
        Ok(acc_data) =>
            match acc_data {
            AccountData::Account(acc) => acc,
            // _ => return Err("Caller has incorrect type".into())
            _ => return Err(NeonCliError::AccountIncorrectType(acc_data))
        },
        Err(e) => return Err(NeonCliError::ProgramError(e))
    };
    let trx_count = account.trx_count;
    let caller_ether = account.ether;
    let caller_token = spl_associated_token_account::get_associated_token_address(caller_sol, token_mint);

    debug!("Caller: ether {}, solana {}", caller_ether, caller_sol);
    debug!("Caller trx_count: {} ", trx_count);
    debug!("caller_token = {}", caller_token);

    Ok((trx_count, caller_ether, caller_token))
}

fn get_program_ether(
    caller_ether: &H160,
    trx_count: u64
) -> H160 {
    let trx_count_256 : U256 = U256::from(trx_count);
    let mut stream = rlp::RlpStream::new_list(2);
    stream.append(caller_ether);
    stream.append(&trx_count_256);
    keccak256_h256(&stream.out()).into()
}

<<<<<<< HEAD
fn create_storage_account(config: &Config) -> SolanaClientResult<Pubkey> {
=======
fn create_storage_account(config: &Config) -> Result<Pubkey, Error> {
>>>>>>> 74e74bf3
    use rand::Rng;
    let mut rng = rand::thread_rng();
    let creator = &config.signer;
    debug!("Create storage account");
    let storage = create_account_with_seed(config, &creator.pubkey(), &creator.pubkey(), &rng.gen::<u32>().to_string(), 128*1024_u64)?;
    debug!("storage = {}", storage);
    Ok(storage)
}

fn get_collateral_pool_account_and_index(config: &Config, collateral_pool_base: &Pubkey) -> (Pubkey, u32) {
    let collateral_pool_index = 2;
    let seed = format!("{}{}", collateral_pool_base::PREFIX, collateral_pool_index);
    let collateral_pool_account = Pubkey::create_with_seed(
        collateral_pool_base,
        &seed,
        &config.evm_loader).unwrap();

    (collateral_pool_account, collateral_pool_index)
}

fn create_account_with_seed(
    config: &Config,
    funding: &Pubkey,
    base: &Pubkey,
    seed: &str,
    len: u64
) -> SolanaClientResult<Pubkey> {
    let created_account = Pubkey::create_with_seed(base, seed, &config.evm_loader).unwrap();

    if config.rpc_client.get_account_with_commitment(&created_account, CommitmentConfig::confirmed())?.value.is_none() {
        debug!("Account not found");
        let minimum_balance_for_account = config.rpc_client.get_minimum_balance_for_rent_exemption(len.try_into().unwrap())?;
        let create_acc_instruction = system_instruction::create_account_with_seed(
            funding,
            &created_account,
            base,
            seed,
            minimum_balance_for_account,
            len,
            &config.evm_loader
        );
        send_transaction(config, &[create_acc_instruction])?;
    } else {
        debug!("Account found");
    }

    Ok(created_account)
}

fn send_transaction(
    config: &Config,
    instructions: &[Instruction]
) -> SolanaClientResult<Signature> {
    let message = Message::new(instructions, Some(&config.signer.pubkey()));
    let mut transaction = Transaction::new_unsigned(message);
    let signers = [&*config.signer];
    let (blockhash, _, _last_valid_slot) = config.rpc_client
        .get_recent_blockhash_with_commitment(CommitmentConfig::confirmed())?
        .value;
    transaction.try_sign(&signers, blockhash)?;

    config.rpc_client.send_and_confirm_transaction_with_spinner_and_config(
        &transaction,
        CommitmentConfig::confirmed(),
        RpcSendTransactionConfig {
            preflight_commitment: Some(CommitmentLevel::Confirmed),
            ..RpcSendTransactionConfig::default()
        },
    )

    // Ok(tx_sig)
}

/// Returns random nonce and the corresponding seed.
fn generate_random_holder_seed() -> (u64, String) {
    use rand::Rng as _;
    // proxy_id_bytes = proxy_id.to_bytes((proxy_id.bit_length() + 7) // 8, 'big')
    // seed = keccak_256(b'holder' + proxy_id_bytes).hexdigest()[:32]
    let mut rng = rand::thread_rng();
    let id: u64 = rng.gen();
    let bytes_count = std::mem::size_of_val(&id);
    let bits_count = bytes_count * 8;
    let holder_id_bit_length = bits_count - id.leading_zeros() as usize;
    let significant_bytes_count = (holder_id_bit_length + 7) / 8;
    let mut hasher = Hasher::default();
    hasher.hash(b"holder");
    hasher.hash(&id.to_be_bytes()[bytes_count-significant_bytes_count..]);
    let output = hasher.result();
    (id, hex::encode(output)[..32].into())
}

fn make_clean_hex(in_str: &str) -> &str {
    if &in_str[..2] == "0x" {
        &in_str[2..]
    } else {
        in_str
    }
}

// Return H160 for an argument
fn h160_or_deploy_of(matches: &ArgMatches<'_>, name: &str) -> Option<H160> {
    if matches.value_of(name) == Some("deploy") {
        return None;
    }
    matches.value_of(name).map(|value| {
        H160::from_str(make_clean_hex(value)).unwrap()
    })
}

// Return an error if string cannot be parsed as a H160 address
fn is_valid_h160_or_deploy<T>(string: T) -> Result<(), String> where T: AsRef<str>,
{
    if string.as_ref() == "deploy" {
        return Ok(());
    }
    H160::from_str(make_clean_hex(string.as_ref())).map(|_| ())
        .map_err(|e| e.to_string())
}

// Return H160 for an argument
fn h160_of(matches: &ArgMatches<'_>, name: &str) -> Option<H160> {
    matches.value_of(name).map(|value| {
        H160::from_str(make_clean_hex(value)).unwrap()
    })
}

// Return U256 for an argument
fn u256_of(matches: &ArgMatches<'_>, name: &str) -> Option<U256> {
    matches.value_of(name).map(|value| {
        U256::from_str(make_clean_hex(value)).unwrap()
    })
}

// Return an error if string cannot be parsed as a H160 address
fn is_valid_h160<T>(string: T) -> Result<(), String> where T: AsRef<str>,
{
    H160::from_str(make_clean_hex(string.as_ref())).map(|_| ())
        .map_err(|e| e.to_string())
}

// Return an error if string cannot be parsed as a U256 integer
fn is_valid_u256<T>(string: T) -> Result<(), String> where T: AsRef<str>,
{
    U256::from_str(make_clean_hex(string.as_ref())).map(|_| ())
        .map_err(|e| e.to_string())
}

// Return hexdata for an argument
fn hexdata_of(matches: &ArgMatches<'_>, name: &str) -> Option<Vec<u8>> {
    matches.value_of(name).and_then(|value| {
        if value.to_lowercase() == "none" {
            return None;
        }
        hex::decode(&make_clean_hex(value)).ok()
    })
}

// Return an error if string cannot be parsed as a hexdata
fn is_valid_hexdata<T>(string: T) -> Result<(), String> where T: AsRef<str>,
{
    if string.as_ref().to_lowercase() == "none" {
        return Ok(());
    }

    hex::decode(&make_clean_hex(string.as_ref())).map(|_| ())
        .map_err(|e| e.to_string())
}

fn is_amount_u256<T>(amount: T) -> Result<(), String>
    where
        T: AsRef<str> + Display,
{
    if amount.as_ref().parse::<U256>().is_ok() {
        Ok(())
    } else {
        Err(format!(
            "Unable to parse input amount as integer U256, provided: {}",
            amount
        ))
    }
}

macro_rules! neon_cli_pkg_version {
    () => ( env!("CARGO_PKG_VERSION") )
}
macro_rules! neon_cli_revision {
    () => ( env!("NEON_REVISION") )
}
macro_rules! version_string {
    () => ( concat!("Neon-cli/v", neon_cli_pkg_version!(), "-", neon_cli_revision!()) )
}


#[allow(clippy::too_many_lines)]
fn main() {
    let app_matches = App::new(crate_name!())
        .about(crate_description!())
        .version(version_string!())
        .setting(AppSettings::SubcommandRequiredElseHelp)
        .arg({
            let arg = Arg::with_name("config_file")
                .short("C")
                .long("config")
                .value_name("PATH")
                .takes_value(true)
                .global(true)
                .help("Configuration file to use");

            #[allow(clippy::option_if_let_else)]
            if let Some(ref config_file) = *solana_cli_config::CONFIG_FILE {
                arg.default_value(config_file)
            } else {
                arg
            }
        })
        .arg(
            Arg::with_name("verbose")
                .short("v")
                .long("verbose")
                .takes_value(false)
                .global(true)
                .multiple(true)
                .help("Increase message verbosity"),
        )
        .arg(
            Arg::with_name("json_rpc_url")
                .short("u")
                .long("url")
                .value_name("URL")
                .takes_value(true)
                .global(true)
                .validator(is_url_or_moniker)
                .default_value("http://localhost:8899")
                .help("URL for Solana node"),
        )
        .arg(
            Arg::with_name("evm_loader")
                .long("evm_loader")
                .value_name("EVM_LOADER")
                .takes_value(true)
                .global(true)
                .validator(is_valid_pubkey)
                .help("Pubkey for evm_loader contract")
        )
        .arg(
            Arg::with_name("commitment")
                .long("commitment")
                .takes_value(true)
                .possible_values(&[
                    "processed",
                    "confirmed",
                    "finalized",
                    "recent", // Deprecated as of v1.5.5
                    "single", // Deprecated as of v1.5.5
                    "singleGossip", // Deprecated as of v1.5.5
                    "root", // Deprecated as of v1.5.5
                    "max", // Deprecated as of v1.5.5
                ])
                .value_name("COMMITMENT_LEVEL")
                .hide_possible_values(true)
                .global(true)
                .default_value("max")
                .help("Return information at the selected commitment level [possible values: processed, confirmed, finalized]"),
        )
        .arg(
            Arg::with_name("logging_ctx")
                .short("L")
                .long("logging_ctx")
                .value_name("LOG_CONTEST")
                .takes_value(true)
                .global(true)
                .help("Logging context"),
        )
        .subcommand(
            SubCommand::with_name("emulate")
                .about("Emulate execution of Ethereum transaction")
                .arg(
                    Arg::with_name("sender")
                        .value_name("SENDER")
                        .takes_value(true)
                        .index(1)
                        .required(true)
                        .validator(is_valid_h160)
                        .help("The sender of the transaction")
                )
                .arg(
                    Arg::with_name("contract")
                        .value_name("CONTRACT")
                        .takes_value(true)
                        .index(2)
                        .required(true)
                        .validator(is_valid_h160_or_deploy)
                        .help("The contract that executes the transaction or 'deploy'")
                )
                .arg(
                    Arg::with_name("data")
                        .value_name("DATA")
                        .takes_value(true)
                        .index(3)
                        .required(false)
                        .validator(is_valid_hexdata)
                        .help("Transaction data or 'None'")
                )
                .arg(
                    Arg::with_name("value")
                        .value_name("VALUE")
                        .takes_value(true)
                        .index(4)
                        .required(false)
                        .validator(is_amount_u256)
                        .help("Transaction value")
                )
                .arg(
                    Arg::with_name("token_mint")
                        .long("token_mint")
                        .value_name("TOKEN_MINT")
                        .takes_value(true)
                        .global(true)
                        .validator(is_valid_pubkey)
                        .help("Pubkey for token_mint")
                )
        )
        .subcommand(
            SubCommand::with_name("create-ether-account")
                .about("Create ethereum account")
                .arg(
                    Arg::with_name("ether")
                        .index(1)
                        .value_name("ether")
                        .takes_value(true)
                        .required(true)
                        .validator(is_valid_h160)
                        .help("Ethereum address"),
                )
                .arg(
                    Arg::with_name("lamports")
                        .long("lamports")
                        .value_name("lamports")
                        .takes_value(true)
                        .default_value("0")
                        .required(false)
                )
                .arg(
                    Arg::with_name("space")
                        .long("space")
                        .value_name("space")
                        .takes_value(true)
                        .required(false)
                        .default_value("0")
                        .help("Length of data for new account"),
                )
                .arg(
                    Arg::with_name("token_mint")
                        .long("token_mint")
                        .value_name("TOKEN_MINT")
                        .takes_value(true)
                        .global(true)
                        .validator(is_valid_pubkey)
                        .help("Pubkey for token_mint")
                )
            )
        .subcommand(
            SubCommand::with_name("create-program-address")
                .about("Generate a program address")
                .arg(
                    Arg::with_name("seed")
                        .index(1)
                        .value_name("SEED_STRING")
                        .takes_value(true)
                        .required(true)
                        .help("The seeds (a string containing seeds in hex form, separated by spaces)"),
                )
        )
        .subcommand(
            SubCommand::with_name("deploy")
                .about("Deploy a program")
                .arg(
                    Arg::with_name("program_location")
                        .index(1)
                        .value_name("PROGRAM_FILEPATH")
                        .takes_value(true)
                        .required(true)
                        .help("/path/to/program.o"),
                )
                .arg(
                    Arg::with_name("token_mint")
                        .long("token_mint")
                        .value_name("TOKEN_MINT")
                        .takes_value(true)
                        .global(true)
                        .validator(is_valid_pubkey)
                        .help("Neon token public key")
                )
                .arg(
                    Arg::with_name("collateral_pool_base")
                        .long("collateral_pool_base")
                        .value_name("COLLATERAL_POOL_BASE")
                        .takes_value(true)
                        .global(true)
                        .validator(is_valid_pubkey)
                        .help("Collateral_pool_base public key")
                )
                .arg(
                    Arg::with_name("chain_id")
                        .long("chain_id")
                        .value_name("CHAIN_ID")
                        .takes_value(true)
                        .required(false)
                        .help("Network chain_id"),
                )
        )
        .subcommand(
            SubCommand::with_name("get-ether-account-data")
                .about("Get values stored in associated with given address account data")
                .arg(
                    Arg::with_name("ether")
                        .index(1)
                        .value_name("ether")
                        .takes_value(true)
                        .required(true)
                        .validator(is_valid_h160)
                        .help("Ethereum address"),
                )
        )
        .subcommand(
            SubCommand::with_name("cancel-trx")
                .about("Cancel NEON transaction")
                .arg(
                    Arg::with_name("storage_account")
                        .index(1)
                        .value_name("STORAGE_ACCOUNT")
                        .takes_value(true)
                        .required(true)
                        .validator(is_valid_pubkey)
                        .help("storage account for transaction"),
                )
                .arg(
                    Arg::with_name("token_mint")
                        .long("token_mint")
                        .value_name("TOKEN_MINT")
                        .takes_value(true)
                        .global(true)
                        .validator(is_valid_pubkey)
                        .help("Pubkey for token_mint")
                )
            )
        .subcommand(
            SubCommand::with_name("neon-elf-params")
                .about("Get NEON values stored in elf")
                .arg(
                    Arg::with_name("program_location")
                        .index(1)
                        .value_name("PROGRAM_FILEPATH")
                        .takes_value(true)
                        .required(false)
                        .help("/path/to/evm_loader.so"),
                )
        )
        .subcommand(
            SubCommand::with_name("get-storage-at")
                .about("Get Ethereum storage value at given index")
                .arg(
                    Arg::with_name("contract_id")
                        .index(1)
                        .value_name("contract_id")
                        .takes_value(true)
                        .validator(is_valid_h160)
                        .required(true),
                )
                .arg(
                    Arg::with_name("index")
                        .index(2)
                        .value_name("index")
                        .takes_value(true)
                        .validator(is_valid_u256)
                        .required(true),
                )
        )
        .subcommand(
            SubCommand::with_name("update-valids-table")
                .about("Update Valids Table")
                .arg(
                    Arg::with_name("contract_id")
                        .index(1)
                        .value_name("contract_id")
                        .takes_value(true)
                        .validator(is_valid_h160)
                        .required(true),
                )
        )
        .get_matches();

<<<<<<< HEAD
    let context: LogContext =
        app_matches.value_of("logging_ctx")
            .map(|ctx| LogContext::new(ctx.to_string()) )
            .unwrap_or_default();
    logs::init(context).unwrap();

    // let _verbosity = usize::try_from(app_matches.occurrences_of("verbose")).unwrap_or_else(|_| {
    //     error!("Invalid message verbosity");
    //     exit(NeonCliError::InvalidMessageVerbosity as i32);
    // });
    // stderrlog::new()
    //     .module(module_path!())
    //     .verbosity(verbosity)
    //     .init()
    //     .unwrap();

    let mut wallet_manager = None;
    let config = {
        let cli_config = app_matches.value_of("config_file").map_or_else(
            solana_cli_config::Config::default,
            |config_file| solana_cli_config::Config::load(config_file).unwrap_or_default()
        );

        let commitment = CommitmentConfig::from_str(app_matches.value_of("commitment").unwrap()).unwrap();

        let json_rpc_url = normalize_to_url_if_moniker(
            app_matches
                .value_of("json_rpc_url")
                .unwrap_or(&cli_config.json_rpc_url),
        );

        let evm_loader = 
            if let Some(evm_loader) = pubkey_of(&app_matches, "evm_loader") {
                evm_loader
            } else {
                let e = NeonCliError::EvmLoaderNotSpecified;
                error!("{}", e);
                exit(e.error_code() as i32);
            };

        let (signer, _fee_payer) = signer_from_path(
            &app_matches,
            app_matches
                .value_of("fee_payer")
                .unwrap_or(&cli_config.keypair_path),
            "fee_payer",
            &mut wallet_manager,
        ).map_or_else(
            |e| {
                error!("{}", e);
                let e = NeonCliError::FeePayerNotSpecified;
                error!("{}", e);
                exit(e.error_code() as i32);
            },
            |s| {
                let p = s.pubkey();
                (s, p)
=======
        let context: LogContext =
            app_matches.value_of("logging_ctx")
                .map(|ctx| LogContext::new(ctx.to_string()) )
                .unwrap_or_default();
        logs::init(context).unwrap();

        // let _verbosity = usize::try_from(app_matches.occurrences_of("verbose")).unwrap_or_else(|_| {
        //     error!("Invalid message verbosity");
        //     exit(NeonCliError::InvalidMessageVerbosity as i32);
        // });
        // stderrlog::new()
        //     .module(module_path!())
        //     .verbosity(verbosity)
        //     .init()
        //     .unwrap();

        let mut wallet_manager = None;
        let config = {
            let cli_config = app_matches.value_of("config_file").map_or_else(
                solana_cli_config::Config::default,
                |config_file| solana_cli_config::Config::load(config_file).unwrap_or_default()
            );

            let commitment = CommitmentConfig::from_str(app_matches.value_of("commitment").unwrap()).unwrap();

            let json_rpc_url = normalize_to_url_if_moniker(
                app_matches
                    .value_of("json_rpc_url")
                    .unwrap_or(&cli_config.json_rpc_url),
            );

            let evm_loader = 
                if let Some(evm_loader) = pubkey_of(&app_matches, "evm_loader") {
                    evm_loader
                } else {
                    NeonCliError::EvmLoaderNotSpecified.report_and_exit();
                    return;
                };

            let (signer, _fee_payer) = signer_from_path(
                &app_matches,
                app_matches
                    .value_of("fee_payer")
                    .unwrap_or(&cli_config.keypair_path),
                "fee_payer",
                &mut wallet_manager,
            ).map_or_else(
                |e| {
                    error!("{}", e);
                    NeonCliError::FeePayerNotSpecified.report_and_exit();
                    exit(1);
                },
                |s| {
                    let p = s.pubkey();
                    (s, p)
                }
            );

            let keypair = keypair_from_path(
                &app_matches,
                app_matches
                    .value_of("fee_payer")
                    .unwrap_or(&cli_config.keypair_path),
                "fee_payer",
                true,
            ).ok();

            Config {
                rpc_client: Arc::new(RpcClient::new_with_commitment(json_rpc_url, commitment)),
                websocket_url: "".to_string(),
                evm_loader,
                // fee_payer,
                signer,
                keypair,
                commitment,
>>>>>>> 74e74bf3
            }
        );

        let keypair = keypair_from_path(
            &app_matches,
            app_matches
                .value_of("fee_payer")
                .unwrap_or(&cli_config.keypair_path),
            "fee_payer",
            true,
        ).ok();

        Config {
            rpc_client: Arc::new(RpcClient::new_with_commitment(json_rpc_url, commitment)),
            websocket_url: "".to_string(),
            evm_loader,
            // fee_payer,
            signer,
            keypair,
            commitment,
        }
    };

    let (sub_command, sub_matches) = app_matches.subcommand();
    let result: NeonCliResult =
        match (sub_command, sub_matches) {
            ("emulate", Some(arg_matches)) => {
                let contract = h160_or_deploy_of(arg_matches, "contract");
                let sender = h160_of(arg_matches, "sender").unwrap();
                let data = hexdata_of(arg_matches, "data");
                let value = value_of(arg_matches, "value");

                let token_mint = pubkey_of(arg_matches, "token_mint")
                    .unwrap_or_else(|| {
                        let elf_params = get_neon_elf::read_elf_parameters_from_account(&config).unwrap();
                        Pubkey::from_str(elf_params.get("NEON_TOKEN_MINT").unwrap()).unwrap()
                    });
<<<<<<< HEAD
                emulate::execute(&config, contract, sender, data, value, &token_mint)
=======
                emulate::command_emulate(&config, contract, sender, data, value, &token_mint)
>>>>>>> 74e74bf3
            }
            ("create-program-address", Some(arg_matches)) => {
                let ether = h160_of(arg_matches, "seed").unwrap();

<<<<<<< HEAD
                create_program_address::execute(&config, &ether);
=======
                create_program_address::command_create_program_address(&config, &ether);
>>>>>>> 74e74bf3

                Ok(())
            }
            ("create-ether-account", Some(arg_matches)) => {
                let ether = h160_of(arg_matches, "ether").unwrap();
                let lamports = value_t_or_exit!(arg_matches, "lamports", u64);
                let space = value_t_or_exit!(arg_matches, "space", u64);

                let token_mint = pubkey_of(arg_matches, "token_mint")
                    .unwrap_or_else(|| {
                        let elf_params = get_neon_elf::read_elf_parameters_from_account(&config).unwrap();
                        Pubkey::from_str(elf_params.get("NEON_TOKEN_MINT").unwrap()).unwrap()
                    });


<<<<<<< HEAD
                create_ether_account::execute(&config, &ether, lamports, space, &token_mint)
=======
                create_ether_account::command_create_ether_account(&config, &ether, lamports, space, &token_mint)
>>>>>>> 74e74bf3
            }
            ("deploy", Some(arg_matches)) => {
                let program_location = arg_matches.value_of("program_location").unwrap().to_string();

                let mut elf_params : HashMap<String,String> = HashMap::new();

                let token_mint = pubkey_of(arg_matches, "token_mint")
                    .unwrap_or_else(|| {
                        elf_params = get_neon_elf::read_elf_parameters_from_account(&config).unwrap();
                        Pubkey::from_str(elf_params.get("NEON_TOKEN_MINT").unwrap()).unwrap()
                    });

                let collateral_pool_base = pubkey_of(arg_matches, "collateral_pool_base")
                    .unwrap_or_else(|| {
                        if elf_params.is_empty(){
                            elf_params = get_neon_elf::read_elf_parameters_from_account(&config).unwrap();
                        }
                        Pubkey::from_str(elf_params.get("NEON_POOL_BASE").unwrap()).unwrap()
                    });

                let chain_id = value_of(arg_matches, "chain_id")
                    .unwrap_or_else(|| {
                        if elf_params.is_empty(){
                            elf_params = get_neon_elf::read_elf_parameters_from_account(&config).unwrap();
                        }
                        u64::from_str(elf_params.get("NEON_CHAIN_ID").unwrap()).unwrap()
                    });
<<<<<<< HEAD
                deploy::execute(&config, &program_location, &token_mint, &collateral_pool_base, chain_id)
=======
                deploy::command_deploy(&config, &program_location, &token_mint, &collateral_pool_base, chain_id)
>>>>>>> 74e74bf3
            }
            ("get-ether-account-data", Some(arg_matches)) => {
                let ether = h160_of(arg_matches, "ether").unwrap();

<<<<<<< HEAD
                get_ether_account_data::execute(&config, &ether);
=======
                get_ether_account_data::command_get_ether_account_data(&config, &ether);
>>>>>>> 74e74bf3

                Ok(())
            }
            ("cancel-trx", Some(arg_matches)) => {
                let storage_account = pubkey_of(arg_matches, "storage_account").unwrap();

                let token_mint = pubkey_of(arg_matches, "token_mint")
                    .unwrap_or_else(|| {
                        let elf_params = get_neon_elf::read_elf_parameters_from_account(&config).unwrap();
                        Pubkey::from_str(elf_params.get("NEON_TOKEN_MINT").unwrap()).unwrap()
                    });
<<<<<<< HEAD
                cancel_trx::execute(&config, &storage_account, &token_mint)
=======
                cancel_trx::command_cancel_trx(&config, &storage_account, &token_mint)
>>>>>>> 74e74bf3
            }
            ("neon-elf-params", Some(arg_matches)) => {
                let program_location = arg_matches.value_of("program_location");

<<<<<<< HEAD
                get_neon_elf::execute(&config, program_location)
=======
                get_neon_elf::command_neon_elf(&config, program_location)
>>>>>>> 74e74bf3
            }
            ("get-storage-at", Some(arg_matches)) => {
                let contract_id = h160_of(arg_matches, "contract_id").unwrap();
                let index = u256_of(arg_matches, "index").unwrap();

<<<<<<< HEAD
                get_storage_at::execute(&config, contract_id, &index)
=======
                get_storage_at::command_get_storage_at(&config, &contract_id, &index)
>>>>>>> 74e74bf3
            }
            ("update-valids-table", Some(arg_matches)) => {
                let contract_id = h160_of(arg_matches, "contract_id").unwrap();

<<<<<<< HEAD
                update_valids_table::execute(&config, contract_id)
=======
                update_valids_table::command_update_valids_table(&config, &contract_id)
>>>>>>> 74e74bf3
            }
            _ => unreachable!(),
        };
    
    let exit_code: i32 =
        match result {
            Ok(_)  => 0,
            Err(e) => {
                error!("{}", e);
                e.error_code() as i32
            }
        };
    
    exit(exit_code)
}<|MERGE_RESOLUTION|>--- conflicted
+++ resolved
@@ -50,7 +50,7 @@
     fs::File,
     env,
     str::FromStr,
-    process::exit,
+    process::{exit},
     sync::Arc,
     convert::{TryInto},
     fmt,
@@ -75,10 +75,7 @@
 use solana_client::{
     rpc_client::RpcClient,
     rpc_config::{RpcSendTransactionConfig},
-<<<<<<< HEAD
     client_error::Result as SolanaClientResult,
-=======
->>>>>>> 74e74bf3
 };
 
 use rlp::RlpStream;
@@ -88,12 +85,7 @@
 
 use crate::errors::NeonCliError;
 
-<<<<<<< HEAD
 type NeonCliResult = Result<(),NeonCliError>;
-=======
-type Error = Box<dyn std::error::Error>;
-type CommandResult = Result<(), Error>;
->>>>>>> 74e74bf3
 
 pub struct Config {
     rpc_client: Arc<RpcClient>,
@@ -112,18 +104,11 @@
     }
 }
 
-<<<<<<< HEAD
 fn read_program_data(program_location: &str) -> Result<Vec<u8>, NeonCliError> {
     let mut file = File::open(program_location)?;
     // let mut file = File::open(program_location).map_err(|err| {
     //     format!("Unable to open program file '{}': {}", program_location, err)
     // })?;
-=======
-fn read_program_data(program_location: &str) -> Result<Vec<u8>, Box<dyn std::error::Error>> {
-    let mut file = File::open(program_location).map_err(|err| {
-        format!("Unable to open program file '{}': {}", program_location, err)
-    })?;
->>>>>>> 74e74bf3
     let mut program_data = Vec::new();
     file.read_to_end(&mut program_data)?;
     // file.read_to_end(&mut program_data).map_err(|err| {
@@ -241,11 +226,7 @@
     keccak256_h256(&stream.out()).into()
 }
 
-<<<<<<< HEAD
 fn create_storage_account(config: &Config) -> SolanaClientResult<Pubkey> {
-=======
-fn create_storage_account(config: &Config) -> Result<Pubkey, Error> {
->>>>>>> 74e74bf3
     use rand::Rng;
     let mut rng = rand::thread_rng();
     let creator = &config.signer;
@@ -738,22 +719,11 @@
         )
         .get_matches();
 
-<<<<<<< HEAD
     let context: LogContext =
         app_matches.value_of("logging_ctx")
             .map(|ctx| LogContext::new(ctx.to_string()) )
             .unwrap_or_default();
     logs::init(context).unwrap();
-
-    // let _verbosity = usize::try_from(app_matches.occurrences_of("verbose")).unwrap_or_else(|_| {
-    //     error!("Invalid message verbosity");
-    //     exit(NeonCliError::InvalidMessageVerbosity as i32);
-    // });
-    // stderrlog::new()
-    //     .module(module_path!())
-    //     .verbosity(verbosity)
-    //     .init()
-    //     .unwrap();
 
     let mut wallet_manager = None;
     let config = {
@@ -796,83 +766,6 @@
             |s| {
                 let p = s.pubkey();
                 (s, p)
-=======
-        let context: LogContext =
-            app_matches.value_of("logging_ctx")
-                .map(|ctx| LogContext::new(ctx.to_string()) )
-                .unwrap_or_default();
-        logs::init(context).unwrap();
-
-        // let _verbosity = usize::try_from(app_matches.occurrences_of("verbose")).unwrap_or_else(|_| {
-        //     error!("Invalid message verbosity");
-        //     exit(NeonCliError::InvalidMessageVerbosity as i32);
-        // });
-        // stderrlog::new()
-        //     .module(module_path!())
-        //     .verbosity(verbosity)
-        //     .init()
-        //     .unwrap();
-
-        let mut wallet_manager = None;
-        let config = {
-            let cli_config = app_matches.value_of("config_file").map_or_else(
-                solana_cli_config::Config::default,
-                |config_file| solana_cli_config::Config::load(config_file).unwrap_or_default()
-            );
-
-            let commitment = CommitmentConfig::from_str(app_matches.value_of("commitment").unwrap()).unwrap();
-
-            let json_rpc_url = normalize_to_url_if_moniker(
-                app_matches
-                    .value_of("json_rpc_url")
-                    .unwrap_or(&cli_config.json_rpc_url),
-            );
-
-            let evm_loader = 
-                if let Some(evm_loader) = pubkey_of(&app_matches, "evm_loader") {
-                    evm_loader
-                } else {
-                    NeonCliError::EvmLoaderNotSpecified.report_and_exit();
-                    return;
-                };
-
-            let (signer, _fee_payer) = signer_from_path(
-                &app_matches,
-                app_matches
-                    .value_of("fee_payer")
-                    .unwrap_or(&cli_config.keypair_path),
-                "fee_payer",
-                &mut wallet_manager,
-            ).map_or_else(
-                |e| {
-                    error!("{}", e);
-                    NeonCliError::FeePayerNotSpecified.report_and_exit();
-                    exit(1);
-                },
-                |s| {
-                    let p = s.pubkey();
-                    (s, p)
-                }
-            );
-
-            let keypair = keypair_from_path(
-                &app_matches,
-                app_matches
-                    .value_of("fee_payer")
-                    .unwrap_or(&cli_config.keypair_path),
-                "fee_payer",
-                true,
-            ).ok();
-
-            Config {
-                rpc_client: Arc::new(RpcClient::new_with_commitment(json_rpc_url, commitment)),
-                websocket_url: "".to_string(),
-                evm_loader,
-                // fee_payer,
-                signer,
-                keypair,
-                commitment,
->>>>>>> 74e74bf3
             }
         );
 
@@ -889,7 +782,6 @@
             rpc_client: Arc::new(RpcClient::new_with_commitment(json_rpc_url, commitment)),
             websocket_url: "".to_string(),
             evm_loader,
-            // fee_payer,
             signer,
             keypair,
             commitment,
@@ -910,20 +802,12 @@
                         let elf_params = get_neon_elf::read_elf_parameters_from_account(&config).unwrap();
                         Pubkey::from_str(elf_params.get("NEON_TOKEN_MINT").unwrap()).unwrap()
                     });
-<<<<<<< HEAD
                 emulate::execute(&config, contract, sender, data, value, &token_mint)
-=======
-                emulate::command_emulate(&config, contract, sender, data, value, &token_mint)
->>>>>>> 74e74bf3
             }
             ("create-program-address", Some(arg_matches)) => {
                 let ether = h160_of(arg_matches, "seed").unwrap();
 
-<<<<<<< HEAD
                 create_program_address::execute(&config, &ether);
-=======
-                create_program_address::command_create_program_address(&config, &ether);
->>>>>>> 74e74bf3
 
                 Ok(())
             }
@@ -939,11 +823,7 @@
                     });
 
 
-<<<<<<< HEAD
                 create_ether_account::execute(&config, &ether, lamports, space, &token_mint)
-=======
-                create_ether_account::command_create_ether_account(&config, &ether, lamports, space, &token_mint)
->>>>>>> 74e74bf3
             }
             ("deploy", Some(arg_matches)) => {
                 let program_location = arg_matches.value_of("program_location").unwrap().to_string();
@@ -971,20 +851,12 @@
                         }
                         u64::from_str(elf_params.get("NEON_CHAIN_ID").unwrap()).unwrap()
                     });
-<<<<<<< HEAD
                 deploy::execute(&config, &program_location, &token_mint, &collateral_pool_base, chain_id)
-=======
-                deploy::command_deploy(&config, &program_location, &token_mint, &collateral_pool_base, chain_id)
->>>>>>> 74e74bf3
             }
             ("get-ether-account-data", Some(arg_matches)) => {
                 let ether = h160_of(arg_matches, "ether").unwrap();
 
-<<<<<<< HEAD
                 get_ether_account_data::execute(&config, &ether);
-=======
-                get_ether_account_data::command_get_ether_account_data(&config, &ether);
->>>>>>> 74e74bf3
 
                 Ok(())
             }
@@ -996,39 +868,23 @@
                         let elf_params = get_neon_elf::read_elf_parameters_from_account(&config).unwrap();
                         Pubkey::from_str(elf_params.get("NEON_TOKEN_MINT").unwrap()).unwrap()
                     });
-<<<<<<< HEAD
                 cancel_trx::execute(&config, &storage_account, &token_mint)
-=======
-                cancel_trx::command_cancel_trx(&config, &storage_account, &token_mint)
->>>>>>> 74e74bf3
             }
             ("neon-elf-params", Some(arg_matches)) => {
                 let program_location = arg_matches.value_of("program_location");
 
-<<<<<<< HEAD
                 get_neon_elf::execute(&config, program_location)
-=======
-                get_neon_elf::command_neon_elf(&config, program_location)
->>>>>>> 74e74bf3
             }
             ("get-storage-at", Some(arg_matches)) => {
                 let contract_id = h160_of(arg_matches, "contract_id").unwrap();
                 let index = u256_of(arg_matches, "index").unwrap();
 
-<<<<<<< HEAD
                 get_storage_at::execute(&config, contract_id, &index)
-=======
-                get_storage_at::command_get_storage_at(&config, &contract_id, &index)
->>>>>>> 74e74bf3
             }
             ("update-valids-table", Some(arg_matches)) => {
                 let contract_id = h160_of(arg_matches, "contract_id").unwrap();
 
-<<<<<<< HEAD
                 update_valids_table::execute(&config, contract_id)
-=======
-                update_valids_table::command_update_valids_table(&config, &contract_id)
->>>>>>> 74e74bf3
             }
             _ => unreachable!(),
         };
