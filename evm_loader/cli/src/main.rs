#![deny(warnings)]
#![deny(clippy::all, clippy::pedantic, clippy::nursery)]

mod account_storage;
use crate::{
    account_storage::{
        make_solana_program_address,
        EmulatorAccountStorage,
        AccountJSON,
        TokenAccountJSON,
    },
};

use evm_loader::{
    instruction::EvmInstruction,
    account_data::{
        ACCOUNT_SEED_VERSION,
        AccountData,
        Account,
        Contract
    },
    config::{ token_mint, collateral_pool_base },
};

use evm::{H160, H256, U256, ExitReason,};
use solana_sdk::{
    clock::Slot,
    commitment_config::{CommitmentConfig, CommitmentLevel},
    incinerator,
    instruction::{AccountMeta, Instruction},
    message::Message,
    pubkey::Pubkey,
    signature::{Keypair, Signer, Signature},
    signers::Signers,
    keccak::Hasher,
    transaction::Transaction,
    system_program,
    sysvar,
    system_instruction,
    account_utils::StateMut,
    bpf_loader, bpf_loader_deprecated,
    bpf_loader_upgradeable::{self, UpgradeableLoaderState},
};
use serde_json::json;
use std::{
    collections::HashMap,
    io::{Read},
    fs::File,
    env,
    str::FromStr,
    process::exit,
    sync::Arc,
    thread::sleep,
    time::{Duration},
    convert::{TryFrom, TryInto},
    fmt,
    fmt::{Debug, Display,},
    cell::RefCell,
    rc::Rc
};

use clap::{
    crate_description, crate_name, value_t_or_exit, App, AppSettings, Arg,
    ArgMatches, SubCommand,
};

use solana_program::{
    keccak::{hash,},
};

use solana_clap_utils::{
    input_parsers::{pubkey_of, value_of,},
    input_validators::{is_url_or_moniker, is_valid_pubkey, normalize_to_url_if_moniker},
    keypair::{signer_from_path, keypair_from_path},
};

use solana_client::{
    rpc_client::RpcClient,
    rpc_config::{RpcSendTransactionConfig, RpcTransactionConfig},
    rpc_request::MAX_GET_SIGNATURE_STATUSES_QUERY_ITEMS,
    tpu_client::{TpuClient, TpuClientConfig},
};
use solana_cli::{
    checks::{check_account_for_fee},
};
use solana_cli_output::display::new_spinner_progress_bar;
use solana_transaction_status::{
    TransactionConfirmationStatus,
    UiTransactionEncoding,
    EncodedTransaction,
    UiMessage,
    UiInstruction,
    EncodedConfirmedTransaction
};

use libsecp256k1::SecretKey;
use libsecp256k1::PublicKey;

use rlp::RlpStream;

use log::{debug, error, info};
use crate::account_storage::SolanaAccountJSON;
use evm_loader::{
    executor_state::{
        ExecutorState,
        ExecutorSubstate,
    },
    executor::Machine,
    solana_backend::AccountStorage,
    solidity_account::SolidityAccount
};

const DATA_CHUNK_SIZE: usize = 229; // Keep program chunks under PACKET_DATA_SIZE

type Error = Box<dyn std::error::Error>;
type CommandResult = Result<(), Error>;

pub struct Config {
    rpc_client: Arc<RpcClient>,
    websocket_url: String,
    evm_loader: Pubkey,
    // #[allow(unused)]
    // fee_payer: Pubkey,
    signer: Box<dyn Signer>,
    keypair: Option<Keypair>,
    commitment: CommitmentConfig,
}

impl Debug for Config {
    fn fmt(&self, f: &mut fmt::Formatter) -> fmt::Result {
        write!(f, "evm_loader={:?}, signer={:?}", self.evm_loader, self.signer)
    }
}

#[allow(clippy::too_many_lines)]
fn command_emulate(config: &Config, contract_id: Option<H160>, caller_id: H160, data: Option<Vec<u8>>, value: Option<U256>) -> CommandResult {
    debug!("command_emulate(config={:?}, contract_id={:?}, caller_id={:?}, data={:?}, value={:?})",
        config,
        contract_id,
        caller_id,
        &hex::encode(data.clone().unwrap_or_default()),
        value);

    let storage = match &contract_id {
        Some(program_id) =>  {
            debug!("program_id to call: {:?}", *program_id);
            EmulatorAccountStorage::new(config, *program_id, caller_id)
        },
        None => {
            let (solana_address, _nonce) = make_solana_program_address(&caller_id, &config.evm_loader);
            let trx_count = get_ether_account_nonce(config, &solana_address)?;
            let trx_count= trx_count.0;
            let program_id = get_program_ether(&caller_id, trx_count);
            debug!("program_id to deploy: {:?}", program_id);
            EmulatorAccountStorage::new(config, program_id, caller_id)
        }
    };

    let (exit_reason, result, applies_logs, used_gas, steps_executed) = {
        // u64::MAX is too large, remix gives this error:
        // Gas estimation errored with the following message (see below).
        // Number can only safely store up to 53 bits
        let gas_limit = 50_000_000;
        let executor_substate = Box::new(ExecutorSubstate::new(gas_limit, &storage));
        let executor_state = ExecutorState::new(executor_substate, &storage);
        let mut executor = Machine::new(executor_state);
        debug!("Executor initialized");

        let (result, exit_reason) = match &contract_id {
            Some(_) =>  {
                debug!("call_begin(storage.origin()={:?}, storage.contract()={:?}, data={:?}, value={:?})",
                    storage.origin(),
                    storage.contract(),
                    &hex::encode(data.clone().unwrap_or_default()),
                    value);
                executor.call_begin(storage.origin(),
                                    storage.contract(),
                                    data.unwrap_or_default(),
                                    value.unwrap_or_default(),
                                    gas_limit)?;
                executor.execute()
            },
            None => {
                debug!("create_begin(storage.origin()={:?}, data={:?}, value={:?})",
                    storage.origin(),
                    &hex::encode(data.clone().unwrap_or_default()),
                    value);
                executor.create_begin(storage.origin(),
                                      data.unwrap_or_default(),
                                      value.unwrap_or_default(),
                                      gas_limit)?;
                executor.execute()
            }
        };
        debug!("Execute done, exit_reason={:?}, result={:?}", exit_reason, result);
        debug!("{} steps executed", executor.get_steps_executed());

        let steps_executed = executor.get_steps_executed();
        let executor_state = executor.into_state();
        let used_gas = executor_state.gasometer().used_gas() + 1; // "+ 1" because of https://github.com/neonlabsorg/neon-evm/issues/144
        let refunded_gas = executor_state.gasometer().refunded_gas();
        let needed_gas = used_gas + (if refunded_gas > 0 { u64::try_from(refunded_gas)? } else { 0 });
        debug!("used_gas={:?} refunded_gas={:?}", used_gas, refunded_gas);
        if exit_reason.is_succeed() {
            debug!("Succeed execution");
            let apply = executor_state.deconstruct();
            (exit_reason, result, Some(apply), needed_gas, steps_executed)
        } else {
            (exit_reason, result, None, needed_gas, steps_executed)
        }
    };

    debug!("Call done");
    let status = match exit_reason {
        ExitReason::Succeed(_) => {
            let (applies, _logs, _transfers, spl_transfers, spl_approves, erc20_approves) = applies_logs.unwrap();

            storage.apply(applies);
            storage.apply_spl_approves(spl_approves);
            storage.apply_spl_transfers(spl_transfers);
            storage.apply_erc20_approves(erc20_approves);

            debug!("Applies done");
            "succeed".to_string()
        }
        ExitReason::Error(_) => "error".to_string(),
        ExitReason::Revert(_) => "revert".to_string(),
        ExitReason::Fatal(_) => "fatal".to_string(),
        ExitReason::StepLimitReached => unreachable!(),
    };

    info!("{}", &status);
    info!("{}", &hex::encode(&result));

    if !exit_reason.is_succeed() {
        debug!("Not succeed execution");
    }

    let accounts: Vec<AccountJSON> = storage.get_used_accounts();

    let solana_accounts: Vec<SolanaAccountJSON> = storage.solana_accounts
        .borrow()
        .values()
        .cloned()
        .map(SolanaAccountJSON::from)
        .collect();

    let token_accounts: Vec<TokenAccountJSON> = storage.token_accounts
        .borrow()
        .values()
        .cloned()
        .map(TokenAccountJSON::from)
        .collect();

    let js = json!({
        "accounts": accounts,
        "solana_accounts": solana_accounts,
        "token_accounts": token_accounts,
        "result": &hex::encode(&result),
        "exit_status": status,
        "used_gas": used_gas,
        "steps_executed": steps_executed,
    }).to_string();

    println!("{}", js);

    Ok(())
}

fn command_create_program_address (
    config: &Config,
    ether_address: &H160,
) {
    let (solana_address, nonce) = make_solana_program_address(ether_address, &config.evm_loader);
    println!("{} {}", solana_address, nonce);
}

fn command_create_ether_account (
    config: &Config,
    ether_address: &H160,
    lamports: u64,
    space: u64
) -> CommandResult {
    let (solana_address, nonce) = make_solana_program_address(ether_address, &config.evm_loader);
    let token_address = spl_associated_token_account::get_associated_token_address(&solana_address, &token_mint::id());
    debug!("Create ethereum account {} <- {} {}", solana_address, hex::encode(ether_address), nonce);

    let instruction = Instruction::new_with_bincode(
            config.evm_loader,
            &EvmInstruction::CreateAccount {lamports, space, ether: *ether_address, nonce},
            vec![
                AccountMeta::new(config.signer.pubkey(), true),
                AccountMeta::new(solana_address, false),
                AccountMeta::new(token_address, false),
                AccountMeta::new_readonly(system_program::id(), false),
                AccountMeta::new_readonly(token_mint::id(), false),
                AccountMeta::new_readonly(spl_token::id(), false),
                AccountMeta::new_readonly(spl_associated_token_account::id(), false),
                AccountMeta::new_readonly(sysvar::rent::id(), false),
            ]);

    let finalize_message = Message::new(&[instruction], Some(&config.signer.pubkey()));
    let (blockhash, fee_calculator) = config.rpc_client.get_recent_blockhash()?;

    check_account_for_fee(
        &config.rpc_client,
        &config.signer.pubkey(),
        &fee_calculator,
        &finalize_message)?;

    let mut finalize_tx = Transaction::new_unsigned(finalize_message);

    finalize_tx.try_sign(&[&*config.signer], blockhash)?;
    debug!("signed: {:x?}", finalize_tx);

    config.rpc_client.send_and_confirm_transaction_with_spinner(&finalize_tx)?;

    println!("{}", json!({
        "solana": solana_address.to_string(),
        "token": token_address.to_string(),
        "ether": hex::encode(ether_address),
        "nonce": nonce,
    }).to_string());

    Ok(())
}

fn read_program_data(program_location: &str) -> Result<Vec<u8>, Box<dyn std::error::Error>> {
    let mut file = File::open(program_location).map_err(|err| {
        format!("Unable to open program file '{}': {}", program_location, err)
    })?;
    let mut program_data = Vec::new();
    file.read_to_end(&mut program_data).map_err(|err| {
        format!("Unable to read program file '{}': {}", program_location, err)
    })?;

    Ok(program_data)
}

#[allow(clippy::too_many_lines)]
fn send_and_confirm_transactions_with_spinner<T: Signers>(
    rpc_client: &Arc<RpcClient>,
    websocket_url: &str,
    mut transactions: Vec<Transaction>,
    signer_keys: &T,
    commitment: CommitmentConfig,
    mut last_valid_slot: Slot,
) -> CommandResult {
    let progress_bar = new_spinner_progress_bar();
    let mut send_retries = 5;

    progress_bar.set_message("Finding leader nodes...");
    let tpu_client = TpuClient::new(
        rpc_client.clone(),
        websocket_url,
        TpuClientConfig::default(),
    )?;

    loop {
        // Send all transactions
        let mut pending_transactions = HashMap::new();
        let num_transactions = transactions.len();
        for transaction in transactions {
            if !tpu_client.send_transaction(&transaction) {
                let _result = rpc_client
                    .send_transaction_with_config(
                        &transaction,
                        RpcSendTransactionConfig {
                            preflight_commitment: Some(commitment.commitment),
                            ..RpcSendTransactionConfig::default()
                        },
                    )
                    .ok();
            }
            pending_transactions.insert(transaction.signatures[0], transaction);
            progress_bar.set_message(&format!(
                "[{}/{}] Transactions sent",
                pending_transactions.len(),
                num_transactions
            ));

            // Throttle transactions to about 100 TPS
            sleep(Duration::from_millis(10));
        }

        // Collect statuses for all the transactions, drop those that are confirmed
        loop {
            let mut slot = 0;
            let pending_signatures = pending_transactions.keys().copied().collect::<Vec<_>>();
            for pending_signatures_chunk in
                pending_signatures.chunks(MAX_GET_SIGNATURE_STATUSES_QUERY_ITEMS)
            {
                if let Ok(result) = rpc_client.get_signature_statuses(pending_signatures_chunk) {
                    let statuses = result.value;
                    for (signature, status) in
                        pending_signatures_chunk.iter().zip(statuses.into_iter())
                    {
                        if let Some(status) = status {
                            if let Some(confirmation_status) = &status.confirmation_status {
                                if *confirmation_status != TransactionConfirmationStatus::Processed
                                {
                                    pending_transactions.remove(signature);
                                }
                            } else if status.confirmations.is_none()
                                || status.confirmations.unwrap() > 1
                            {
                                pending_transactions.remove(signature);
                            }
                        }
                    }
                }

                slot = rpc_client.get_slot()?;
                progress_bar.set_message(&format!(
                    "[{}/{}] Transactions confirmed. Retrying in {} slots",
                    num_transactions - pending_transactions.len(),
                    num_transactions,
                    last_valid_slot.saturating_sub(slot)
                ));
            }

            if pending_transactions.is_empty() {
                return Ok(());
            }

            if slot > last_valid_slot {
                break;
            }

            for transaction in pending_transactions.values() {
                if !tpu_client.send_transaction(transaction) {
                    let _result = rpc_client
                        .send_transaction_with_config(
                            transaction,
                            RpcSendTransactionConfig {
                                preflight_commitment: Some(commitment.commitment),
                                ..RpcSendTransactionConfig::default()
                            },
                        )
                        .ok();
                }
            }

            if cfg!(not(test)) {
                // Retry twice a second
                sleep(Duration::from_millis(500));
            }
        }

        if send_retries == 0 {
            return Err("Transactions failed".into());
        }
        send_retries -= 1;

        // Re-sign any failed transactions with a new blockhash and retry
        let (blockhash, _fee_calculator, new_last_valid_slot) = rpc_client
            .get_recent_blockhash_with_commitment(commitment)?
            .value;
        last_valid_slot = new_last_valid_slot;
        transactions = vec![];
        for (_, mut transaction) in pending_transactions {
            transaction.try_sign(signer_keys, blockhash)?;
            transactions.push(transaction);
        }
    }
}

#[must_use]
pub fn keccak256_h256(data: &[u8]) -> H256 {
    H256::from(hash(data).to_bytes())
}

#[must_use]
pub fn keccak256(data: &[u8]) -> [u8; 32] {
    hash(data).to_bytes()
}

#[must_use]
pub fn keccak256_digest(data: &[u8]) -> Vec<u8> {
    hash(data).to_bytes().to_vec()
}

#[derive(Debug)]
pub struct UnsignedTransaction {
    pub nonce: u64,
    pub gas_price: U256,
    pub gas_limit: U256,
    pub to: Option<H160>,
    pub value: U256,
    pub data: Vec<u8>,
    pub chain_id: U256,
}

impl rlp::Encodable for UnsignedTransaction {
    fn rlp_append(&self, s: &mut RlpStream) {
        s.begin_list(9);
        s.append(&self.nonce);
        s.append(&self.gas_price);
        s.append(&self.gas_limit);
        match self.to.as_ref() {
            None => s.append(&""),
            Some(addr) => s.append(addr),
        };
        s.append(&self.value);
        s.append(&self.data);
        s.append(&self.chain_id);
        s.append_empty_data();
        s.append_empty_data();
    }
}

fn make_deploy_ethereum_transaction(
    trx_count: u64,
    program_data: &[u8],
    caller_private: &SecretKey,
) -> Vec<u8> {
    let rlp_data = {
        let tx = UnsignedTransaction {
            to: None,
            nonce: trx_count,
            gas_limit: 9_999_999.into(),
            gas_price: 0.into(),
            value: 0.into(),
            data: program_data.to_owned(),
            chain_id: 111.into(), // Will fixed in #61 issue
        };

        rlp::encode(&tx).to_vec()
    };

    let (sig, rec) = {
        use libsecp256k1::{Message, sign};
        let msg = Message::parse(&keccak256(rlp_data.as_slice()));
        sign(&msg, caller_private)
    };

    let mut msg : Vec<u8> = Vec::new();
    msg.extend(sig.serialize().iter().copied());
    msg.push(rec.serialize());
    msg.extend((rlp_data.len() as u64).to_le_bytes().iter().copied());
    msg.extend(rlp_data);

    msg
}

fn fill_holder_account(
    config: &Config,
    holder: &Pubkey,
    holder_id: u64,
    msg: &[u8],
) -> Result<(), Error> {
    let creator = &config.signer;
    let signers = [&*config.signer];

    // Write code to holder account
    debug!("Write code");
    let mut write_messages = vec![];
    for (chunk, i) in msg.chunks(DATA_CHUNK_SIZE).zip(0..) {
        let offset = u32::try_from(i*DATA_CHUNK_SIZE)?;

        let instruction = Instruction::new_with_bincode(
            config.evm_loader,
            /* &EvmInstruction::WriteHolder {holder_id, offset, bytes: chunk}, */
            &(0x12_u8, holder_id, offset, chunk),
            vec![AccountMeta::new(*holder, false),
                 AccountMeta::new(creator.pubkey(), true)]
        );

        let message = Message::new(&[instruction], Some(&creator.pubkey()));
        write_messages.push(message);
    }
    debug!("Send write message");

    // Send write message
    {
        let (blockhash, _, last_valid_slot) = config.rpc_client
            .get_recent_blockhash_with_commitment(CommitmentConfig::confirmed())?
            .value;

        let mut write_transactions = vec![];
        for message in write_messages {
            let mut tx = Transaction::new_unsigned(message);
            tx.try_sign(&signers, blockhash)?;
            write_transactions.push(tx);
        }

        debug!("Writing program data");
        send_and_confirm_transactions_with_spinner(
            &config.rpc_client,
            &config.websocket_url,
            write_transactions,
            &signers,
            CommitmentConfig::confirmed(),
            last_valid_slot,
        ).map_err(|err| format!("Data writes to program account failed: {}", err))?;
        debug!("Writing program data done");
    }

    Ok(())
}

// fn get_ethereum_caller_credentials(
//     config: &Config,
// ) -> (SecretKey, H160, Pubkey, u8, Pubkey, Pubkey) {
//     use secp256k1::PublicKey;
//     let caller_private = {
//         let private_bytes : [u8; 64] = config.keypair.as_ref().unwrap().to_bytes();
//         let mut sign_arr: [u8;32] = Default::default();
//         sign_arr.clone_from_slice(&private_bytes[..32]);
//         SecretKey::parse(&sign_arr).unwrap()
//     };
//     let caller_public = PublicKey::from_secret_key(&caller_private);
//     let caller_ether: H160 = keccak256_h256(&caller_public.serialize()[1..]).into();
//     let (caller_sol, caller_nonce) = make_solana_program_address(&caller_ether, &config.evm_loader);
//     let caller_token = spl_associated_token_account::get_associated_token_address(&caller_sol, &evm_loader::neon::token_mint::id());
//     let caller_holder = create_block_token_account(config, &caller_ether, &caller_sol).unwrap();
//     debug!("caller_sol = {}", caller_sol);
//     debug!("caller_ether = {}", caller_ether);
//     debug!("caller_token = {}", caller_token);

//     (caller_private, caller_ether, caller_sol, caller_nonce, caller_token, caller_holder)
// }

fn get_ether_account_nonce(
    config: &Config,
    caller_sol: &Pubkey
) -> Result<(u64, H160, Pubkey), Error> {
    let data : Vec<u8>;
    match config.rpc_client.get_account_with_commitment(caller_sol, CommitmentConfig::confirmed())?.value{
        Some(acc) =>   data = acc.data,
        None => return Ok((u64::default(), H160::default(), Pubkey::default()))
    }

    let trx_count : u64;
    debug!("get_ether_account_nonce data = {:?}", data);
    let account = match evm_loader::account_data::AccountData::unpack(&data) {
        Ok(acc_data) =>
            match acc_data {
            AccountData::Account(acc) => acc,
            _ => return Err("Caller has incorrect type".into())
        },
        Err(_) => return Err("Caller unpack error".into())
    };
    trx_count = account.trx_count;
    let caller_ether = account.ether;
    let caller_token = spl_associated_token_account::get_associated_token_address(caller_sol, &token_mint::id());

    debug!("Caller: ether {}, solana {}", caller_ether, caller_sol);
    debug!("Caller trx_count: {} ", trx_count);
    debug!("caller_token = {}", caller_token);

    Ok((trx_count, caller_ether, caller_token))
}

fn get_program_ether(
    caller_ether: &H160,
    trx_count: u64
) -> H160 {
    let trx_count_256 : U256 = U256::from(trx_count);
    let mut stream = rlp::RlpStream::new_list(2);
    stream.append(caller_ether);
    stream.append(&trx_count_256);
    keccak256_h256(&stream.out()).into()
}

fn get_ethereum_contract_account_credentials(
    config: &Config,
    caller_ether: &H160,
    trx_count: u64,
) -> (Pubkey, H160, u8, Pubkey, Pubkey, String) {
    let creator = &config.signer;

    let (program_id, program_ether, program_nonce) = {
        let ether = get_program_ether(caller_ether, trx_count);
        let (address, nonce) = make_solana_program_address(&ether, &config.evm_loader);
        (address, ether, nonce)
    };
    debug!("Create account: {} with {} {}", program_id, program_ether, program_nonce);

    let program_token = spl_associated_token_account::get_associated_token_address(&program_id, &token_mint::id());

    let (program_code, program_seed) = {
        let seed: &[u8] = &[ &[ACCOUNT_SEED_VERSION], program_ether.as_bytes() ].concat();
        let seed = bs58::encode(seed).into_string();
        debug!("Code account seed {} and len {}", &seed, &seed.len());
        let address = Pubkey::create_with_seed(&creator.pubkey(), &seed, &config.evm_loader).unwrap();
        (address, seed)
    };
    debug!("Create code account: {}", &program_code.to_string());

    (program_id, program_ether, program_nonce, program_token, program_code, program_seed)
}

#[allow(clippy::too_many_arguments)]
fn create_ethereum_contract_accounts_in_solana(
    config: &Config,
    program_id: &Pubkey,
    program_ether: &H160,
    program_nonce: u8,
    program_token: &Pubkey,
    program_code: &Pubkey,
    program_seed: &str,
    program_code_len: usize,
) -> Result<Vec<Instruction>, Error> {
    let account_header_size = 1+Account::SIZE;
    let contract_header_size = 1+Contract::SIZE;

    let creator = &config.signer;
    let program_code_acc_len = contract_header_size + program_code_len + 2*1024;

    let minimum_balance_for_account = config.rpc_client.get_minimum_balance_for_rent_exemption(account_header_size)?;
    let minimum_balance_for_code = config.rpc_client.get_minimum_balance_for_rent_exemption(program_code_acc_len)?;

    if let Some(_account) = config.rpc_client.get_account_with_commitment(program_id, CommitmentConfig::confirmed())?.value
    {
        return Err("Account already exist".to_string().into());
        // debug!("Account already exist");
    }

    let instructions = vec![
        system_instruction::create_account_with_seed(
            &creator.pubkey(),
            program_code,
            &creator.pubkey(),
            program_seed,
            minimum_balance_for_code,
            program_code_acc_len as u64,
            &config.evm_loader
        ),
        Instruction::new_with_bincode(
            config.evm_loader,
            &(2_u32, minimum_balance_for_account, 0_u64, program_ether.as_fixed_bytes(), program_nonce),
            vec![
                AccountMeta::new(creator.pubkey(), true),
                AccountMeta::new(*program_id, false),
                AccountMeta::new(*program_token, false),
                AccountMeta::new(*program_code, false),
                AccountMeta::new_readonly(system_program::id(), false),
                AccountMeta::new_readonly(token_mint::id(), false),
                AccountMeta::new_readonly(spl_token::id(), false),
                AccountMeta::new_readonly(spl_associated_token_account::id(), false),
                AccountMeta::new_readonly(sysvar::rent::id(), false),
            ]
        )
    ];

    Ok(instructions)
}

fn create_storage_account(config: &Config) -> Result<Pubkey, Error> {
    use rand::Rng;
    let mut rng = rand::thread_rng();
    let creator = &config.signer;
    debug!("Create storage account");
    let storage = create_account_with_seed(config, &creator.pubkey(), &creator.pubkey(), &rng.gen::<u32>().to_string(), 128*1024_u64)?;
    debug!("storage = {}", storage);
    Ok(storage)
}

fn get_collateral_pool_account_and_index(config: &Config) -> (Pubkey, u32) {
    let collateral_pool_index = 2;
    let seed = format!("{}{}", collateral_pool_base::PREFIX, collateral_pool_index);
    let collateral_pool_account = Pubkey::create_with_seed(
        &collateral_pool_base::id(),
        &seed,
        &config.evm_loader).unwrap();

    (collateral_pool_account, collateral_pool_index)
}

fn parse_transaction_reciept(config: &Config, result: EncodedConfirmedTransaction) -> Option<Vec<u8>> {
    let mut return_value : Option<Vec<u8>> = None;
    if let EncodedTransaction::Json(transaction) = result.transaction.transaction {
        if let UiMessage::Raw(message) = transaction.message {
            let evm_loader_index = message.account_keys.iter().position(|x| *x == config.evm_loader.to_string());
            if let Some(meta) = result.transaction.meta {
                if let Some(inner_instructions) = meta.inner_instructions {
                    for instruction in inner_instructions {
                        if instruction.index == 0 {
                            if let Some(UiInstruction::Compiled(compiled_instruction)) = instruction.instructions.iter().last() {
                                if compiled_instruction.program_id_index as usize == evm_loader_index.unwrap() {
                                    let decoded = bs58::decode(compiled_instruction.data.clone()).into_vec().unwrap();
                                    if decoded[0] == 6 {
                                        debug!("success");
                                        return_value = Some(decoded[1..].to_vec());
                                        break;
                                    }
                                }
                            }
                        }
                    }
                }
            }
        }
    }
    return_value
}

fn create_account_with_seed(
    config: &Config,
    funding: &Pubkey,
    base: &Pubkey,
    seed: &str,
    len: u64
) -> Result<Pubkey, Error> {
    let created_account = Pubkey::create_with_seed(base, seed, &config.evm_loader).unwrap();

    if config.rpc_client.get_account_with_commitment(&created_account, CommitmentConfig::confirmed())?.value.is_none() {
        debug!("Account not found");
        let minimum_balance_for_account = config.rpc_client.get_minimum_balance_for_rent_exemption(len.try_into().unwrap())?;
        let create_acc_instruction = system_instruction::create_account_with_seed(
            funding,
            &created_account,
            base,
            seed,
            minimum_balance_for_account,
            len,
            &config.evm_loader
        );
        send_transaction(config, &[create_acc_instruction])?;
    } else {
        debug!("Account found");
    }

    Ok(created_account)
}

fn send_transaction(
    config: &Config,
    instructions: &[Instruction]
) -> Result<Signature, Error> {
    let message = Message::new(instructions, Some(&config.signer.pubkey()));
    let mut transaction = Transaction::new_unsigned(message);
    let signers = [&*config.signer];
    let (blockhash, _, _last_valid_slot) = config.rpc_client
        .get_recent_blockhash_with_commitment(CommitmentConfig::confirmed())?
        .value;
    transaction.try_sign(&signers, blockhash)?;

    let tx_sig = config.rpc_client.send_and_confirm_transaction_with_spinner_and_config(
        &transaction,
        CommitmentConfig::confirmed(),
        RpcSendTransactionConfig {
            preflight_commitment: Some(CommitmentLevel::Confirmed),
            ..RpcSendTransactionConfig::default()
        },
    )?;

    Ok(tx_sig)
}

/// Returns random nonce and the corresponding seed.
fn generate_random_holder_seed() -> (u64, String) {
    use rand::Rng as _;
    // proxy_id_bytes = proxy_id.to_bytes((proxy_id.bit_length() + 7) // 8, 'big')
    // seed = keccak_256(b'holder' + proxy_id_bytes).hexdigest()[:32]
    let mut rng = rand::thread_rng();
    let id: u64 = rng.gen();
    let bytes_count = std::mem::size_of_val(&id);
    let bits_count = bytes_count * 8;
    let holder_id_bit_length = bits_count - id.leading_zeros() as usize;
    let significant_bytes_count = (holder_id_bit_length + 7) / 8;
    let mut hasher = Hasher::default();
    hasher.hash(b"holder");
    hasher.hash(&id.to_be_bytes()[bytes_count-significant_bytes_count..]);
    let output = hasher.result();
    (id, hex::encode(output)[..32].into())
}

#[allow(clippy::too_many_lines)]
fn command_deploy(
    config: &Config,
    program_location: &str
) -> CommandResult {
    let creator = &config.signer;
    let program_data = read_program_data(program_location)?;
    let operator_token = spl_associated_token_account::get_associated_token_address(&creator.pubkey(), &token_mint::id());

    // Create ethereum caller private key from sign of array by signer
    // let (caller_private, caller_ether, caller_sol, _caller_nonce) = get_ethereum_caller_credentials(config);

    let (caller_private_eth, caller_ether) = {
        let private_bytes : [u8; 64] = config.keypair.as_ref().unwrap().to_bytes();
        let mut sign_arr: [u8;32] = Default::default();
        sign_arr.clone_from_slice(&private_bytes[..32]);
        let caller_private = SecretKey::parse(&sign_arr).unwrap();
        let caller_public = PublicKey::from_secret_key(&caller_private);
        let caller_ether: H160 = keccak256_h256(&caller_public.serialize()[1..]).into();
        (caller_private, caller_ether)
    };

    let (caller_sol, _) = make_solana_program_address(&caller_ether, &config.evm_loader);

    if config.rpc_client.get_account_with_commitment(&caller_sol, CommitmentConfig::confirmed())?.value.is_none() {
        debug!("Caller account not found");
        command_create_ether_account(config, &caller_ether, 10_u64.pow(9), 0  )?;
    } else {
        debug!(" Caller account found");
    }

    // Get caller nonce
    let (trx_count, caller_ether, caller_token) = get_ether_account_nonce(config, &caller_sol)?;

    let (program_id, program_ether, program_nonce, program_token, program_code, program_seed) =
        get_ethereum_contract_account_credentials(config, &caller_ether, trx_count);

    // Check program account to see if partial initialization has occurred
    let mut instrstruction = create_ethereum_contract_accounts_in_solana(
        config,
        &program_id,
        &program_ether,
        program_nonce,
        &program_token,
        &program_code,
        &program_seed,
        program_data.len()
    )?;

    // Create transaction prepared for execution from account
    let msg = make_deploy_ethereum_transaction(trx_count, &program_data, &caller_private_eth);

    // Create holder account (if not exists)
    let (holder_id, holder_seed) = generate_random_holder_seed();
    let holder = create_account_with_seed(config, &creator.pubkey(), &creator.pubkey(), &holder_seed, 128*1024_u64)?;

    fill_holder_account(config, &holder, holder_id, &msg)?;

    // Create storage account if not exists
    let storage = create_storage_account(config)?;

    let (collateral_pool_acc, collateral_pool_index) = get_collateral_pool_account_and_index(config);

    let accounts = vec![
                        AccountMeta::new(storage, false),

                        AccountMeta::new(creator.pubkey(), true),
                        AccountMeta::new(collateral_pool_acc, false),
                        AccountMeta::new(operator_token, false),
                        AccountMeta::new(caller_token, false),
                        AccountMeta::new(system_program::id(), false),

                        AccountMeta::new(program_id, false),
                        AccountMeta::new(program_token, false),
                        AccountMeta::new(program_code, false),
                        AccountMeta::new(caller_sol, false),
                        AccountMeta::new(caller_token, false),

                        AccountMeta::new_readonly(config.evm_loader, false),
                        AccountMeta::new_readonly(token_mint::id(), false),
                        AccountMeta::new_readonly(spl_token::id(), false),
                        ];

    let mut holder_with_accounts = vec![AccountMeta::new(holder, false)];
    holder_with_accounts.extend(accounts.clone());
    // Send trx_from_account_data_instruction
    {
        debug!("trx_from_account_data_instruction holder_plus_accounts: {:?}", holder_with_accounts);
        let trx_from_account_data_instruction = Instruction::new_with_bincode(config.evm_loader,
                                                                              &(0x16_u8, collateral_pool_index, 0_u64),
                                                                              holder_with_accounts);
        instrstruction.push(trx_from_account_data_instruction);
        send_transaction(config, &instrstruction)?;
    }

    // Continue while no result
    loop {
        let continue_accounts = accounts.clone();
        debug!("continue continue_accounts: {:?}", continue_accounts);
        let continue_instruction = Instruction::new_with_bincode(config.evm_loader,
                                                                 &(0x14_u8, collateral_pool_index, 400_u64),
                                                                 continue_accounts);
        let signature = send_transaction(config, &[continue_instruction])?;

        // Check if Continue returned some result
        let result = config.rpc_client.get_transaction_with_config(
            &signature,
            RpcTransactionConfig {
                commitment: Some(CommitmentConfig::confirmed()),
                encoding: Some(UiTransactionEncoding::Json),
            },
        )?;

        let return_value = parse_transaction_reciept(config, result);

        if let Some(value) = return_value {
            let (exit_code, data) = value.split_at(1);
            debug!("exit code {}", exit_code[0]);
            debug!("return data {}", &hex::encode(data));
            break;
        }
    }

    println!("{}", json!({
        "programId": format!("{}", program_id),
        "programToken": format!("{}", program_token),
        "codeId": format!("{}", program_code),
        "ethereum": format!("{:?}", program_ether),
    }).to_string());
    Ok(())
}

fn command_get_ether_account_data (
    config: &Config,
    ether_address: &H160,
) {
    match EmulatorAccountStorage::get_account_from_solana(config, ether_address) {
        Some((acc, balance, code_account)) => {
            let (solana_address, _solana_nonce) = make_solana_program_address(ether_address, &config.evm_loader);
            let account_data = AccountData::unpack(&acc.data).unwrap();
            let account_data = AccountData::get_account(&account_data).unwrap();

            println!("Ethereum address: 0x{}", &hex::encode(&ether_address.as_fixed_bytes()));
            println!("Solana address: {}", solana_address);

            println!("Account fields");
            println!("    ether: {}", &account_data.ether);
            println!("    nonce: {}", &account_data.nonce);
            println!("    trx_count: {}", &account_data.trx_count);
            println!("    code_account: {}", &account_data.code_account);
            println!("    ro_blocked_cnt: {}", &account_data.ro_blocked_cnt);
            println!("    rw_blocked_acc: {}",
                     if account_data.rw_blocked_acc.is_some() {
                         account_data.rw_blocked_acc.unwrap().to_string()
                     }
                     else {
                         "".to_string()
                     }
            );
            println!("    token_account: {}", &account_data.eth_token_account);
            println!("    token_amount: {}", &balance);

            if let Some(code_account) = code_account {
                let code_data = AccountData::unpack(&code_account.data).unwrap();
                let header = AccountData::size(&code_data);
                let code_data = AccountData::get_contract(&code_data).unwrap();

                println!("Contract fields");
                println!("    owner: {}", &code_data.owner);
                println!("    code_size: {}", &code_data.code_size);
                println!("    code as hex:");

                let code_size = code_data.code_size;
                let mut offset = header;
                while offset < ( code_size as usize + header) {
                    let data_slice = &code_account.data.as_slice();
                    let remains = if code_size as usize + header - offset > 80 {
                        80
                    } else {
                        code_size as usize + header - offset
                    };

                    println!("        {}", &hex::encode(&data_slice[offset+header..offset+header+remains]));
                    offset += remains;
                }
            }


        },
        None => {
            eprintln!("Account not found {}", &ether_address.to_string());
        }
    }
}

fn command_get_storage_at(
    config: &Config,
    ether_address: &H160,
    index: &U256
) -> CommandResult {
    match EmulatorAccountStorage::get_account_from_solana(config, ether_address) {
        Some((acc, balance, code_account)) => {
            let account_data = AccountData::unpack(&acc.data)?;
            let mut code_data = match code_account.as_ref() {
                Some(code) => code.data.clone(),
                None => return Err(format!("Account {:#x} is not code account", ether_address).into()),
            };
            let contract_data = AccountData::unpack(&code_data)?;
            let (solana_address, _solana_nonce) = make_solana_program_address(ether_address, &config.evm_loader);
            let code_data: std::rc::Rc<std::cell::RefCell<&mut [u8]>> = Rc::new(RefCell::new(&mut code_data));
            let solidity_account = SolidityAccount::new(&solana_address, balance, account_data,
                                                        Some((contract_data, code_data)));
            let value = solidity_account.get_storage(index);
            print!("{:#x}", value);
            Ok(())
        },
        None => {
            Err(format!("Account not found {:#x}", ether_address).into())
        }
    }
}

fn command_cancel_trx(
    config: &Config,
    storage_account: &Pubkey,
) -> CommandResult {
    let storage = config.rpc_client.get_account_with_commitment(storage_account, CommitmentConfig::processed()).unwrap().value;

    if let Some(acc) = storage {
        let keys:Vec<Pubkey> = {
            if acc.owner != config.evm_loader {
                return Err(format!("Invalid owner {} for storage account", acc.owner.to_string()).into());
            }
            let data = AccountData::unpack(&acc.data)?;
            let data_end = data.size();
            let storage = if let AccountData::Storage(storage) = data {storage}
                    else {return Err("Not storage account".to_string().into());};

            println!("{:?}", storage);
            let accounts_begin = data_end;
            let accounts_end = accounts_begin + storage.accounts_len * 32;
            if acc.data.len() < accounts_end {
                return Err(format!("Accounts data too small: account_data.len()={:?} < end={:?}", acc.data.len(), accounts_end).into());
            };

            acc.data[accounts_begin..accounts_end].chunks_exact(32).map(|c| Pubkey::new(c)).collect()
        };

        let (trx_count, _caller_ether, caller_token) = get_ether_account_nonce(config, &keys[3])?;

        let operator = &config.signer.pubkey();
        let operator_token = spl_associated_token_account::get_associated_token_address(operator, &token_mint::id());

        let mut accounts_meta : Vec<AccountMeta> = vec![
            AccountMeta::new(*storage_account, false),              // Storage account
            AccountMeta::new(*operator, true),                      // Operator
            AccountMeta::new(operator_token, false),                // Operator token
            AccountMeta::new(caller_token, false),                  // Caller token
            AccountMeta::new(incinerator::id(), false),             // Incinerator
            AccountMeta::new_readonly(system_program::id(), false), // System
        ];

        let system_accounts : Vec<Pubkey> = vec![
            config.evm_loader,
            token_mint::id(),
            spl_token::id(),
            spl_associated_token_account::id(),
            sysvar::rent::id(),
            incinerator::id(),
            system_program::id(),
            sysvar::instructions::id(),
        ];

        for key in keys {
            let writable = if system_accounts.contains(&key) {false} else {
                let acc = config.rpc_client.get_account_with_commitment(&key, CommitmentConfig::processed()).unwrap().value;
                if let Some(acc) = acc {
                    if acc.owner == config.evm_loader {
                        matches!(AccountData::unpack(&acc.data)?, AccountData::Account(_))
                    } else {
                        false
                    }
                } else {false}
            };

            if writable {
                accounts_meta.push(AccountMeta::new(key, false));
            } else {
                accounts_meta.push(AccountMeta::new_readonly(key, false));
            }
        }
        for meta in &accounts_meta {
            println!("\t{:?}", meta);
        }

        let instruction = Instruction::new_with_bincode(config.evm_loader, &(21_u8, trx_count), accounts_meta);
        send_transaction(config, &[instruction])?;

    } else {
        return Err(format!("Account not found {}", &storage_account.to_string()).into());
    }
    Ok(())
}

fn read_elf_parameters(
    _config: &Config,
    program_data: &[u8],
) {
    //let program_data = &program_data[..];
    let elf = goblin::elf::Elf::parse(program_data).expect("Unable to parse ELF file");
    elf.dynsyms.iter().for_each(|sym| {
        let name = String::from(&elf.dynstrtab[sym.st_name]);
        if name.starts_with("NEON")
        {
            let end = program_data.len();
            let from = usize::try_from(sym.st_value).unwrap_or_else(|_| panic!("Unable to cast usize from u64:{:?}", sym.st_value));
            let to = usize::try_from(sym.st_value + sym.st_size).unwrap_or_else(|err| panic!("Unable to cast usize from u64:{:?}. Error: {}", sym.st_value + sym.st_size, err));
            if to < end && from < end {
                let buf = &program_data[from..to];
                let value = std::str::from_utf8(buf).unwrap();
                println!("{}={}", name, value);
            }
            else {
                println!("{} is out of bounds", name);
            }
        }
    });
}

<<<<<<< HEAD
fn read_program_data_from_file(config: &Config,
                               program_location: &str) -> CommandResult {
    let program_data = read_program_data(program_location)?;
    let program_data = &program_data[..];
    read_elf_parameters(config, program_data);
    Ok(())
}

fn read_program_data_from_account(config: &Config) -> CommandResult {
    let account = config.rpc_client
        .get_account_with_commitment(&config.evm_loader, config.commitment)?
        .value.ok_or(format!("Unable to find the account {}", &config.evm_loader))?;

    if account.owner == bpf_loader::id() || account.owner == bpf_loader_deprecated::id() {
        read_elf_parameters(config, &account.data);
        Ok(())
    } else if account.owner == bpf_loader_upgradeable::id() {
        if let Ok(UpgradeableLoaderState::Program {
                      programdata_address,
                  }) = account.state()
        {
            let programdata_account = config.rpc_client
                .get_account_with_commitment(&programdata_address, config.commitment)?
                .value.ok_or(format!(
                "Failed to find associated ProgramData account {} for the program {}",
                programdata_address, &config.evm_loader))?;

            if let Ok(UpgradeableLoaderState::ProgramData { .. }) = programdata_account.state() {
                let offset =
                    UpgradeableLoaderState::programdata_data_offset().unwrap_or(0);
                let program_data = &programdata_account.data[offset..];
                read_elf_parameters(config, program_data);
                Ok(())
            } else {
                Err(
                    format!("Invalid associated ProgramData account {} found for the program {}",
                            programdata_address, &config.evm_loader)
                        .into(),
                )
            }

        } else if let Ok(UpgradeableLoaderState::Buffer { .. }) = account.state() {
            let offset = UpgradeableLoaderState::buffer_data_offset().unwrap_or(0);
            let program_data = &account.data[offset..];
            read_elf_parameters(config, program_data);
            Ok(())
        } else {
            Err(format!(
                "{} is not an upgradeble loader buffer or program account",
                &config.evm_loader
            )
                .into())
        }
    } else {
        Err(format!("{} is not a BPF program", &config.evm_loader).into())
    }
}

fn command_neon_elf(
    config: &Config,
    program_location: Option<&str>,
) -> CommandResult {
    program_location.map_or_else(
        || read_program_data_from_account(config),
        |program_location| read_program_data_from_file(config, program_location),
    )
=======
fn command_update_valids_table(
    config: &Config,
    ether_address: &H160,
) -> CommandResult {
    let account_data = if let Some((account, _, _)) = EmulatorAccountStorage::get_account_from_solana(config, ether_address) {
        AccountData::unpack(&account.data)?
    } else {
        return Err(format!("Account not found {:#x}", ether_address).into());
    };

    let code_account = account_data.get_account()?.code_account;
    if code_account == Pubkey::new_from_array([0_u8; 32]) {
        return Err(format!("Code account not found {:#x}", ether_address).into());
    }

    let instruction = Instruction::new_with_bincode(
        config.evm_loader,
        &(23),
        vec![AccountMeta::new(code_account, false)]
    );

    let finalize_message = Message::new(&[instruction], Some(&config.signer.pubkey()));
    let (blockhash, fee_calculator) = config.rpc_client.get_recent_blockhash()?;

    check_account_for_fee(
        &config.rpc_client,
        &config.signer.pubkey(),
        &fee_calculator,
        &finalize_message)?;

    let mut finalize_tx = Transaction::new_unsigned(finalize_message);
    finalize_tx.try_sign(&[&*config.signer], blockhash)?;
    debug!("signed: {:x?}", finalize_tx);

    config.rpc_client.send_and_confirm_transaction_with_spinner(&finalize_tx)?;

    Ok(())
>>>>>>> cbb3b4be
}

fn make_clean_hex(in_str: &str) -> &str {
    if &in_str[..2] == "0x" {
        &in_str[2..]
    } else {
        in_str
    }
}

// Return H160 for an argument
fn h160_or_deploy_of(matches: &ArgMatches<'_>, name: &str) -> Option<H160> {
    if matches.value_of(name) == Some("deploy") {
        return None;
    }
    matches.value_of(name).map(|value| {
        H160::from_str(make_clean_hex(value)).unwrap()
    })
}

// Return an error if string cannot be parsed as a H160 address
fn is_valid_h160_or_deploy<T>(string: T) -> Result<(), String> where T: AsRef<str>,
{
    if string.as_ref() == "deploy" {
        return Ok(());
    }
    H160::from_str(make_clean_hex(string.as_ref())).map(|_| ())
        .map_err(|e| e.to_string())
}

// Return H160 for an argument
fn h160_of(matches: &ArgMatches<'_>, name: &str) -> Option<H160> {
    matches.value_of(name).map(|value| {
        H160::from_str(make_clean_hex(value)).unwrap()
    })
}

// Return U256 for an argument
fn u256_of(matches: &ArgMatches<'_>, name: &str) -> Option<U256> {
    matches.value_of(name).map(|value| {
        U256::from_str(make_clean_hex(value)).unwrap()
    })
}

// Return an error if string cannot be parsed as a H160 address
fn is_valid_h160<T>(string: T) -> Result<(), String> where T: AsRef<str>,
{
    H160::from_str(make_clean_hex(string.as_ref())).map(|_| ())
        .map_err(|e| e.to_string())
}

// Return an error if string cannot be parsed as a U256 integer
fn is_valid_u256<T>(string: T) -> Result<(), String> where T: AsRef<str>,
{
    U256::from_str(make_clean_hex(string.as_ref())).map(|_| ())
        .map_err(|e| e.to_string())
}

// Return hexdata for an argument
fn hexdata_of(matches: &ArgMatches<'_>, name: &str) -> Option<Vec<u8>> {
    matches.value_of(name).and_then(|value| {
        if value.to_lowercase() == "none" {
            return None;
        }
        hex::decode(&make_clean_hex(value)).ok()
    })
}

// Return an error if string cannot be parsed as a hexdata
fn is_valid_hexdata<T>(string: T) -> Result<(), String> where T: AsRef<str>,
{
    if string.as_ref().to_lowercase() == "none" {
        return Ok(());
    }

    hex::decode(&make_clean_hex(string.as_ref())).map(|_| ())
        .map_err(|e| e.to_string())
}

fn is_amount_u256<T>(amount: T) -> Result<(), String>
    where
        T: AsRef<str> + Display,
{
    if amount.as_ref().parse::<U256>().is_ok() {
        Ok(())
    } else {
        Err(format!(
            "Unable to parse input amount as integer U256, provided: {}",
            amount
        ))
    }
}

macro_rules! neon_cli_pkg_version {
    () => ( env!("CARGO_PKG_VERSION") )
}
macro_rules! neon_cli_revision {
    () => ( env!("NEON_REVISION") )
}
macro_rules! version_string {
    () => ( concat!("Neon-cli/v", neon_cli_pkg_version!(), "-", neon_cli_revision!()) )
}


#[allow(clippy::too_many_lines)]
fn main() {
    let app_matches = App::new(crate_name!())
        .about(crate_description!())
        .version(version_string!())
        .setting(AppSettings::SubcommandRequiredElseHelp)
        .arg({
            let arg = Arg::with_name("config_file")
                .short("C")
                .long("config")
                .value_name("PATH")
                .takes_value(true)
                .global(true)
                .help("Configuration file to use");

            #[allow(clippy::option_if_let_else)]
            if let Some(ref config_file) = *solana_cli_config::CONFIG_FILE {
                arg.default_value(config_file)
            } else {
                arg
            }
        })
        .arg(
            Arg::with_name("verbose")
                .short("v")
                .long("verbose")
                .takes_value(false)
                .global(true)
                .multiple(true)
                .help("Increase message verbosity"),
        )
        .arg(
            Arg::with_name("json_rpc_url")
                .short("u")
                .long("url")
                .value_name("URL")
                .takes_value(true)
                .global(true)
                .validator(is_url_or_moniker)
                .default_value("http://localhost:8899")
                .help("URL for Solana node"),
        )
        .arg(
            Arg::with_name("evm_loader")
                .long("evm_loader")
                .value_name("EVM_LOADER")
                .takes_value(true)
                .global(true)
                .validator(is_valid_pubkey)
                .help("Pubkey for evm_loader contract")
        )
        .arg(
            Arg::with_name("commitment")
                .long("commitment")
                .takes_value(true)
                .possible_values(&[
                    "processed",
                    "confirmed",
                    "finalized",
                    "recent", // Deprecated as of v1.5.5
                    "single", // Deprecated as of v1.5.5
                    "singleGossip", // Deprecated as of v1.5.5
                    "root", // Deprecated as of v1.5.5
                    "max", // Deprecated as of v1.5.5
                ])
                .value_name("COMMITMENT_LEVEL")
                .hide_possible_values(true)
                .global(true)
                .default_value("max")
                .help("Return information at the selected commitment level [possible values: processed, confirmed, finalized]"),
        )
        .subcommand(
            SubCommand::with_name("emulate")
                .about("Emulate execution of Ethereum transaction")
                .arg(
                    Arg::with_name("sender")
                        .value_name("SENDER")
                        .takes_value(true)
                        .index(1)
                        .required(true)
                        .validator(is_valid_h160)
                        .help("The sender of the transaction")
                )
                .arg(
                    Arg::with_name("contract")
                        .value_name("CONTRACT")
                        .takes_value(true)
                        .index(2)
                        .required(true)
                        .validator(is_valid_h160_or_deploy)
                        .help("The contract that executes the transaction or 'deploy'")
                )
                .arg(
                    Arg::with_name("data")
                        .value_name("DATA")
                        .takes_value(true)
                        .index(3)
                        .required(false)
                        .validator(is_valid_hexdata)
                        .help("Transaction data or 'None'")
                )
                .arg(
                    Arg::with_name("value")
                        .value_name("VALUE")
                        .takes_value(true)
                        .index(4)
                        .required(false)
                        .validator(is_amount_u256)
                        .help("Transaction value")
                )
        )
        .subcommand(
            SubCommand::with_name("create-ether-account")
                .about("Create ethereum account")
                .arg(
                    Arg::with_name("ether")
                        .index(1)
                        .value_name("ether")
                        .takes_value(true)
                        .required(true)
                        .validator(is_valid_h160)
                        .help("Ethereum address"),
                )
                .arg(
                    Arg::with_name("lamports")
                        .long("lamports")
                        .value_name("lamports")
                        .takes_value(true)
                        .default_value("0")
                        .required(false)
                )
                .arg(
                    Arg::with_name("space")
                        .long("space")
                        .value_name("space")
                        .takes_value(true)
                        .required(false)
                        .default_value("0")
                        .help("Length of data for new account"),
                )
            )
        .subcommand(
            SubCommand::with_name("create-program-address")
                .about("Generate a program address")
                .arg(
                    Arg::with_name("seed")
                        .index(1)
                        .value_name("SEED_STRING")
                        .takes_value(true)
                        .required(true)
                        .help("The seeds (a string containing seeds in hex form, separated by spaces)"),
                )
        )
        .subcommand(
            SubCommand::with_name("deploy")
                .about("Deploy a program")
                .arg(
                    Arg::with_name("program_location")
                        .index(1)
                        .value_name("PROGRAM_FILEPATH")
                        .takes_value(true)
                        .required(true)
                        .help("/path/to/program.o"),
                )
        )
        .subcommand(
            SubCommand::with_name("get-ether-account-data")
                .about("Get values stored in associated with given address account data")
                .arg(
                    Arg::with_name("ether")
                        .index(1)
                        .value_name("ether")
                        .takes_value(true)
                        .required(true)
                        .validator(is_valid_h160)
                        .help("Ethereum address"),
                )
        )
        .subcommand(
            SubCommand::with_name("cancel-trx")
                .about("Cancel NEON transaction")
                .arg(
                    Arg::with_name("storage_account")
                        .index(1)
                        .value_name("STORAGE_ACCOUNT")
                        .takes_value(true)
                        .required(true)
                        .validator(is_valid_pubkey)
                        .help("storage account for transaction"),
                )
            )
        .subcommand(
            SubCommand::with_name("neon-elf-params")
                .about("Get NEON values stored in elf")
                .arg(
                    Arg::with_name("program_location")
                        .index(1)
                        .value_name("PROGRAM_FILEPATH")
                        .takes_value(true)
                        .required(false)
                        .help("/path/to/evm_loader.so"),
                )
        )
        .subcommand(
            SubCommand::with_name("get-storage-at")
                .about("Get Ethereum storage value at given index")
                .arg(
                    Arg::with_name("contract_id")
                        .index(1)
                        .value_name("contract_id")
                        .takes_value(true)
                        .validator(is_valid_h160)
                        .required(true),
                )
                .arg(
                    Arg::with_name("index")
                        .index(2)
                        .value_name("index")
                        .takes_value(true)
                        .validator(is_valid_u256)
                        .required(true),
                )
        )
        .subcommand(
            SubCommand::with_name("update-valids-table")
                .about("Update Valids Table")
                .arg(
                    Arg::with_name("contract_id")
                        .index(1)
                        .value_name("contract_id")
                        .takes_value(true)
                        .validator(is_valid_h160)
                        .required(true),
                )
        )
        .get_matches();

        let verbosity = usize::try_from(app_matches.occurrences_of("verbose")).unwrap_or_else(|_| {
            error!("Invalid message verbosity");
            exit(1);
        });
        stderrlog::new()
            .module(module_path!())
            .verbosity(verbosity)
            .init()
            .unwrap();

        let mut wallet_manager = None;
        let config = {
            let cli_config = app_matches.value_of("config_file").map_or_else(
                solana_cli_config::Config::default,
                |config_file| solana_cli_config::Config::load(config_file).unwrap_or_default()
            );

            let commitment = CommitmentConfig::from_str(app_matches.value_of("commitment").unwrap()).unwrap();

            let json_rpc_url = normalize_to_url_if_moniker(
                app_matches
                    .value_of("json_rpc_url")
                    .unwrap_or(&cli_config.json_rpc_url),
            );

            let evm_loader = pubkey_of(&app_matches, "evm_loader")
                    .unwrap_or_else(|| {
                        error!("Need specify evm_loader");
                        exit(1);
                    });

            let (signer, _fee_payer) = signer_from_path(
                &app_matches,
                app_matches
                    .value_of("fee_payer")
                    .unwrap_or(&cli_config.keypair_path),
                "fee_payer",
                &mut wallet_manager,
            ).map_or_else(
                |e| {
                    error!("{}", e);
                    exit(1);
                },
                |s| {
                    let p = s.pubkey();
                    (s, p)
                }
            );

            let keypair = keypair_from_path(
                &app_matches,
                app_matches
                    .value_of("fee_payer")
                    .unwrap_or(&cli_config.keypair_path),
                "fee_payer",
                true,
            ).ok();

            Config {
                rpc_client: Arc::new(RpcClient::new_with_commitment(json_rpc_url, commitment)),
                websocket_url: "".to_string(),
                evm_loader,
                // fee_payer,
                signer,
                keypair,
                commitment,
            }
        };

        let (sub_command, sub_matches) = app_matches.subcommand();
        let result = match (sub_command, sub_matches) {
            ("emulate", Some(arg_matches)) => {
                let contract = h160_or_deploy_of(arg_matches, "contract");
                let sender = h160_of(arg_matches, "sender").unwrap();
                let data = hexdata_of(arg_matches, "data");
                let value = value_of(arg_matches, "value");

                command_emulate(&config, contract, sender, data, value)
            }
            ("create-program-address", Some(arg_matches)) => {
                let ether = h160_of(arg_matches, "seed").unwrap();

                command_create_program_address(&config, &ether);

                Ok(())
            }
            ("create-ether-account", Some(arg_matches)) => {
                let ether = h160_of(arg_matches, "ether").unwrap();
                let lamports = value_t_or_exit!(arg_matches, "lamports", u64);
                let space = value_t_or_exit!(arg_matches, "space", u64);

                command_create_ether_account(&config, &ether, lamports, space)
            }
            ("deploy", Some(arg_matches)) => {
                let program_location = arg_matches.value_of("program_location").unwrap().to_string();

                command_deploy(&config, &program_location)
            }
            ("get-ether-account-data", Some(arg_matches)) => {
                let ether = h160_of(arg_matches, "ether").unwrap();

                command_get_ether_account_data(&config, &ether);

                Ok(())
            }
            ("cancel-trx", Some(arg_matches)) => {
                let storage_account = pubkey_of(arg_matches, "storage_account").unwrap();

                command_cancel_trx(&config, &storage_account)
            }
            ("neon-elf-params", Some(arg_matches)) => {
                let program_location = arg_matches.value_of("program_location");

                command_neon_elf(&config, program_location)
            }
            ("get-storage-at", Some(arg_matches)) => {
                let contract_id = h160_of(arg_matches, "contract_id").unwrap();
                let index = u256_of(arg_matches, "index").unwrap();

                command_get_storage_at(&config, &contract_id, &index)
            }
            ("update-valids-table", Some(arg_matches)) => {
                let contract_id = h160_of(arg_matches, "contract_id").unwrap();

                command_update_valids_table(&config, &contract_id)
            }
            _ => unreachable!(),
        };
        match result {
            Ok(()) => exit(0),
            Err(err) => {
                error!("{}", err);
                exit(1);
            }
        }
}<|MERGE_RESOLUTION|>--- conflicted
+++ resolved
@@ -1196,7 +1196,6 @@
     });
 }
 
-<<<<<<< HEAD
 fn read_program_data_from_file(config: &Config,
                                program_location: &str) -> CommandResult {
     let program_data = read_program_data(program_location)?;
@@ -1263,7 +1262,8 @@
         || read_program_data_from_account(config),
         |program_location| read_program_data_from_file(config, program_location),
     )
-=======
+}
+
 fn command_update_valids_table(
     config: &Config,
     ether_address: &H160,
@@ -1301,7 +1301,6 @@
     config.rpc_client.send_and_confirm_transaction_with_spinner(&finalize_tx)?;
 
     Ok(())
->>>>>>> cbb3b4be
 }
 
 fn make_clean_hex(in_str: &str) -> &str {
