#![deny(warnings)]
#![deny(clippy::all, clippy::pedantic)]
#![allow(clippy::cast_possible_wrap)]

mod account_storage;
mod syscall_stubs;

mod errors;
mod logs;
mod commands;

use crate::{
    account_storage::{
        make_solana_program_address,
        account_info,
    },
    commands::{
        emulate,
        create_program_address,
        create_ether_account,
        deposit,
        migrate_account,
        get_ether_account_data,
        cancel_trx,
        get_neon_elf,
        collect_treasury,
        get_storage_at,
        update_valids_table,
    },
};

use evm_loader::{
    account::{
        EthereumAccount,
    },
};

use evm::{H160, H256, U256};
use solana_sdk::{
    commitment_config::{CommitmentConfig, CommitmentLevel},
    instruction::{Instruction},
    message::Message,
    pubkey::Pubkey,
    signature::{Keypair, Signer, Signature},
    transaction::Transaction,
};
use std::{
    io::{Read},
    fs::File,
    env,
    str::FromStr,
    process::{exit},
    sync::Arc,
    fmt,
    fmt::{Debug, Display,},
};

use clap::{
    crate_description, crate_name, App, AppSettings, Arg,
    ArgMatches, SubCommand,
};

use solana_clap_utils::{
    input_parsers::{pubkey_of, value_of,},
    input_validators::{is_url_or_moniker, is_valid_pubkey, normalize_to_url_if_moniker},
    keypair::{signer_from_path, keypair_from_path},
};

use solana_client::{
    rpc_client::RpcClient,
    rpc_config::{RpcSendTransactionConfig},
    client_error::Result as SolanaClientResult,
};

use rlp::RlpStream;

use log::{ debug, error};
use logs::LogContext;

use crate::errors::NeonCliError;
use crate::get_neon_elf::CachedElfParams;

type NeonCliResult = Result<(),NeonCliError>;

pub struct Config {
    rpc_client: Arc<RpcClient>,
    evm_loader: Pubkey,
    // #[allow(unused)]
    // fee_payer: Pubkey,
    signer: Box<dyn Signer>,
    #[allow(dead_code)]
    keypair: Option<Keypair>,
    commitment: CommitmentConfig,
}

impl Debug for Config {
    fn fmt(&self, f: &mut fmt::Formatter) -> fmt::Result {
        write!(f, "evm_loader={:?}, signer={:?}", self.evm_loader, self.signer)
    }
}

fn read_program_data(program_location: &str) -> Result<Vec<u8>, NeonCliError> {
    let mut file = File::open(program_location)?;
    // let mut file = File::open(program_location).map_err(|err| {
    //     format!("Unable to open program file '{}': {}", program_location, err)
    // })?;
    let mut program_data = Vec::new();
    file.read_to_end(&mut program_data)?;
    // file.read_to_end(&mut program_data).map_err(|err| {
    //     format!("Unable to read program file '{}': {}", program_location, err)
    // })?;

    Ok(program_data)
}

#[must_use]
pub fn keccak256_h256(data: &[u8]) -> H256 {
    let hash = solana_sdk::keccak::hash(data).to_bytes();
    H256::from(hash)
}

#[must_use]
pub fn keccak256(data: &[u8]) -> [u8; 32] {
    solana_sdk::keccak::hash(data).to_bytes()
}

#[must_use]
pub fn keccak256_digest(data: &[u8]) -> Vec<u8> {
    solana_sdk::keccak::hash(data).to_bytes().to_vec()
}

#[derive(Debug)]
pub struct UnsignedTransaction {
    pub nonce: u64,
    pub gas_price: U256,
    pub gas_limit: U256,
    pub to: Option<H160>,
    pub value: U256,
    pub data: Vec<u8>,
    pub chain_id: U256,
}

impl rlp::Encodable for UnsignedTransaction {
    fn rlp_append(&self, s: &mut RlpStream) {
        s.begin_list(9);
        s.append(&self.nonce);
        s.append(&self.gas_price);
        s.append(&self.gas_limit);
        match self.to.as_ref() {
            None => s.append(&""),
            Some(addr) => s.append(addr),
        };
        s.append(&self.value);
        s.append(&self.data);
        s.append(&self.chain_id);
        s.append_empty_data();
        s.append_empty_data();
    }
}

// fn get_ethereum_caller_credentials(
//     config: &Config,
// ) -> (SecretKey, H160, Pubkey, u8, Pubkey, Pubkey) {
//     use secp256k1::PublicKey;
//     let caller_private = {
//         let private_bytes : [u8; 64] = config.keypair.as_ref().unwrap().to_bytes();
//         let mut sign_arr: [u8;32] = Default::default();
//         sign_arr.clone_from_slice(&private_bytes[..32]);
//         SecretKey::parse(&sign_arr).unwrap()
//     };
//     let caller_public = PublicKey::from_secret_key(&caller_private);
//     let caller_ether: H160 = keccak256_h256(&caller_public.serialize()[1..]).into();
//     let (caller_sol, caller_nonce) = make_solana_program_address(&caller_ether, &config.evm_loader);
//     let caller_token = spl_associated_token_account::get_associated_token_address(&caller_sol, &evm_loader::neon::token_mint::id());
//     let caller_holder = create_block_token_account(config, &caller_ether, &caller_sol).unwrap();
//     debug!("caller_sol = {}", caller_sol);
//     debug!("caller_ether = {}", caller_ether);
//     debug!("caller_token = {}", caller_token);

//     (caller_private, caller_ether, caller_sol, caller_nonce, caller_token, caller_holder)
// }

fn get_ether_account_nonce(
    config: &Config,
    caller_sol: &Pubkey,
) -> Result<(u64, H160), NeonCliError> {
    let mut acc = match config.rpc_client.get_account_with_commitment(caller_sol, CommitmentConfig::confirmed())?.value {
        Some(acc) => acc,
        None => return Ok((u64::default(), H160::default()))
    };

    debug!("get_ether_account_nonce account = {:?}", acc);

    let info = account_info(caller_sol, &mut acc);
    let account = EthereumAccount::from_account(&config.evm_loader, &info).map_err(NeonCliError::ProgramError)?;
    let trx_count = account.trx_count;
    let caller_ether = account.address;

    debug!("Caller: ether {}, solana {}", caller_ether, caller_sol);
    debug!("Caller trx_count: {} ", trx_count);

    Ok((trx_count, caller_ether))
}

fn get_program_ether(
    caller_ether: &H160,
    trx_count: u64
) -> H160 {
    let trx_count_256 : U256 = U256::from(trx_count);
    let mut stream = rlp::RlpStream::new_list(2);
    stream.append(caller_ether);
    stream.append(&trx_count_256);
    keccak256_h256(&stream.out()).into()
}


fn send_transaction(
    config: &Config,
    instructions: &[Instruction]
) -> SolanaClientResult<Signature> {
    let message = Message::new(instructions, Some(&config.signer.pubkey()));
    let mut transaction = Transaction::new_unsigned(message);
    let signers = [&*config.signer];
    let (blockhash, _last_valid_slot) = config.rpc_client
        .get_latest_blockhash_with_commitment(CommitmentConfig::confirmed())?;
    transaction.try_sign(&signers, blockhash)?;

    config.rpc_client.send_and_confirm_transaction_with_spinner_and_config(
        &transaction,
        CommitmentConfig::confirmed(),
        RpcSendTransactionConfig {
            preflight_commitment: Some(CommitmentLevel::Confirmed),
            ..RpcSendTransactionConfig::default()
        },
    )

    // Ok(tx_sig)
}


fn make_clean_hex(in_str: &str) -> &str {
    if &in_str[..2] == "0x" {
        &in_str[2..]
    } else {
        in_str
    }
}

// Return H160 for an argument
fn h160_or_deploy_of(matches: &ArgMatches<'_>, name: &str) -> Option<H160> {
    if matches.value_of(name) == Some("deploy") {
        return None;
    }
    matches.value_of(name).map(|value| {
        H160::from_str(make_clean_hex(value)).unwrap()
    })
}

// Return an error if string cannot be parsed as a H160 address
fn is_valid_h160_or_deploy<T>(string: T) -> Result<(), String> where T: AsRef<str>,
{
    if string.as_ref() == "deploy" {
        return Ok(());
    }
    H160::from_str(make_clean_hex(string.as_ref())).map(|_| ())
        .map_err(|e| e.to_string())
}

// Return H160 for an argument
fn h160_of(matches: &ArgMatches<'_>, name: &str) -> Option<H160> {
    matches.value_of(name).map(|value| {
        H160::from_str(make_clean_hex(value)).unwrap()
    })
}

// Return U256 for an argument
fn u256_of(matches: &ArgMatches<'_>, name: &str) -> Option<U256> {
    matches.value_of(name).map(|value| {
        U256::from_str(make_clean_hex(value)).unwrap()
    })
}

// Return an error if string cannot be parsed as a H160 address
fn is_valid_h160<T>(string: T) -> Result<(), String> where T: AsRef<str>,
{
    H160::from_str(make_clean_hex(string.as_ref())).map(|_| ())
        .map_err(|e| e.to_string())
}

// Return an error if string cannot be parsed as a U256 integer
fn is_valid_u256<T>(string: T) -> Result<(), String> where T: AsRef<str>,
{
    U256::from_str(make_clean_hex(string.as_ref())).map(|_| ())
        .map_err(|e| e.to_string())
}

// Return hexdata for an argument
fn hexdata_of(matches: &ArgMatches<'_>, name: &str) -> Option<Vec<u8>> {
    matches.value_of(name).and_then(|value| {
        if value.to_lowercase() == "none" {
            return None;
        }
        hex::decode(make_clean_hex(value)).ok()
    })
}

// Return an error if string cannot be parsed as a hexdata
fn is_valid_hexdata<T>(string: T) -> Result<(), String> where T: AsRef<str>,
{
    if string.as_ref().to_lowercase() == "none" {
        return Ok(());
    }

    hex::decode(make_clean_hex(string.as_ref())).map(|_| ())
        .map_err(|e| e.to_string())
}

fn is_amount<T, U>(amount: U) -> Result<(), String>
    where
        T: std::str::FromStr,
        U: AsRef<str> + Display,
{
    if amount.as_ref().parse::<T>().is_ok() {
        Ok(())
    } else {
        Err(format!(
            "Unable to parse input amount as {}, provided: {}",
            std::any::type_name::<T>(), amount
        ))
    }
}

macro_rules! neon_cli_pkg_version {
    () => ( env!("CARGO_PKG_VERSION") )
}
macro_rules! neon_cli_revision {
    () => ( env!("NEON_REVISION") )
}
macro_rules! version_string {
    () => ( concat!("Neon-cli/v", neon_cli_pkg_version!(), "-", neon_cli_revision!()) )
}


#[allow(clippy::too_many_lines)]
fn main() {
    let app_matches = App::new(crate_name!())
        .about(crate_description!())
        .version(version_string!())
        .setting(AppSettings::SubcommandRequiredElseHelp)
        .arg({
            let arg = Arg::with_name("config_file")
                .short("C")
                .long("config")
                .value_name("PATH")
                .takes_value(true)
                .global(true)
                .help("Configuration file to use");

            #[allow(clippy::option_if_let_else)]
            if let Some(ref config_file) = *solana_cli_config::CONFIG_FILE {
                arg.default_value(config_file)
            } else {
                arg
            }
        })
        .arg(
            Arg::with_name("verbose")
                .short("v")
                .long("verbose")
                .takes_value(false)
                .global(true)
                .multiple(true)
                .help("Increase message verbosity"),
        )
        .arg(
            Arg::with_name("json_rpc_url")
                .short("u")
                .long("url")
                .value_name("URL")
                .takes_value(true)
                .global(true)
                .validator(is_url_or_moniker)
                .default_value("http://localhost:8899")
                .help("URL for Solana node"),
        )
        .arg(
            Arg::with_name("evm_loader")
                .long("evm_loader")
                .value_name("EVM_LOADER")
                .takes_value(true)
                .global(true)
                .validator(is_valid_pubkey)
                .help("Pubkey for evm_loader contract")
        )
        .arg(
            Arg::with_name("commitment")
                .long("commitment")
                .takes_value(true)
                .possible_values(&[
                    "processed",
                    "confirmed",
                    "finalized",
                    "recent", // Deprecated as of v1.5.5
                    "single", // Deprecated as of v1.5.5
                    "singleGossip", // Deprecated as of v1.5.5
                    "root", // Deprecated as of v1.5.5
                    "max", // Deprecated as of v1.5.5
                ])
                .value_name("COMMITMENT_LEVEL")
                .hide_possible_values(true)
                .global(true)
                .default_value("finalized")
                .help("Return information at the selected commitment level [possible values: processed, confirmed, finalized]"),
        )
        .arg(
            Arg::with_name("logging_ctx")
                .short("L")
                .long("logging_ctx")
                .value_name("LOG_CONTEXT")
                .takes_value(true)
                .global(true)
                .help("Logging context"),
        )
        .arg(
            Arg::with_name("loglevel")
                .short("l")
                .long("loglevel")
                .value_name("LOG_LEVEL")
                .takes_value(true)
                .global(true)
                .help("Logging level"),
        )
        .subcommand(
            SubCommand::with_name("emulate")
                .about("Emulate execution of Ethereum transaction")
                .arg(
                    Arg::with_name("sender")
                        .value_name("SENDER")
                        .takes_value(true)
                        .index(1)
                        .required(true)
                        .validator(is_valid_h160)
                        .help("The sender of the transaction")
                )
                .arg(
                    Arg::with_name("contract")
                        .value_name("CONTRACT")
                        .takes_value(true)
                        .index(2)
                        .required(true)
                        .validator(is_valid_h160_or_deploy)
                        .help("The contract that executes the transaction or 'deploy'")
                )
                .arg(
                    Arg::with_name("data")
                        .value_name("DATA")
                        .takes_value(true)
                        .index(3)
                        .required(false)
                        .validator(is_valid_hexdata)
                        .help("Transaction data or 'None'")
                )
                .arg(
                    Arg::with_name("value")
                        .value_name("VALUE")
                        .takes_value(true)
                        .index(4)
                        .required(false)
                        .validator(is_amount::<U256, _>)
                        .help("Transaction value")
                )
                .arg(
                    Arg::with_name("token_mint")
                        .long("token_mint")
                        .value_name("TOKEN_MINT")
                        .takes_value(true)
                        .global(true)
                        .validator(is_valid_pubkey)
                        .help("Pubkey for token_mint")
                )
                .arg(
                    Arg::with_name("chain_id")
                        .long("chain_id")
                        .value_name("CHAIN_ID")
                        .takes_value(true)
                        .required(false)
                        .help("Network chain_id"),
                )
                .arg(
                    Arg::with_name("max_steps_to_execute")
                        .long("max_steps_to_execute")
                        .value_name("NUMBER_OF_STEPS")
                        .takes_value(true)
                        .required(false)
                        .default_value("100000")
                        .help("Maximal number of steps to execute in a single run"),
                )
        )
        .subcommand(
            SubCommand::with_name("create-ether-account")
                .about("Create ethereum account")
                .arg(
                    Arg::with_name("ether")
                        .index(1)
                        .value_name("ether")
                        .takes_value(true)
                        .required(true)
                        .validator(is_valid_h160)
                        .help("Ethereum address"),
                )
            )
        .subcommand(
            SubCommand::with_name("create-program-address")
                .about("Generate a program address")
                .arg(
                    Arg::with_name("seed")
                        .index(1)
                        .value_name("SEED_STRING")
                        .takes_value(true)
                        .required(true)
                        .help("The seeds (a string containing seeds in hex form, separated by spaces)"),
                )
        )
        .subcommand(
            SubCommand::with_name("deposit")
                .about("Deposit NEONs to ether account")
                .arg(
                    Arg::with_name("amount")
                        .index(1)
                        .value_name("AMOUNT")
                        .takes_value(true)
                        .required(true)
                        .validator(is_amount::<u64, _>)
                        .help("Amount to deposit"),
                )
                .arg(
                    Arg::with_name("ether")
                        .index(2)
                        .value_name("ETHER")
                        .takes_value(true)
                        .required(true)
                        .validator(is_valid_h160)
                        .help("Ethereum address"),
                )
        )
        .subcommand(
            SubCommand::with_name("migrate-account")
                .about("Migrates account internal structure to v2")
                .arg(
                    Arg::with_name("ether")
                        .index(1)
                        .value_name("ETHER")
                        .takes_value(true)
                        .required(true)
                        .validator(is_valid_h160)
                        .help("Ethereum address"),
                )
        )
        .subcommand(
            SubCommand::with_name("get-ether-account-data")
                .about("Get values stored in associated with given address account data")
                .arg(
                    Arg::with_name("ether")
                        .index(1)
                        .value_name("ether")
                        .takes_value(true)
                        .required(true)
                        .validator(is_valid_h160)
                        .help("Ethereum address"),
                )
        )
        .subcommand(
            SubCommand::with_name("cancel-trx")
                .about("Cancel NEON transaction")
                .arg(
                    Arg::with_name("storage_account")
                        .index(1)
                        .value_name("STORAGE_ACCOUNT")
                        .takes_value(true)
                        .required(true)
                        .validator(is_valid_pubkey)
                        .help("storage account for transaction"),
                )
            )
        .subcommand(
            SubCommand::with_name("neon-elf-params")
                .about("Get NEON values stored in elf")
                .arg(
                    Arg::with_name("program_location")
                        .index(1)
                        .value_name("PROGRAM_FILEPATH")
                        .takes_value(true)
                        .required(false)
                        .help("/path/to/evm_loader.so"),
                )
        )
        .subcommand(
            SubCommand::with_name("collect-treasury")
                .about("Collect lamports from auxiliary treasury accounts to the main treasury balance")
        )
        .subcommand(
            SubCommand::with_name("get-storage-at")
                .about("Get Ethereum storage value at given index")
                .arg(
                    Arg::with_name("contract_id")
                        .index(1)
                        .value_name("contract_id")
                        .takes_value(true)
                        .validator(is_valid_h160)
                        .required(true),
                )
                .arg(
                    Arg::with_name("index")
                        .index(2)
                        .value_name("index")
                        .takes_value(true)
                        .validator(is_valid_u256)
                        .required(true),
                )
        )
        .subcommand(
            SubCommand::with_name("update-valids-table")
                .about("Update Valids Table")
                .arg(
                    Arg::with_name("contract_id")
                        .index(1)
                        .value_name("contract_id")
                        .takes_value(true)
                        .validator(is_valid_h160)
                        .required(true),
                )
        )
        .get_matches();

    let context: LogContext =
        app_matches.value_of("logging_ctx")
            .map(|ctx| LogContext::new(ctx.to_string()) )
            .unwrap_or_default();
    let loglevel: log::LevelFilter =
        app_matches.value_of("loglevel")
            .map_or(log::LevelFilter::Trace, |ll| 
                match ll.to_ascii_lowercase().as_str() {
                    "off"   => log::LevelFilter::Off,
                    "error" => log::LevelFilter::Error,
                    "warn"  => log::LevelFilter::Warn,
                    "info"  => log::LevelFilter::Info,
                    "debug" => log::LevelFilter::Debug,
                    _       => log::LevelFilter::Trace,
                }
            );
    logs::init(context, loglevel).unwrap();

    let mut wallet_manager = None;
    let config = {
        let cli_config = app_matches.value_of("config_file").map_or_else(
            solana_cli_config::Config::default,
            |config_file| solana_cli_config::Config::load(config_file).unwrap_or_default()
        );

        let commitment = CommitmentConfig::from_str(app_matches.value_of("commitment").unwrap()).unwrap();

        let json_rpc_url = normalize_to_url_if_moniker(
            app_matches
                .value_of("json_rpc_url")
                .unwrap_or(&cli_config.json_rpc_url),
        );

        let evm_loader = 
            if let Some(evm_loader) = pubkey_of(&app_matches, "evm_loader") {
                evm_loader
            } else {
                let e = NeonCliError::EvmLoaderNotSpecified;
                error!("{}", e);
                exit(e.error_code() as i32);
            };

        let (signer, _fee_payer) = signer_from_path(
            &app_matches,
            app_matches
                .value_of("fee_payer")
                .unwrap_or(&cli_config.keypair_path),
            "fee_payer",
            &mut wallet_manager,
        ).map_or_else(
            |e| {
                error!("{}", e);
                let e = NeonCliError::FeePayerNotSpecified;
                error!("{}", e);
                exit(e.error_code() as i32);
            },
            |s| {
                let p = s.pubkey();
                (s, p)
            }
        );

        let keypair = keypair_from_path(
            &app_matches,
            app_matches
                .value_of("fee_payer")
                .unwrap_or(&cli_config.keypair_path),
            "fee_payer",
            true,
        ).ok();

        Config {
            rpc_client: Arc::new(RpcClient::new_with_commitment(json_rpc_url, commitment)),
<<<<<<< HEAD
=======
            websocket_url: String::new(),
>>>>>>> b27259ca
            evm_loader,
            signer,
            keypair,
            commitment,
        }
    };

    let (sub_command, sub_matches) = app_matches.subcommand();
    let result: NeonCliResult =
        match (sub_command, sub_matches) {
            ("emulate", Some(arg_matches)) => {
                let contract = h160_or_deploy_of(arg_matches, "contract");
                let sender = h160_of(arg_matches, "sender").unwrap();
                let data = hexdata_of(arg_matches, "data");
                let value = value_of(arg_matches, "value");

                // Read ELF params only if token_mint or chain_id is not set.
                let mut token_mint = pubkey_of(arg_matches, "token_mint");
                let mut chain_id = value_of(arg_matches, "chain_id");
                if token_mint.is_none() || chain_id.is_none() {
                    let cached_elf_params = CachedElfParams::new(&config);
                    token_mint = token_mint.or_else(|| Some(Pubkey::from_str(
                        cached_elf_params.get("NEON_TOKEN_MINT").unwrap()
                    ).unwrap()));
                    chain_id = chain_id.or_else(|| Some(u64::from_str(
                        cached_elf_params.get("NEON_CHAIN_ID").unwrap()
                    ).unwrap()));
                }
                let token_mint = token_mint.unwrap();
                let chain_id = chain_id.unwrap();
                let max_steps_to_execute = value_of::<u64>(arg_matches, "max_steps_to_execute").unwrap();

                emulate::execute(&config,
                                 contract,
                                 sender,
                                 data,
                                 value,
                                 &token_mint,
                                 chain_id,
                                 max_steps_to_execute)
            }
            ("create-program-address", Some(arg_matches)) => {
                let ether = h160_of(arg_matches, "seed").unwrap();
                create_program_address::execute(&config, &ether);
                Ok(())
            }
            ("create-ether-account", Some(arg_matches)) => {
                let ether = h160_of(arg_matches, "ether").unwrap();
                create_ether_account::execute(&config, &ether)
            }
            ("deposit", Some(arg_matches)) => {
                let amount = value_of(arg_matches, "amount").unwrap();
                let ether = h160_of(arg_matches, "ether").unwrap();
                deposit::execute(&config, amount, &ether)
            }
            ("migrate-account", Some(arg_matches)) => {
                let ether = h160_of(arg_matches, "ether").unwrap();
                migrate_account::execute(&config, &ether)
            }
            ("get-ether-account-data", Some(arg_matches)) => {
                let ether = h160_of(arg_matches, "ether").unwrap();
                get_ether_account_data::execute(&config, &ether);
                Ok(())
            }
            ("cancel-trx", Some(arg_matches)) => {
                let storage_account = pubkey_of(arg_matches, "storage_account").unwrap();
                cancel_trx::execute(&config, &storage_account)
            }
            ("neon-elf-params", Some(arg_matches)) => {
                let program_location = arg_matches.value_of("program_location");
                get_neon_elf::execute(&config, program_location)
            }
            ("collect-treasury", Some(_)) => {
                collect_treasury::execute(&config)
            }
            ("get-storage-at", Some(arg_matches)) => {
                let contract_id = h160_of(arg_matches, "contract_id").unwrap();
                let index = u256_of(arg_matches, "index").unwrap();
                get_storage_at::execute(&config, contract_id, &index);
                Ok(())
            }
            ("update-valids-table", Some(arg_matches)) => {
                let contract_id = h160_of(arg_matches, "contract_id").unwrap();
                update_valids_table::execute(&config, contract_id)
            }
            _ => unreachable!(),
        };
    
    let exit_code: i32 =
        match result {
            Ok(_)  => 0,
            Err(e) => {
                let error_code = e.error_code();
                error!("NeonCli Error ({}): {}", error_code, e);
                error_code as i32
            }
        };
    
    exit(exit_code)
}<|MERGE_RESOLUTION|>--- conflicted
+++ resolved
@@ -705,10 +705,6 @@
 
         Config {
             rpc_client: Arc::new(RpcClient::new_with_commitment(json_rpc_url, commitment)),
-<<<<<<< HEAD
-=======
-            websocket_url: String::new(),
->>>>>>> b27259ca
             evm_loader,
             signer,
             keypair,
