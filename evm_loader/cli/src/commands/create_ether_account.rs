--- conflicted
+++ resolved
@@ -14,11 +14,6 @@
 use crate::{
     Config,
     NeonCliResult,
-<<<<<<< HEAD
-    rpc::ToAny,
-    account_storage::make_solana_program_address,
-=======
->>>>>>> e706f724
 };
 
 
@@ -27,7 +22,7 @@
     ether_address: &H160,
 ) -> NeonCliResult {
 
-    let (solana_address, nonce) = make_solana_program_address(ether_address, &config.evm_loader);
+    let (solana_address, nonce) = crate::make_solana_program_address(ether_address, &config.evm_loader);
     debug!("Create ethereum account {} <- {} {}", solana_address, hex::encode(ether_address), nonce);
 
     let create_account_v03_instruction = Instruction::new_with_bincode(
