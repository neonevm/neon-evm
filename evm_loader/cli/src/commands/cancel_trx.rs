use log::{info};

use solana_sdk::{
    incinerator,
    instruction::{AccountMeta, Instruction},
    pubkey::Pubkey,
};

use evm_loader::{
    account::State,
};

use crate::{
    account_storage::account_info,
    Config,
    NeonCliResult,
    commands::send_transaction,
};


pub fn execute(
    config: &Config,
    storage_account: &Pubkey,
) -> NeonCliResult {
    let mut acc = config.rpc_client.get_account(storage_account)?;
    let storage_info = account_info(storage_account, &mut acc);
    let storage = State::from_account(&config.evm_loader, &storage_info)?;

    let operator = &config.signer.pubkey();

    let mut accounts_meta : Vec<AccountMeta> = vec![
        AccountMeta::new(*storage_account, false),              // State account
        AccountMeta::new(*operator, true),                      // Operator
        AccountMeta::new(incinerator::id(), false),             // Incinerator
    ];

    let blocked_accounts = storage.read_blocked_accounts()?;
    for blocked_account_meta in blocked_accounts {
        if blocked_account_meta.is_writable {
            accounts_meta.push(AccountMeta::new(blocked_account_meta.key, false));
        } else {
            accounts_meta.push(AccountMeta::new_readonly(blocked_account_meta.key, false));
        }
    }
    for meta in &accounts_meta {
        info!("\t{:?}", meta);
    }

    let cancel_with_nonce_instruction = Instruction::new_with_bincode(
        config.evm_loader, &(0x23_u8, storage.transaction_hash), accounts_meta
    );

    let instructions = vec![cancel_with_nonce_instruction];

<<<<<<< HEAD
    let signature = crate::send_transaction(config, &instructions)?;
=======
    send_transaction(config, &instructions)?;
>>>>>>> 1142844e

    Ok(serde_json::json!({
        "transaction": signature
    }))
}

<|MERGE_RESOLUTION|>--- conflicted
+++ resolved
@@ -1,65 +1,61 @@
-use log::{info};
-
-use solana_sdk::{
-    incinerator,
-    instruction::{AccountMeta, Instruction},
-    pubkey::Pubkey,
-};
-
-use evm_loader::{
-    account::State,
-};
-
-use crate::{
-    account_storage::account_info,
-    Config,
-    NeonCliResult,
-    commands::send_transaction,
-};
-
-
-pub fn execute(
-    config: &Config,
-    storage_account: &Pubkey,
-) -> NeonCliResult {
-    let mut acc = config.rpc_client.get_account(storage_account)?;
-    let storage_info = account_info(storage_account, &mut acc);
-    let storage = State::from_account(&config.evm_loader, &storage_info)?;
-
-    let operator = &config.signer.pubkey();
-
-    let mut accounts_meta : Vec<AccountMeta> = vec![
-        AccountMeta::new(*storage_account, false),              // State account
-        AccountMeta::new(*operator, true),                      // Operator
-        AccountMeta::new(incinerator::id(), false),             // Incinerator
-    ];
-
-    let blocked_accounts = storage.read_blocked_accounts()?;
-    for blocked_account_meta in blocked_accounts {
-        if blocked_account_meta.is_writable {
-            accounts_meta.push(AccountMeta::new(blocked_account_meta.key, false));
-        } else {
-            accounts_meta.push(AccountMeta::new_readonly(blocked_account_meta.key, false));
-        }
-    }
-    for meta in &accounts_meta {
-        info!("\t{:?}", meta);
-    }
-
-    let cancel_with_nonce_instruction = Instruction::new_with_bincode(
-        config.evm_loader, &(0x23_u8, storage.transaction_hash), accounts_meta
-    );
-
-    let instructions = vec![cancel_with_nonce_instruction];
-
-<<<<<<< HEAD
-    let signature = crate::send_transaction(config, &instructions)?;
-=======
-    send_transaction(config, &instructions)?;
->>>>>>> 1142844e
-
-    Ok(serde_json::json!({
-        "transaction": signature
-    }))
-}
-
+use log::{info};
+
+use solana_sdk::{
+    incinerator,
+    instruction::{AccountMeta, Instruction},
+    pubkey::Pubkey,
+};
+
+use evm_loader::{
+    account::State,
+};
+
+use crate::{
+    account_storage::account_info,
+    Config,
+    NeonCliResult,
+    commands::send_transaction,
+};
+
+
+pub fn execute(
+    config: &Config,
+    storage_account: &Pubkey,
+) -> NeonCliResult {
+    let mut acc = config.rpc_client.get_account(storage_account)?;
+    let storage_info = account_info(storage_account, &mut acc);
+    let storage = State::from_account(&config.evm_loader, &storage_info)?;
+
+    let operator = &config.signer.pubkey();
+
+    let mut accounts_meta : Vec<AccountMeta> = vec![
+        AccountMeta::new(*storage_account, false),              // State account
+        AccountMeta::new(*operator, true),                      // Operator
+        AccountMeta::new(incinerator::id(), false),             // Incinerator
+    ];
+
+    let blocked_accounts = storage.read_blocked_accounts()?;
+    for blocked_account_meta in blocked_accounts {
+        if blocked_account_meta.is_writable {
+            accounts_meta.push(AccountMeta::new(blocked_account_meta.key, false));
+        } else {
+            accounts_meta.push(AccountMeta::new_readonly(blocked_account_meta.key, false));
+        }
+    }
+    for meta in &accounts_meta {
+        info!("\t{:?}", meta);
+    }
+
+    let cancel_with_nonce_instruction = Instruction::new_with_bincode(
+        config.evm_loader, &(0x23_u8, storage.transaction_hash), accounts_meta
+    );
+
+    let instructions = vec![cancel_with_nonce_instruction];
+
+    let signature = send_transaction(config, &instructions)?;
+
+    Ok(serde_json::json!({
+        "transaction": signature
+    }))
+}
+