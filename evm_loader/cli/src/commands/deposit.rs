--- conflicted
+++ resolved
@@ -15,11 +15,6 @@
 use crate::{
     Config,
     NeonCliResult,
-<<<<<<< HEAD
-    rpc::ToAny,
-    account_storage::make_solana_program_address,
-=======
->>>>>>> e706f724
 };
 
 /// Executes subcommand `deposit`.
@@ -28,7 +23,7 @@
     amount: u64,
     ether_address: &H160,
 ) -> NeonCliResult {
-    let (ether_pubkey, nonce) = make_solana_program_address(ether_address, &config.evm_loader);
+    let (ether_pubkey, nonce) = crate::make_solana_program_address(ether_address, &config.evm_loader);
 
     let mut instructions = Vec::with_capacity(2);
 
