use solana_sdk::{ pubkey::Pubkey };

use evm::{H160, U256};

use evm_loader::{
    account::{EthereumStorage, ACCOUNT_SEED_VERSION},
    config::STORAGE_ENTIRIES_IN_CONTRACT_ACCOUNT,
};
use evm_loader::account::ether_contract::ContractExtension;
use evm_loader::account::EthereumAccount;

use crate::{
    account_storage::{EmulatorAccountStorage, account_info },
    Config,
};



pub fn execute(
    config: &Config,
    ether_address: H160,
    index: &U256
) {
<<<<<<< HEAD
    let value = if let (solana_address, Some(mut account)) = EmulatorAccountStorage::get_account_from_solana(config, &ether_address) {
        let info = account_info(&solana_address, &mut account);

        let account_data = EthereumAccount::from_account(&config.evm_loader, &info).unwrap();
        if let Some(contract) = account_data.contract_data() {
            if *index < U256::from(STORAGE_ENTIRIES_IN_CONTRACT_ACCOUNT) {
                let index: usize = index.as_usize() * 32;
                U256::from_big_endian(&contract.storage()[index..index + 32])
            } else {
                let mut index_bytes = [0_u8; 32];
                index.to_little_endian(&mut index_bytes);
                let seeds: &[&[u8]] = &[&[ACCOUNT_SEED_VERSION], b"ContractStorage", ether_address.as_bytes(), &account_data.generation.to_le_bytes(), &index_bytes];

                let (address, _) = Pubkey::find_program_address(seeds, &config.evm_loader);

                if let Ok(mut account) = config.rpc_client.get_account(&address) {
                    if solana_sdk::system_program::check_id(&account.owner) {
                        U256::zero()
                    } else {
                        let account_info = account_info(&address, &mut account);
                        let storage = EthereumStorage::from_account(&config.evm_loader, &account_info).unwrap();
                        storage.value
                    }
                } else {
                    U256::zero()
=======
    let value = if let Some((_, Some(mut code_account))) =  EmulatorAccountStorage::get_account_from_solana(config, &ether_address) {
        let code_key = Pubkey::default();
        let code_info = account_info(&code_key, &mut code_account);

        let contract = EthereumContract::from_account(&config.evm_loader, &code_info).unwrap();

        if *index < U256::from(STORAGE_ENTIRIES_IN_CONTRACT_ACCOUNT) {
            let index: usize = index.as_usize() * 32;
            U256::from_big_endian(&contract.extension.storage[index..index+32])
        } else {
            #[allow(clippy::cast_possible_truncation)]
            let subindex = (*index & U256::from(0xFF)).as_u64() as u8;
            let index = *index & !U256::from(0xFF);
            
            let mut index_bytes = [0_u8; 32];
            index.to_little_endian(&mut index_bytes);
            let seeds: &[&[u8]] = &[&[ACCOUNT_SEED_VERSION], b"ContractStorage", ether_address.as_bytes(), &contract.generation.to_le_bytes(), &index_bytes];
        
            let (address, _) = Pubkey::find_program_address(seeds, &config.evm_loader);
        
            if let Ok(mut account) = config.rpc_client.get_account(&address) {
                if solana_sdk::system_program::check_id(&account.owner) {
                    U256::zero()
                } else {
                    let account_info = account_info(&address, &mut account);
                    let storage = EthereumStorage::from_account(&config.evm_loader, &account_info).unwrap();
                    storage.get(subindex)
>>>>>>> eeed4c4f
                }
            }
        } else {
            U256::zero()
        }
    } else {
        U256::zero()
    };

    print!("{:#x}", value);
}
<|MERGE_RESOLUTION|>--- conflicted
+++ resolved
@@ -21,7 +21,6 @@
     ether_address: H160,
     index: &U256
 ) {
-<<<<<<< HEAD
     let value = if let (solana_address, Some(mut account)) = EmulatorAccountStorage::get_account_from_solana(config, &ether_address) {
         let info = account_info(&solana_address, &mut account);
 
@@ -31,6 +30,10 @@
                 let index: usize = index.as_usize() * 32;
                 U256::from_big_endian(&contract.storage()[index..index + 32])
             } else {
+                #[allow(clippy::cast_possible_truncation)]
+                let subindex = (*index & U256::from(0xFF)).as_u64() as u8;
+                let index = *index & !U256::from(0xFF);
+
                 let mut index_bytes = [0_u8; 32];
                 index.to_little_endian(&mut index_bytes);
                 let seeds: &[&[u8]] = &[&[ACCOUNT_SEED_VERSION], b"ContractStorage", ether_address.as_bytes(), &account_data.generation.to_le_bytes(), &index_bytes];
@@ -43,39 +46,10 @@
                     } else {
                         let account_info = account_info(&address, &mut account);
                         let storage = EthereumStorage::from_account(&config.evm_loader, &account_info).unwrap();
-                        storage.value
+                        storage.get(subindex)
                     }
                 } else {
                     U256::zero()
-=======
-    let value = if let Some((_, Some(mut code_account))) =  EmulatorAccountStorage::get_account_from_solana(config, &ether_address) {
-        let code_key = Pubkey::default();
-        let code_info = account_info(&code_key, &mut code_account);
-
-        let contract = EthereumContract::from_account(&config.evm_loader, &code_info).unwrap();
-
-        if *index < U256::from(STORAGE_ENTIRIES_IN_CONTRACT_ACCOUNT) {
-            let index: usize = index.as_usize() * 32;
-            U256::from_big_endian(&contract.extension.storage[index..index+32])
-        } else {
-            #[allow(clippy::cast_possible_truncation)]
-            let subindex = (*index & U256::from(0xFF)).as_u64() as u8;
-            let index = *index & !U256::from(0xFF);
-            
-            let mut index_bytes = [0_u8; 32];
-            index.to_little_endian(&mut index_bytes);
-            let seeds: &[&[u8]] = &[&[ACCOUNT_SEED_VERSION], b"ContractStorage", ether_address.as_bytes(), &contract.generation.to_le_bytes(), &index_bytes];
-        
-            let (address, _) = Pubkey::find_program_address(seeds, &config.evm_loader);
-        
-            if let Ok(mut account) = config.rpc_client.get_account(&address) {
-                if solana_sdk::system_program::check_id(&account.owner) {
-                    U256::zero()
-                } else {
-                    let account_info = account_info(&address, &mut account);
-                    let storage = EthereumStorage::from_account(&config.evm_loader, &account_info).unwrap();
-                    storage.get(subindex)
->>>>>>> eeed4c4f
                 }
             }
         } else {
@@ -86,4 +60,4 @@
     };
 
     print!("{:#x}", value);
-}
+}