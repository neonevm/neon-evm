--- conflicted
+++ resolved
@@ -68,11 +68,7 @@
                     data.unwrap_or_default(),
                     value.unwrap_or_default(),
                     gas_limit, U256::zero())?;
-<<<<<<< HEAD
-                match executor.execute_n_steps(200_000){
-=======
                 match executor.execute_n_steps(max_steps_to_execute){
->>>>>>> d17c0fe6
                     Ok(()) => {
                         info!("too many steps");
                         return Err(errors::NeonCliError::TooManySteps)
@@ -89,11 +85,7 @@
                     data.unwrap_or_default(),
                     value.unwrap_or_default(),
                     gas_limit, U256::zero())?;
-<<<<<<< HEAD
-                match executor.execute_n_steps(200_000){
-=======
                 match executor.execute_n_steps(max_steps_to_execute){
->>>>>>> d17c0fe6
                     Ok(()) => {
                         info!("too many steps");
                         return Err(errors::NeonCliError::TooManySteps)
