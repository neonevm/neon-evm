--- conflicted
+++ resolved
@@ -72,12 +72,8 @@
         config: RpcSendTransactionConfig
     ) -> ClientResult<Signature>;
     fn get_latest_blockhash_with_commitment(&self, commitment: CommitmentConfig) -> ClientResult<(Hash, u64)>;
-<<<<<<< HEAD
     fn get_transaction_data(&self) -> ClientResult<TxParams>;
-=======
     fn as_any(&self) -> &dyn Any;
-
->>>>>>> e706f724
 }
 
 pub fn do_connect(host: &String, port: &String, db: &String, user: &String, pass: &String) -> Client {
@@ -100,7 +96,6 @@
 
     let (client, connection) = result.expect("error to set DB connection");
 
-<<<<<<< HEAD
     tokio::spawn(async move {
         if let Err(e) = connection.await {
             eprintln!("connection error: {}", e);
@@ -118,142 +113,4 @@
         let handle = tokio::runtime::Handle::current();
         handle.block_on(f())
     })
-=======
-    fn get_signature_statuses(&self, signatures: &[Signature]) -> RpcResult<Vec<Option<TransactionStatus>>> {
-        self.get_signature_statuses(signatures)
-    }
-
-    fn get_transaction_with_config(&self, signature: &Signature, config: RpcTransactionConfig)-> ClientResult<EncodedConfirmedTransactionWithStatusMeta>{
-        self.get_transaction_with_config(signature, config)
-    }
-
-    fn send_transaction(&self, transaction: &Transaction) -> ClientResult<Signature>{
-        self.send_transaction(transaction)
-    }
-
-    fn send_and_confirm_transaction_with_spinner(&self, transaction: &Transaction) -> ClientResult<Signature>{
-        self.send_and_confirm_transaction_with_spinner(transaction)
-    }
-
-    fn send_and_confirm_transaction_with_spinner_and_commitment(&self, transaction: &Transaction, commitment: CommitmentConfig) -> ClientResult<Signature>{
-        self.send_and_confirm_transaction_with_spinner_and_commitment(transaction, commitment)
-    }
-
-    fn send_and_confirm_transaction_with_spinner_and_config(
-        &self,
-        transaction: &Transaction,
-        commitment: CommitmentConfig,
-        config: RpcSendTransactionConfig
-    ) -> ClientResult<Signature>{
-        self.send_and_confirm_transaction_with_spinner_and_config(transaction, commitment, config)
-    }
-
-    fn get_latest_blockhash_with_commitment(&self, commitment: CommitmentConfig) -> ClientResult<(Hash, u64)>{
-        self.get_latest_blockhash_with_commitment(commitment)
-    }
-
-    fn as_any(&self) -> &dyn Any {
-        self
-    }
-}
-
-
-impl Rpc for PostgresClient {
-    fn commitment(&self) -> CommitmentConfig {
-        CommitmentConfig::default()
-    }
-
-    fn confirm_transaction_with_spinner(&self, _signature: &Signature, _recent_blockhash: &Hash, _commitment_config: CommitmentConfig) -> ClientResult<()>{
-        Err(ClientErrorKind::Custom("confirm_transaction_with_spinner() not implemented for rpc_db client".to_string()).into())
-    }
-
-    fn get_account(&self, key: &Pubkey) -> ClientResult<Account>  {
-        self.get_account_at_slot(key)
-            .map_err(|_| ClientError::from(ClientErrorKind::Custom("load account error".to_string())) )?
-            .ok_or_else(|| ClientError::from(ClientErrorKind::Custom(format!("account not found {}", key))))
-    }
-
-    fn get_account_with_commitment(&self, key: &Pubkey, _commitment: CommitmentConfig) -> RpcResult<Option<Account>> {
-        let account= self.get_account_at_slot(key)
-            .map_err(|_| ClientError::from( ClientErrorKind::Custom("load account error".to_string())))?;
-        let context = RpcResponseContext{slot: self.slot, api_version: None};
-        Ok(Response {context, value: account})
-    }
-
-    fn get_account_data(&self, key: &Pubkey)-> ClientResult<Vec<u8>>{
-        Ok(self.get_account(key)?.data)
-    }
-
-    fn get_block(&self, slot: Slot) -> ClientResult<EncodedConfirmedBlock>{
-        let hash = self.get_block_hash(slot)
-            .map_err(|_| ClientError::from( ClientErrorKind::Custom("get_block_hash error".to_string())))?;
-
-        Ok(EncodedConfirmedBlock{
-            previous_blockhash: String::default(),
-            blockhash: hash,
-            parent_slot: u64::default(),
-            transactions: vec![],
-            rewards: vec![],
-            block_time: None,
-            block_height: None,
-        })
-    }
-
-    fn get_block_time(&self, slot: Slot) -> ClientResult<UnixTimestamp>{
-        self.get_block_time(slot)
-            .map_err(|_| ClientError::from( ClientErrorKind::Custom("get_block_time error".to_string())))
-    }
-
-    fn get_latest_blockhash(&self) -> ClientResult<Hash>{
-        let blockhash =  self.get_latest_blockhash()
-            .map_err(|_| ClientError::from( ClientErrorKind::Custom("get_latest_blockhash error".to_string())))?;
-        blockhash.parse::<Hash>()
-            .map_err(|_| ClientError::from( ClientErrorKind::Custom("get_latest_blockhash parse error".to_string())))
-    }
-
-    fn get_minimum_balance_for_rent_exemption(&self, _data_len: usize) -> ClientResult<u64>{
-        Err(ClientErrorKind::Custom("get_minimum_balance_for_rent_exemption() not implemented for rpc_db client".to_string()).into())
-    }
-
-    fn get_slot(&self) -> ClientResult<Slot>{
-        Ok(self.slot)
-    }
-
-    fn get_signature_statuses(&self, _signatures: &[Signature]) -> RpcResult<Vec<Option<TransactionStatus>>> {
-        Err(ClientErrorKind::Custom("get_signature_statuses() not implemented for rpc_db client".to_string()).into())
-    }
-
-    fn get_transaction_with_config(&self, _signature: &Signature, _config: RpcTransactionConfig)-> ClientResult<EncodedConfirmedTransactionWithStatusMeta>{
-        Err(ClientErrorKind::Custom("get_transaction_with_config() not implemented for rpc_db client".to_string()).into())
-    }
-
-    fn send_transaction(&self, _transaction: &Transaction) -> ClientResult<Signature>{
-        Err(ClientErrorKind::Custom("send_transaction() not implemented for rpc_db client".to_string()).into())
-    }
-
-    fn send_and_confirm_transaction_with_spinner(&self, _transaction: &Transaction) -> ClientResult<Signature>{
-        Err(ClientErrorKind::Custom("send_and_confirm_transaction_with_spinner() not implemented for rpc_db client".to_string()).into())
-    }
-
-    fn send_and_confirm_transaction_with_spinner_and_commitment(&self, _transaction: &Transaction, _commitment: CommitmentConfig) -> ClientResult<Signature>{
-        Err(ClientErrorKind::Custom("send_and_confirm_transaction_with_spinner_and_commitment() not implemented for rpc_db client".to_string()).into())
-    }
-
-    fn send_and_confirm_transaction_with_spinner_and_config(
-        &self,
-        _transaction: &Transaction,
-        _commitment: CommitmentConfig,
-        _config: RpcSendTransactionConfig
-    ) -> ClientResult<Signature>{
-        Err(ClientErrorKind::Custom("send_and_confirm_transaction_with_spinner_and_config() not implemented for rpc_db client".to_string()).into())
-    }
-
-    fn get_latest_blockhash_with_commitment(&self, _commitment: CommitmentConfig) -> ClientResult<(Hash, u64)>{
-        Err(ClientErrorKind::Custom("get_latest_blockhash_with_commitment() not implemented for rpc_db client".to_string()).into())
-    }
-
-    fn as_any(&self) -> &dyn Any {
-        self
-    }
->>>>>>> e706f724
 }