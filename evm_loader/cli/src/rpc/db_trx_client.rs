use solana_client::{
    client_error::Result as ClientResult,
    rpc_config::{RpcTransactionConfig, RpcSendTransactionConfig},
    rpc_response::{RpcResult, Response, RpcResponseContext},
    client_error::{ClientErrorKind, ClientError}
};
use solana_sdk::{
    account::Account, pubkey::Pubkey, commitment_config::CommitmentConfig, clock::{UnixTimestamp, Slot},
    hash::Hash, signature::Signature, transaction::Transaction,
};
use solana_transaction_status::{EncodedConfirmedBlock, EncodedConfirmedTransactionWithStatusMeta, TransactionStatus};
use super::{Rpc, e,};
use crate::{types::{TracerDb, IndexerDb, DbConfig, TxParams}};
use std::any::Any;

#[derive(Debug)]
pub struct TrxDbClient {
    pub hash: [u8; 32],
    tracer_db: TracerDb,
    indexer_db: IndexerDb,
}

impl TrxDbClient {
    pub fn new(config: &DbConfig, hash: [u8; 32]) -> Self {
<<<<<<< HEAD
        let tracer = do_connect(
            &config.tracer_host, &config.tracer_port, &config.tracer_database, &config.tracer_user, &config.tracer_password
        );
        let indexer = do_connect(
            &config.indexer_host, &config.indexer_port, &config.indexer_database, &config.indexer_user, &config.indexer_password
        );
        Self {hash, tracer_db: tracer, indexer_db: indexer}
    }

    fn get_account_at_(&self, pubkey: &Pubkey) -> Result<Option<Account>, Error> {

        let hex = format!("0x{}", hex::encode(self.hash));
        let row = block(|| async {
            self.indexer_db.query_one(
                "SELECT S.sol_sig from solana_neon_transactions S, solana_blocks B \
                where S.block_slot = B.block_slot \
                and B.is_active =  true \
                and S.neon_sig = $1",
                &[&hex]
            ).await
        })?;
        let sol_sig_b58: &str = row.try_get(0)?;
        let sol_sig_b58 = sol_sig_b58.to_string();
        let sol_sig = bs58::decode(sol_sig_b58).into_vec().expect("sol_sig base58 decode error");
        let sol_sig: [u8; 64] = sol_sig.as_slice().try_into().unwrap();

        let pubkey_bytes = pubkey.to_bytes();
        let row = block(|| async {
            self.tracer_db.query_one(
                "SELECT * FROM get_pre_accounts($1, $2)",
                &[&sol_sig.as_slice(), &[&pubkey_bytes.as_slice()]]
            ).await
        })?;
        let lamports: i64 = row.try_get(0)?;
        let owner: &[u8] = row.try_get(2)?;
        let rent_epoch: i64 = row.try_get(4)?;

        let account = Account {
            lamports: u64::try_from(lamports).expect("lamports cast error"),
            data: row.try_get(1)?,
            owner: Pubkey::try_from(owner).expect("owner cast error"),
            executable: row.try_get(3)?,
            rent_epoch: u64::try_from(rent_epoch).expect("rent_epoch cast error"),
        };

        Ok(Some(account))
    }

    pub fn get_slot_(&self) -> Result<Slot, Error>{
        let hex = format!("0x{}", hex::encode(self.hash));
        let row = block(|| async {
            self.indexer_db.query_one(
                "SELECT min(S.block_slot) from solana_neon_transactions S, solana_blocks B \
                where S.block_slot = B.block_slot \
                and B.is_active =  true \
                and S.neon_sig = $1",
                &[&hex]
            ).await
        })?;
        let slot: i64 = row.try_get(0)?;
        Ok(u64::try_from(slot).expect("slot cast error"))
    }

    pub fn get_transaction_data_(&self) -> Result<TxParams, Error> {
        let hex = format!("0x{}", hex::encode(self.hash));
        let row = block(|| async {
            self.indexer_db.query_one(
                "select distinct t.from_addr, \
                COALESCE(t.to_addr, t.contract), t.calldata, t.value, t.gas_limit \
                 from neon_transactions as t, solana_blocks as b \
                    where t.block_slot = b.block_slot \
                    and b.is_active =  true \
                    and t.neon_sig = $1",
                &[&hex]
            ).await
        })?;

        let from: String = row.try_get(0)?;
        let to: String = row.try_get(1)?;
        let data: String = row.try_get(2)?;
        let value: String = row.try_get(3)?;
        let gas_limit: String = row.try_get(4)?;

        let from = Address::from_hex(&from.as_str()[2..]).expect("parse error from");
        let to = Address::from_hex(&to.as_str()[2..]).expect("parse error to");
        let data =  hex::decode(&data.as_str()[2..]).expect("data hex::decore error");
        let value: U256 = U256::from_str_hex(&value).expect("value parse error");
        let gas_limit: U256 = U256::from_str_hex(&gas_limit).expect("gas_limit parse error");

        Ok(TxParams {from, to: Some(to), data: Some(data), value: Some(value), gas_limit: Some(gas_limit)})
    }

    db_client_impl!();
}
=======
        let tracer_db = TracerDb::new(config);
        let indexer_db = IndexerDb::new(config);
>>>>>>> 929256cd

        Self { hash, tracer_db, indexer_db }
    }
}

impl Rpc for TrxDbClient {
    fn commitment(&self) -> CommitmentConfig {
        CommitmentConfig::default()
    }

    fn confirm_transaction_with_spinner(&self, _signature: &Signature, _recent_blockhash: &Hash, _commitment_config: CommitmentConfig) -> ClientResult<()>{
        Err(e!("confirm_transaction_with_spinner() not implemented for trx rpc client"))
    }

    fn get_account(&self, key: &Pubkey) -> ClientResult<Account>  {
        let sol_sig = self.indexer_db.get_sol_sig(&self.hash)
            .map_err(|e| e!("get_sol_sig error", e))?;

        self.tracer_db.get_account_by_sol_sig(key, &sol_sig)
            .map_err(|e| e!("load account error", key, e) )?
            .ok_or_else(|| e!("account not found", key))
    }

    fn get_account_with_commitment(&self, key: &Pubkey, _commitment: CommitmentConfig) -> RpcResult<Option<Account>> {
        let account= self.get_account(key)?;
        let slot = self.indexer_db.get_slot(&self.hash)
            .map_err(|e| e!("get_slot error", e))?;

        let context = RpcResponseContext{slot, api_version: None};
        Ok(Response {context, value: Some(account)})
    }

    fn get_account_data(&self, key: &Pubkey)-> ClientResult<Vec<u8>>{
        Ok(self.get_account(key)?.data)
    }

    fn get_block(&self, slot: Slot) -> ClientResult<EncodedConfirmedBlock>{
        let hash = self.tracer_db.get_block_hash(slot)
            .map_err(|e| e!("get_block error", slot, e))?;

        Ok(EncodedConfirmedBlock{
            previous_blockhash: String::default(),
            blockhash: hash,
            parent_slot: u64::default(),
            transactions: vec![],
            rewards: vec![],
            block_time: None,
            block_height: None,
        })
    }

    fn get_block_time(&self, slot: Slot) -> ClientResult<UnixTimestamp>{
        self.tracer_db.get_block_time(slot)
            .map_err(|e| e!("get_block_time error", slot, e))
    }

    fn get_latest_blockhash(&self) -> ClientResult<Hash>{
        let hash = self.tracer_db.get_latest_blockhash().map_err(|e| e!("get_latest_blockhash error", e))?;
        hash.parse::<Hash>().map_err(|e| e!("get_latest_blockhash parse error", e))
    }

    fn get_minimum_balance_for_rent_exemption(&self, _data_len: usize) -> ClientResult<u64>{
        Err(e!("get_minimum_balance_for_rent_exemption() not implemented for db_trx_client"))
    }

    fn get_slot(&self) -> ClientResult<Slot>{
        self.indexer_db.get_slot(&self.hash).map_err(|e| e!("get_slot error", e))
    }

    fn get_signature_statuses(&self, _signatures: &[Signature]) -> RpcResult<Vec<Option<TransactionStatus>>> {
        Err(e!("get_signature_statuses() not implemented for db_trx_client"))
    }

    fn get_transaction_with_config(&self, _signature: &Signature, _config: RpcTransactionConfig)-> ClientResult<EncodedConfirmedTransactionWithStatusMeta>{
        Err(e!("get_transaction_with_config() not implemented for db_trx_client"))
    }

    fn send_transaction(&self, _transaction: &Transaction) -> ClientResult<Signature>{
        Err(e!("send_transaction() not implemented for db_trx_client"))
    }

    fn send_and_confirm_transaction_with_spinner(&self, _transaction: &Transaction) -> ClientResult<Signature>{
        Err(e!("send_and_confirm_transaction_with_spinner() not implemented for db_trx_client"))
    }

    fn send_and_confirm_transaction_with_spinner_and_commitment(&self, _transaction: &Transaction, _commitment: CommitmentConfig) -> ClientResult<Signature>{
        Err(e!("send_and_confirm_transaction_with_spinner_and_commitment() not implemented for db_trx_client"))
    }

    fn send_and_confirm_transaction_with_spinner_and_config(
        &self,
        _transaction: &Transaction,
        _commitment: CommitmentConfig,
        _config: RpcSendTransactionConfig
    ) -> ClientResult<Signature>{
        Err(e!("send_and_confirm_transaction_with_spinner_and_config() not implemented for db_trx_client"))
    }

    fn get_latest_blockhash_with_commitment(&self, _commitment: CommitmentConfig) -> ClientResult<(Hash, u64)>{
        Err(e!("get_latest_blockhash_with_commitment() not implemented for db_trx_client"))
    }

    fn get_transaction_data(&self) -> ClientResult<TxParams> {
        self.indexer_db.get_transaction_data(&self.hash).map_err(|e| e!("load transaction error", self.hash, e))
    }

    fn as_any(&self) -> &dyn Any {
        self
    }
}<|MERGE_RESOLUTION|>--- conflicted
+++ resolved
@@ -22,105 +22,8 @@
 
 impl TrxDbClient {
     pub fn new(config: &DbConfig, hash: [u8; 32]) -> Self {
-<<<<<<< HEAD
-        let tracer = do_connect(
-            &config.tracer_host, &config.tracer_port, &config.tracer_database, &config.tracer_user, &config.tracer_password
-        );
-        let indexer = do_connect(
-            &config.indexer_host, &config.indexer_port, &config.indexer_database, &config.indexer_user, &config.indexer_password
-        );
-        Self {hash, tracer_db: tracer, indexer_db: indexer}
-    }
-
-    fn get_account_at_(&self, pubkey: &Pubkey) -> Result<Option<Account>, Error> {
-
-        let hex = format!("0x{}", hex::encode(self.hash));
-        let row = block(|| async {
-            self.indexer_db.query_one(
-                "SELECT S.sol_sig from solana_neon_transactions S, solana_blocks B \
-                where S.block_slot = B.block_slot \
-                and B.is_active =  true \
-                and S.neon_sig = $1",
-                &[&hex]
-            ).await
-        })?;
-        let sol_sig_b58: &str = row.try_get(0)?;
-        let sol_sig_b58 = sol_sig_b58.to_string();
-        let sol_sig = bs58::decode(sol_sig_b58).into_vec().expect("sol_sig base58 decode error");
-        let sol_sig: [u8; 64] = sol_sig.as_slice().try_into().unwrap();
-
-        let pubkey_bytes = pubkey.to_bytes();
-        let row = block(|| async {
-            self.tracer_db.query_one(
-                "SELECT * FROM get_pre_accounts($1, $2)",
-                &[&sol_sig.as_slice(), &[&pubkey_bytes.as_slice()]]
-            ).await
-        })?;
-        let lamports: i64 = row.try_get(0)?;
-        let owner: &[u8] = row.try_get(2)?;
-        let rent_epoch: i64 = row.try_get(4)?;
-
-        let account = Account {
-            lamports: u64::try_from(lamports).expect("lamports cast error"),
-            data: row.try_get(1)?,
-            owner: Pubkey::try_from(owner).expect("owner cast error"),
-            executable: row.try_get(3)?,
-            rent_epoch: u64::try_from(rent_epoch).expect("rent_epoch cast error"),
-        };
-
-        Ok(Some(account))
-    }
-
-    pub fn get_slot_(&self) -> Result<Slot, Error>{
-        let hex = format!("0x{}", hex::encode(self.hash));
-        let row = block(|| async {
-            self.indexer_db.query_one(
-                "SELECT min(S.block_slot) from solana_neon_transactions S, solana_blocks B \
-                where S.block_slot = B.block_slot \
-                and B.is_active =  true \
-                and S.neon_sig = $1",
-                &[&hex]
-            ).await
-        })?;
-        let slot: i64 = row.try_get(0)?;
-        Ok(u64::try_from(slot).expect("slot cast error"))
-    }
-
-    pub fn get_transaction_data_(&self) -> Result<TxParams, Error> {
-        let hex = format!("0x{}", hex::encode(self.hash));
-        let row = block(|| async {
-            self.indexer_db.query_one(
-                "select distinct t.from_addr, \
-                COALESCE(t.to_addr, t.contract), t.calldata, t.value, t.gas_limit \
-                 from neon_transactions as t, solana_blocks as b \
-                    where t.block_slot = b.block_slot \
-                    and b.is_active =  true \
-                    and t.neon_sig = $1",
-                &[&hex]
-            ).await
-        })?;
-
-        let from: String = row.try_get(0)?;
-        let to: String = row.try_get(1)?;
-        let data: String = row.try_get(2)?;
-        let value: String = row.try_get(3)?;
-        let gas_limit: String = row.try_get(4)?;
-
-        let from = Address::from_hex(&from.as_str()[2..]).expect("parse error from");
-        let to = Address::from_hex(&to.as_str()[2..]).expect("parse error to");
-        let data =  hex::decode(&data.as_str()[2..]).expect("data hex::decore error");
-        let value: U256 = U256::from_str_hex(&value).expect("value parse error");
-        let gas_limit: U256 = U256::from_str_hex(&gas_limit).expect("gas_limit parse error");
-
-        Ok(TxParams {from, to: Some(to), data: Some(data), value: Some(value), gas_limit: Some(gas_limit)})
-    }
-
-    db_client_impl!();
-}
-=======
         let tracer_db = TracerDb::new(config);
         let indexer_db = IndexerDb::new(config);
->>>>>>> 929256cd
 
         Self { hash, tracer_db, indexer_db }
     }
