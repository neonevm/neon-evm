--- conflicted
+++ resolved
@@ -16,13 +16,8 @@
 use evm_loader::{
     config::STORAGE_ENTIRIES_IN_CONTRACT_ACCOUNT,
     executor::{Action, OwnedAccountInfo, OwnedAccountInfoPartial},
-<<<<<<< HEAD
     account::{ACCOUNT_SEED_VERSION, EthereumAccount, EthereumStorage},
-    account_storage::AccountStorage,
-=======
-    account::{ACCOUNT_SEED_VERSION, EthereumAccount, EthereumContract, EthereumStorage},
     account_storage::{AccountStorage}, precompile::is_precompile_address,
->>>>>>> cbd12666
 };
 use evm_loader::account::ether_account::ContractExtension;
 
@@ -324,16 +319,9 @@
     }
 
     fn code_size(&self, address: &H160) -> usize {
-<<<<<<< HEAD
+        info!("code_size {}", address);
         #[allow(clippy::redundant_closure_for_method_calls)]
         self.ethereum_contract_map_or(address, 0, |c| c.code_size())
-=======
-        info!("code_size {}", address);
-
-        self.ethereum_contract_map_or(address, 0_u32, |c| c.code_size)
-            .try_into()
-            .expect("usize is 8 bytes")
->>>>>>> cbd12666
     }
 
     fn code_hash(&self, address: &H160) -> H256 {
@@ -364,15 +352,11 @@
     }
 
     fn generation(&self, address: &H160) -> u32 {
-<<<<<<< HEAD
-        let value = self.ethereum_account_map_or(address,
-=======
         info!("generation {}", address);
-
-        let value = self.ethereum_contract_map_or(address, 
->>>>>>> cbd12666
+        let value = self.ethereum_account_map_or(
+            address,
             0_u32, 
-            |c| c.generation
+            |c| c.generation,
         );
 
         info!("account generation {:?} - {:?}", address, value);
@@ -414,32 +398,10 @@
         value
     }
 
-<<<<<<< HEAD
     fn solana_account_space(&self, address: &H160) -> usize {
         self.ethereum_account_map_or(address, 0, |a|
             EthereumAccount::SIZE + a.extension.as_ref().map_or(0, ContractExtension::size)
         )
-=======
-    fn solana_accounts_space(&self, address: &H160) -> (usize, usize) {
-        info!("solana_accounts_space {}", address);
-
-        let account_space = {
-            self.ethereum_account_map_or(address, 0, |a| a.info.data_len())
-        };
-
-        let contract_space = {
-            self.ethereum_contract_map_or(address,
-                0,
-                |a| {
-                    EthereumContract::SIZE
-                        + a.extension.code.len()
-                        + a.extension.valids.len()
-                        + a.extension.storage.len()
-            })
-        };
-
-        (account_space, contract_space)
->>>>>>> cbd12666
     }
 
     fn chain_id(&self) -> u64 {
