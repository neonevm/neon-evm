#[allow(unused)]

use std::{
    borrow::BorrowMut,
    cell::RefCell,
    collections::HashMap,
    convert::TryFrom,
    error,
    process::exit,
    rc::Rc,
    thread::sleep,
    time::Duration,
};

use log::{error, info, trace};

use evm::{H160, U256, Transfer};
use evm::backend::Apply;
use serde::{Deserialize, Serialize};

#[allow(unused)]
use solana_client::{
    client_error,
    client_error::reqwest::StatusCode,
    rpc_client::RpcClient,
    rpc_config::RpcSimulateTransactionConfig,
    rpc_request::MAX_GET_SIGNATURE_STATUSES_QUERY_ITEMS,
};
#[allow(unused)]
use solana_program::{
    instruction::AccountMeta,
    instruction::Instruction,
    message::Message,
    native_token::lamports_to_sol,
};
#[allow(unused)]
use solana_sdk::{
    account::Account,
    account_info::AccountInfo,
    commitment_config::CommitmentConfig,
    entrypoint::ProgramResult,
    program::invoke_signed,
    program_error::ProgramError,
    pubkey::Pubkey,
    signature::Signature,
    signer::keypair::Keypair,
    signer::Signer,
    transaction::Transaction,
    transaction::TransactionError,
};

use evm_loader::{
    account_data::{ACCOUNT_SEED_VERSION, AccountData, Contract},
    executor_state::{ERC20Approve, SplApprove, SplTransfer},
    hamt::Hamt,
    precompile_contracts::is_precompile_address,
    solana_backend::{AccountStorage, AccountStorageInfo},
    solidity_account::SolidityAccount,
};

use crate::Config;
use crate::NeonCliResult;
use crate::errors::NeonCliError;

#[derive(Debug, Clone)]
pub struct TokenAccount {
    owner: Pubkey,
    contract: Pubkey,
    mint: Pubkey,
    key: Pubkey,
    new: bool
}

#[derive(Serialize, Deserialize, Debug)]
pub struct TokenAccountJSON {
    owner: String,
    contract: String,
    mint: String,
    key: String,
    new: bool
}
impl From<TokenAccount> for TokenAccountJSON {
    fn from(account: TokenAccount) -> Self {
        Self {
            owner: bs58::encode(&account.owner).into_string(),
            contract: bs58::encode(&account.contract).into_string(),
            mint: bs58::encode(&account.mint).into_string(),
            key: bs58::encode(&account.key).into_string(),
            new: account.new,
        }
    }
}

#[derive(Serialize, Deserialize, Debug)]
pub struct AccountJSON {
    address: String,
    account: String,
    contract: Option<String>,
    writable: bool,
    new: bool,
    code_size: Option<usize>,
    code_size_current: Option<usize>,
    storage_increment: Option<u32>,
    deploy: bool
}

#[derive(Serialize, Deserialize, Debug)]
pub struct SolanaAccountJSON {
    /// An account's public key
    pub pubkey: String,
    /// True if an Instruction requires a Transaction signature matching `pubkey`.
    pub is_signer: bool,
    /// True if the `pubkey` can be loaded as a read-write account.
    pub is_writable: bool,
}
impl From<AccountMeta> for SolanaAccountJSON {
    fn from(account_meta: AccountMeta) -> Self {
        Self {
            pubkey: bs58::encode(&account_meta.pubkey).into_string(),
            is_signer: account_meta.is_signer,
            is_writable: account_meta.is_writable,
        }
    }
}

struct SolanaAccount {
    account: Account,
    code_account: Option<Account>,
    key: Pubkey,
    writable: bool,
    code_size: Option<usize>,
    code_size_current: Option<usize>,
    storage_increment: Option<u32>,
    deploy: bool
}

struct SolanaNewAccount {
    key: Pubkey,
    writable: bool,
    code_size: Option<usize>,
    deploy: bool
}

impl SolanaAccount {
    pub fn new(account: Account, key: Pubkey, code_account: Option<Account>) -> Self {
<<<<<<< HEAD
        eprintln!("SolanaAccount::new");
        Self{account, key, writable: false, code_account, code_size: None, code_size_current : None,
            storage_increment: None, deploy: false}
=======
        trace!("SolanaAccount::new");
        Self{account, key, writable: false, code_account, code_size: None, code_size_current : None}
>>>>>>> 0175d2ec
    }
}

impl SolanaNewAccount {
    pub const fn new(key: Pubkey) -> Self {
        Self{key, writable: false, code_size: None, deploy: false}
    }
}

#[allow(clippy::module_name_repetitions)]
pub struct EmulatorAccountStorage<'a> {
    accounts: RefCell<HashMap<H160, SolanaAccount>>,
    new_accounts: RefCell<HashMap<H160, SolanaNewAccount>>,
    pub solana_accounts: RefCell<HashMap<Pubkey, AccountMeta>>,
    pub token_accounts: RefCell<HashMap<Pubkey, TokenAccount>>,
    config: &'a Config,
    contract_id: H160,
    caller_id: H160,
    block_number: u64,
    block_timestamp: i64,
    token_mint: Pubkey
}

impl<'a> EmulatorAccountStorage<'a> {
    pub fn new(config: &'a Config, contract_id: H160, caller_id: H160, token_mint: Pubkey) -> EmulatorAccountStorage {
        trace!("backend::new");

        let slot = if let Ok(slot) = config.rpc_client.get_slot() {
            trace!("Got slot");
            trace!("Slot {}", slot);
            slot
        }
        else {
            error!("Get slot error");
            0
        };

        let timestamp = if let Ok(timestamp) = config.rpc_client.get_block_time(slot) {
            trace!("Got timestamp");
            trace!("timestamp {}", timestamp);
            timestamp
        } else {
            error!("Get timestamp error");
            0
        };

        Self {
            accounts: RefCell::new(HashMap::new()),
            new_accounts: RefCell::new(HashMap::new()),
            solana_accounts: RefCell::new(HashMap::new()),
            token_accounts: RefCell::new(HashMap::new()),
            config,
            contract_id,
            caller_id,
            block_number: slot,
            block_timestamp: timestamp,
            token_mint
        }
    }

    pub fn get_account_from_solana(config: &'a Config, address: &H160) -> Option<(Account, u64, Option<Account>)> {
        let (solana_address, _solana_nonce) = make_solana_program_address(address, &config.evm_loader);
        info!("Not found account for 0x{} => {}", &hex::encode(&address.as_fixed_bytes()), &solana_address.to_string());

        if let Some(acc) = config.rpc_client.get_account_with_commitment(&solana_address, CommitmentConfig::processed()).unwrap().value {
            trace!("Account found");
            trace!("Account data len {}", acc.data.len());
            trace!("Account owner {}", acc.owner);

            let account_data = match AccountData::unpack(&acc.data) {
                Ok(acc_data) => match acc_data {
                    AccountData::Account(acc) => acc,
                    _ => return None,
                },
                Err(_) => return None,
            };

            let code_account = if account_data.code_account == Pubkey::new_from_array([0_u8; 32]) {
                info!("code_account == Pubkey::new_from_array([0u8; 32])");
                None
            } else {
                info!("code_account != Pubkey::new_from_array([0u8; 32])");
                trace!("account key:  {}", &solana_address.to_string());
                trace!("code account: {}", &account_data.code_account.to_string());

                config.rpc_client.get_account_with_commitment(&account_data.code_account, CommitmentConfig::processed()).unwrap().value
            };
            let token_amount = config.rpc_client.get_token_account_balance_with_commitment(&account_data.eth_token_account, CommitmentConfig::processed()).unwrap().value;
            let balance = token_amount.amount.parse::<u64>().unwrap();

            Some((acc, balance, code_account))
        }
        else {
            error!("Account not found {}", &address.to_string());

            None
        }
    }

    fn create_acc_if_not_exists(&self, address: &H160) -> bool {
        let mut accounts = self.accounts.borrow_mut();
        let mut new_accounts = self.new_accounts.borrow_mut();
        if accounts.get(address).is_none() {
            let (solana_address, _solana_nonce) = make_solana_program_address(address, &self.config.evm_loader);
            if let Some((acc, _balance, code_account)) = Self::get_account_from_solana(self.config, address) {
                accounts.insert(*address, SolanaAccount::new(acc, solana_address, code_account));
                true
            }
            else {
                if new_accounts.get(address).is_none() {
                    error!("Account not found {}", &address.to_string());
                    new_accounts.insert(*address, SolanaNewAccount::new(solana_address));
                }
                false
            }
        } else {
            true
        }
    }

    // pub fn make_solidity_account<'a>(self, account:&'a SolanaAccount) -> SolidityAccount<'a> {
    //     let mut data = account.account.data.clone();
    //     let data_rc: std::rc::Rc<std::cell::RefCell<&mut [u8]>> = Rc::new(RefCell::new(&mut data));
    //     SolidityAccount::new(&account.key, data_rc, account.account.lamports).unwrap()
    // }

    #[allow(clippy::too_many_lines)]
    pub fn apply<A, I>(&self, values: A) -> NeonCliResult
            where
                A: IntoIterator<Item=Apply<I>>,
                I: IntoIterator<Item=(U256, U256)>,
    {
        for apply in values {
            match apply {
                Apply::Modify {address, nonce, code_and_valids, storage, reset_storage} => {

                    let code_begin;
                    let code_size;
                    let valids_size;

                    let mut storage_iter = storage.into_iter().peekable();
                    let exist_items: bool = matches!(storage_iter.peek(), Some(_));

                    let hamt_info = |code_data : &Vec<u8>, hamt_begin : usize| -> (usize, u32) {
                        let mut empty_data: Vec<u8> = Vec::new();
                        empty_data.resize(10_485_760, 0);
                        empty_data[0..code_data.len()].copy_from_slice(code_data);

                        let mut storage = Hamt::new(&mut empty_data[hamt_begin..], reset_storage).unwrap();
                        let orig_size :u32 = storage.last_used();
                        for (key, value) in storage_iter {
                            info!("Storage value: {} = {}", &key.to_string(), &value.to_string());
                            storage.insert(key, value).unwrap();
                        }
                        let increment: u32 = if reset_storage {
                            storage.last_used()
                        }
                        else{
                            storage.last_used() - orig_size
                        };
                        (storage.last_used() as usize, increment)
                    };

                    let mut accounts = self.accounts.borrow_mut();
                    let mut new_accounts = self.new_accounts.borrow_mut();
                    if let Some(acc) = accounts.get_mut(&address) {

                        let account_data = AccountData::unpack(&acc.account.data).unwrap();
                        if let AccountData::Account(acc_desc) = account_data {
                            let trx_count = u64::try_from(nonce).map_err(|s| {eprintln!("convert nonce error, {:?}", s); exit(1)}).unwrap();
                            if let Some(ref mut code_account) = acc.code_account{

                                let account_data_contract = AccountData::unpack(&code_account.data).unwrap();
                                let contract = AccountData::get_contract(&account_data_contract).unwrap();
                                let found_deploy;
                                if let Some((code, valids)) = code_and_valids.clone() {
                                    if contract.code_size != 0 {
                                        return Err(NeonCliError::AccountAlreadyInitialized(acc.key,acc_desc.code_account));
                                    }
                                    code_size = code.len();
                                    valids_size = valids.len();
                                    found_deploy = true;
                                }
                                else{
                                    if contract.code_size == 0 {
                                        return Err(NeonCliError::AccountUninitialized(acc.key,acc_desc.code_account));
                                    }
                                    code_size = contract.code_size as usize;
                                    valids_size = (code_size / 8) + 1;
                                    found_deploy = false;
                                }

                                code_begin = Contract::SIZE + 1;
                                let hamt_begin = code_begin + code_size + valids_size;
                                let (hamt_size, hamt_increment) = hamt_info(&code_account.data, hamt_begin);
                                *acc.code_size.borrow_mut() = Some(hamt_begin + hamt_size);
                                *acc.code_size_current.borrow_mut() = Some(code_account.data.len());
<<<<<<< HEAD
                                *acc.storage_increment.borrow_mut() = Some(hamt_increment);
                                *acc.deploy.borrow_mut() = found_deploy;
=======

                                let trx_count: u64 =
                                    match u64::try_from(nonce) {
                                        Ok(u64_nonce)   => u64_nonce,
                                        Err(_)          => return Err(NeonCliError::ConvertNonceError(nonce)),
                                    };
>>>>>>> 0175d2ec

                                if reset_storage || exist_items || code_and_valids.is_some() || acc_desc.trx_count != trx_count {
                                    *acc.writable.borrow_mut() = true;
                                }
                            }
                            else if let Some((code, valids)) = code_and_valids.clone() {
                                if acc_desc.trx_count != 0 {
                                    return Err(NeonCliError::DeploymentToExistingAccount(address));
                                }

                                code_begin = Contract::SIZE + 1;
                                code_size = code.len();
                                valids_size = valids.len();

                                let hamt_begin = code_begin + code_size + valids_size;
                                let (hamt_size, hamt_increment) = hamt_info(&vec![0_u8; 0], hamt_begin);
                                *acc.code_size.borrow_mut() = Some(hamt_begin + hamt_size);
                                *acc.code_size_current.borrow_mut() = Some(0);
                                *acc.storage_increment.borrow_mut() = Some(hamt_increment);
                                *acc.deploy.borrow_mut() = true;
                                *acc.writable.borrow_mut() = true;
                            }
                            else{
                                if reset_storage || exist_items {
                                    return Err(NeonCliError::ContractAccountExpected(address));
                                }
                                if acc_desc.trx_count != trx_count {
                                    *acc.writable.borrow_mut() = true;
                                }
                            }
                        }
                        else{
                            return Err(NeonCliError::IncorrectAccount(address));
                        }
                    }
                    else if let Some(acc) = new_accounts.get_mut(&address) {
                        if let Some((code, valids)) = code_and_valids.clone() {
                            code_begin = AccountData::Contract( Contract {owner: Pubkey::new_from_array([0_u8; 32]), code_size: 0_u32} ).size();
                            code_size = code.len();
                            valids_size = valids.len();

                            let hamt_begin = code_begin + code_size + valids_size;
                            let (hamt_size, _) = hamt_info(&vec![0_u8; 0], hamt_begin);
                            *acc.code_size.borrow_mut() = Some(hamt_begin + hamt_size);
                            *acc.deploy.borrow_mut() = true;
                        }
                        else  if reset_storage || exist_items {
                                return Err(NeonCliError::ContractAccountExpected(address));
                            }
                        *acc.writable.borrow_mut() = true;
                    }
                    else {
                        error!("Account not found {}", &address.to_string());
                    }
                    info!("Modify: {} {} {}", &address.to_string(), &nonce.as_u64(), &reset_storage.to_string());
                },
                Apply::Delete {address} => {
                    info!("Delete: {}", address);

                    self.create_acc_if_not_exists(&address);

                    let mut accounts = self.accounts.borrow_mut();
                    if let Some(account) = accounts.get_mut(&address) {
                        account.writable = true;
                    }

                    let mut new_accounts = self.new_accounts.borrow_mut();
                    if let Some(account) = new_accounts.get_mut(&address) {
                        account.writable = true;
                    }
                },
            }
        };
        Ok(())
    }

    pub fn apply_transfers(&self, transfers: Vec<Transfer>, token_mint: &Pubkey) {
        let mut solana_accounts = self.solana_accounts.borrow_mut();

        for transfer in transfers {
            self.create_acc_if_not_exists(&transfer.source);
            self.create_acc_if_not_exists(&transfer.target);

            let (source, _) = make_solana_program_address(&transfer.source, &self.config.evm_loader);
            let source_token = spl_associated_token_account::get_associated_token_address(&source, token_mint);
            solana_accounts.insert(source_token, AccountMeta::new(source_token, false));

            let (target, _) = make_solana_program_address(&transfer.target, &self.config.evm_loader);
            let target_token = spl_associated_token_account::get_associated_token_address(&target, token_mint);
            solana_accounts.insert(target_token, AccountMeta::new(target_token, false));
        }
    }

    pub fn apply_spl_transfers(&self, transfers: Vec<SplTransfer>) {
        let mut token_accounts = self.token_accounts.borrow_mut();
        for transfer in transfers {
            self.create_acc_if_not_exists(&transfer.source);
            self.create_acc_if_not_exists(&transfer.target);

            let (contract_solana_address, _) = make_solana_program_address(&transfer.contract, &self.config.evm_loader);

            let (source_solana_address, _) = make_solana_program_address(&transfer.source, &self.config.evm_loader);
            token_accounts.entry(transfer.source_token).or_insert(
                TokenAccount {
                    owner: source_solana_address,
                    contract: contract_solana_address,
                    mint: transfer.mint,
                    key: transfer.source_token,
                    new: false
                }
            );

            let ui_token_account = self.config.rpc_client.get_token_account_with_commitment(&transfer.target_token, CommitmentConfig::processed());
            let target_token_exists = ui_token_account.map(|r| r.value.is_some()).unwrap_or(false);

            let (target_solana_address, _) = make_solana_program_address(&transfer.target, &self.config.evm_loader);
            token_accounts.entry(transfer.target_token).or_insert(
                TokenAccount {
                    owner: target_solana_address,
                    contract: contract_solana_address,
                    mint: transfer.mint,
                    key: transfer.target_token,
                    new: !target_token_exists
                }
            );
        }
    }

    pub fn apply_spl_approves(&self, approves: Vec<SplApprove>) {
        let mut token_accounts = self.token_accounts.borrow_mut();

        let mut solana_accounts = self.solana_accounts.borrow_mut();
        for approve in approves {
            self.create_acc_if_not_exists(&approve.owner);
             solana_accounts.insert(approve.spender, AccountMeta::new(approve.spender, false));

            let (contract_solana_address, _) = make_solana_program_address(&approve.contract, &self.config.evm_loader);
            let (owner_solana_address, _) = make_solana_program_address(&approve.owner, &self.config.evm_loader);

            let (token_address, _) = self.get_erc20_token_address(&approve.owner, &approve.contract, &approve.mint);
            let ui_token_account = self.config.rpc_client.get_token_account_with_commitment(&token_address, CommitmentConfig::processed());
            let token_exists = ui_token_account.map(|r| r.value.is_some()).unwrap_or(false);

            token_accounts.entry(token_address).or_insert(
                TokenAccount {
                    owner: owner_solana_address,
                    contract: contract_solana_address,
                    mint: approve.mint,
                    key: token_address,
                    new: !token_exists
                }
            );
        }
    }

    pub fn apply_erc20_approves(&self, approves: Vec<ERC20Approve>) {
        let mut solana_accounts = self.solana_accounts.borrow_mut();

        for approve in approves {
            let (address, _) = self.get_erc20_allowance_address(
                &approve.owner,
                &approve.spender,
                &approve.contract,
                &approve.mint
            );

            solana_accounts.insert(address, AccountMeta::new(address, false));
        }
    }

    pub fn get_used_accounts(&self) -> Vec<AccountJSON>
    {
        let mut arr = Vec::new();

        let accounts = self.accounts.borrow();
        for (address, acc) in accounts.iter() {
            let (solana_address, _solana_nonce) = make_solana_program_address(address, &self.config.evm_loader);

            let contract_address = {
                let addr = AccountData::unpack(&acc.account.data).unwrap().get_account().unwrap().code_account;
                if addr == Pubkey::new_from_array([0_u8; 32]) {
                    None
                } else {
                    Some(addr)
                }
            };

            if !is_precompile_address(address) {
                arr.push(AccountJSON{
                        address: "0x".to_string() + &hex::encode(&address.to_fixed_bytes()),
                        writable: acc.writable,
                        new: false,
                        account: solana_address.to_string(),
                        contract: contract_address.map(|v| v.to_string()),
                        code_size: acc.code_size,
                        code_size_current: acc.code_size_current,
                        storage_increment: acc.storage_increment,
                        deploy: acc.deploy
                });
            }
        }

        let new_accounts = self.new_accounts.borrow();
        for (address, acc) in new_accounts.iter() {
            if !is_precompile_address(address) {
                arr.push(AccountJSON{
                        address: "0x".to_string() + &hex::encode(&address.to_fixed_bytes()),
                        writable: acc.writable,
                        new: true,
                        account: acc.key.to_string(),
                        contract: None,
                        code_size: acc.code_size,
                        code_size_current : None,
                        storage_increment: None,
                        deploy: acc.deploy
                });
            }
        }

        arr
    }
}

pub fn make_solana_program_address(
    ether_address: &H160,
    program_id: &Pubkey
) -> (Pubkey, u8) {
    Pubkey::find_program_address(&[&[ACCOUNT_SEED_VERSION], ether_address.as_bytes()], program_id)
}

impl<'a> AccountStorage for EmulatorAccountStorage<'a> {
    fn apply_to_account<U, D, F>(&self, address: &H160, d: D, f: F) -> U
    where F: FnOnce(&SolidityAccount) -> U,
          D: FnOnce() -> U
    {
        self.create_acc_if_not_exists(address);
        let accounts = self.accounts.borrow();
        match accounts.get(address) {
            None => d(),
            Some(acc) => {
                let account_data = match AccountData::unpack(&acc.account.data) {
                    Ok(acc_data) => match acc_data {
                        AccountData::Account(_) => acc_data,
                        _ => return d(),
                    },
                    Err(_) => return d(),
                };
                if acc.code_account.is_some() {
                    let mut code_data = acc.code_account.as_ref().unwrap().data.clone();
                    let contract_data = match AccountData::unpack(&code_data) {
                        Ok(acc_data) => match acc_data {
                            AccountData::Contract(_) => acc_data,
                            _ => return d(),
                        },
                        Err(_) => return d(),
                    };
                    let code_data: std::rc::Rc<std::cell::RefCell<&mut [u8]>> = Rc::new(RefCell::new(&mut code_data));
                    let account = SolidityAccount::new(&acc.key, account_data, Some((contract_data, code_data)));
                    f(&account)
                } else {
                    let account = SolidityAccount::new(&acc.key, account_data, None);
                    f(&account)
                }
            },
        }
    }

    fn apply_to_solana_account<U, D, F>(&self, address: &Pubkey, d: D, f: F) -> U
    where F: FnOnce(/*info: */ &AccountStorageInfo) -> U,
          D: FnOnce() -> U
    {
        let mut solana_accounts = self.solana_accounts.borrow_mut();
        solana_accounts.entry(*address).or_insert_with(|| AccountMeta::new_readonly(*address, false));

        let account = self.config.rpc_client.get_account_with_commitment(address, CommitmentConfig::processed()).unwrap().value;
        match account {
            Some(mut account) => f(&account_storage_info(&mut account)),
            None => d()
        }
    }

    fn program_id(&self) -> &Pubkey { &self.config.evm_loader }

    fn contract(&self) -> H160 { self.contract_id }

    fn origin(&self) -> H160 { self.caller_id }

    fn balance(&self, address: &H160) -> U256 {
        self.create_acc_if_not_exists(address);

        let (account, _) = make_solana_program_address(address, &self.config.evm_loader);
        let token_account = spl_associated_token_account::get_associated_token_address(&account, &self.token_mint);

        let mut solana_accounts = self.solana_accounts.borrow_mut();
        solana_accounts.entry(token_account).or_insert_with(|| AccountMeta::new_readonly(token_account, false));

        if let Some((_, balance, _)) = Self::get_account_from_solana(self.config, address) {
            U256::from(balance) * evm_loader::token::eth::min_transfer_value()
        } else {
            U256::zero()
        }
    }

    fn block_number(&self) -> U256 { self.block_number.into() }

    fn block_timestamp(&self) -> U256 { self.block_timestamp.into() }

    fn get_account_solana_address(&self, address: &H160) -> Pubkey {
        make_solana_program_address(address, &self.config.evm_loader).0
    }
}

/// Creates new instance of `AccountStorageInfo` from `Account`.
fn account_storage_info(account: &mut Account) -> AccountStorageInfo {
    AccountStorageInfo {
        lamports: account.lamports,
        data: Rc::new(RefCell::new(&mut account.data)),
        owner: &account.owner,
        executable: account.executable,
        rent_epoch: account.rent_epoch,
    }
}<|MERGE_RESOLUTION|>--- conflicted
+++ resolved
@@ -143,14 +143,9 @@
 
 impl SolanaAccount {
     pub fn new(account: Account, key: Pubkey, code_account: Option<Account>) -> Self {
-<<<<<<< HEAD
-        eprintln!("SolanaAccount::new");
+        trace!("SolanaAccount::new");
         Self{account, key, writable: false, code_account, code_size: None, code_size_current : None,
             storage_increment: None, deploy: false}
-=======
-        trace!("SolanaAccount::new");
-        Self{account, key, writable: false, code_account, code_size: None, code_size_current : None}
->>>>>>> 0175d2ec
     }
 }
 
@@ -313,14 +308,18 @@
                         };
                         (storage.last_used() as usize, increment)
                     };
-
+                        
                     let mut accounts = self.accounts.borrow_mut();
                     let mut new_accounts = self.new_accounts.borrow_mut();
                     if let Some(acc) = accounts.get_mut(&address) {
 
                         let account_data = AccountData::unpack(&acc.account.data).unwrap();
                         if let AccountData::Account(acc_desc) = account_data {
-                            let trx_count = u64::try_from(nonce).map_err(|s| {eprintln!("convert nonce error, {:?}", s); exit(1)}).unwrap();
+                                let trx_count: u64 =
+                                    match u64::try_from(nonce) {
+                                        Ok(u64_nonce)   => u64_nonce,
+                                        Err(_)          => return Err(NeonCliError::ConvertNonceError(nonce)),
+                                    };
                             if let Some(ref mut code_account) = acc.code_account{
 
                                 let account_data_contract = AccountData::unpack(&code_account.data).unwrap();
@@ -348,17 +347,8 @@
                                 let (hamt_size, hamt_increment) = hamt_info(&code_account.data, hamt_begin);
                                 *acc.code_size.borrow_mut() = Some(hamt_begin + hamt_size);
                                 *acc.code_size_current.borrow_mut() = Some(code_account.data.len());
-<<<<<<< HEAD
                                 *acc.storage_increment.borrow_mut() = Some(hamt_increment);
                                 *acc.deploy.borrow_mut() = found_deploy;
-=======
-
-                                let trx_count: u64 =
-                                    match u64::try_from(nonce) {
-                                        Ok(u64_nonce)   => u64_nonce,
-                                        Err(_)          => return Err(NeonCliError::ConvertNonceError(nonce)),
-                                    };
->>>>>>> 0175d2ec
 
                                 if reset_storage || exist_items || code_and_valids.is_some() || acc_desc.trx_count != trx_count {
                                     *acc.writable.borrow_mut() = true;
@@ -372,7 +362,7 @@
                                 code_begin = Contract::SIZE + 1;
                                 code_size = code.len();
                                 valids_size = valids.len();
-
+    
                                 let hamt_begin = code_begin + code_size + valids_size;
                                 let (hamt_size, hamt_increment) = hamt_info(&vec![0_u8; 0], hamt_begin);
                                 *acc.code_size.borrow_mut() = Some(hamt_begin + hamt_size);
