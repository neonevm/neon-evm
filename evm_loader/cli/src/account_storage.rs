use std::{
    cell::RefCell,
    collections::HashMap,
    rc::Rc,
    convert::TryInto,
};

use log::{debug, info, trace, warn};
use evm::{H160, U256, H256};
use solana_sdk::{
    account::Account,
    account_info::AccountInfo,
    pubkey::{Pubkey},
    pubkey,
    sysvar::recent_blockhashes,
};
use evm_loader::{
    config::STORAGE_ENTIRIES_IN_CONTRACT_ACCOUNT,
    executor::{Action, OwnedAccountInfo, OwnedAccountInfoPartial},
    account::{ACCOUNT_SEED_VERSION, EthereumAccount, EthereumContract, EthereumStorage},
    account_storage::{AccountStorage}, precompile::is_precompile_address,
};


use crate::Config;

const FAKE_OPERATOR: Pubkey = pubkey!("neonoperator1111111111111111111111111111111");

fn serde_pubkey_bs58<S>(value: &Pubkey, s: S) -> Result<S::Ok, S::Error> where S: serde::Serializer {
    let bs58 = bs58::encode(value).into_string();
    s.serialize_str(&bs58)
}

fn serde_opt_pubkey_bs58<S>(value: &Option<Pubkey>, s: S) -> Result<S::Ok, S::Error> where S: serde::Serializer {
    if let Some(value) = value {
        let bs58 = bs58::encode(value).into_string();
        s.serialize_str(&bs58)
    } else {
        s.serialize_none()
    }
}


#[derive(serde::Serialize, Clone)]
pub struct NeonAccount {
    address: H160,
    #[serde(serialize_with = "serde_pubkey_bs58")]
    account: Pubkey,
    #[serde(serialize_with = "serde_opt_pubkey_bs58")]
    contract: Option<Pubkey>,
    writable: bool,
    new: bool,
    code_size: usize,
    code_size_current: usize,
    #[serde(skip)]
    data: Option<(Account, Option<Account>)>,
}

impl NeonAccount {
    pub fn rpc_load(config: &Config, address: H160, writable: bool) -> Self {
        let (key, _) = make_solana_program_address(&address, &config.evm_loader);
        info!("get_account_from_solana 0x{} => {}", address, key);

        if let Ok(mut account) = config.rpc_client.get_account(&key) {
            trace!("Account found");

            let code_key = {
                let info = account_info(&key, &mut account);
                let account_data = EthereumAccount::from_account(&config.evm_loader, &info).unwrap();
                account_data.code_account
            };

            let code_account = code_key.map(|code_key| {
                config.rpc_client.get_account(&code_key).unwrap() // Something is seriously wrong if it panic
            });

            let code_size = code_account.as_ref()
                .map(|c| c.data.len())
                .unwrap_or_default();

            Self {
                address,
                account: key,
                contract: code_key,
                writable,
                new: false,
                code_size,
                code_size_current: code_size,
                data: Some((account, code_account))
            }
        }
        else {
            warn!("Account not found {}", address);

            Self {
                address, 
                account: key, 
                contract: None, 
                writable, 
                new: true, 
                code_size: 0,
                code_size_current: 0, 
                data: None
            }
        }
    }
}

#[derive(serde::Serialize, Clone)]
pub struct SolanaAccount {
    #[serde(serialize_with = "serde_pubkey_bs58")]
    pubkey: Pubkey,
    is_writable: bool
}


#[allow(clippy::module_name_repetitions)]
pub struct EmulatorAccountStorage<'a> {
    pub accounts: RefCell<HashMap<H160, NeonAccount>>,
    pub solana_accounts: RefCell<HashMap<Pubkey, SolanaAccount>>,
    config: &'a Config,
    block_number: u64,
    block_timestamp: i64,
    neon_token_mint: Pubkey,
    chain_id: u64,
}

impl<'a> EmulatorAccountStorage<'a> {
    pub fn new(config: &'a Config, token_mint: Pubkey, chain_id: u64) -> EmulatorAccountStorage {
        trace!("backend::new");

        let slot = config.rpc_client.get_slot().unwrap_or_default();
        let timestamp = config.rpc_client.get_block_time(slot).unwrap_or_default();

        Self {
            accounts: RefCell::new(HashMap::new()),
            solana_accounts: RefCell::new(HashMap::new()),
            config,
            block_number: slot,
            block_timestamp: timestamp,
            neon_token_mint: token_mint,
            chain_id,
        }
    }

    pub fn get_account_from_solana(config: &'a Config, address: &H160) -> Option<(Account, Option<Account>)> {
        let (solana_address, _solana_nonce) = make_solana_program_address(address, &config.evm_loader);
        info!("get_account_from_solana 0x{} => {}", address, solana_address);

        if let Ok(mut acc) = config.rpc_client.get_account(&solana_address) {
            trace!("Account found");
            trace!("Account data len {}", acc.data.len());
            trace!("Account owner {}", acc.owner);

            let code_address = {
                let info = account_info(&solana_address, &mut acc);
                let account_data = EthereumAccount::from_account(&config.evm_loader, &info).ok()?;
                account_data.code_account
            };

            let code_account = if let Some(code_address) = code_address {
                info!("code_account == {}", code_address);
                config.rpc_client.get_account(&code_address).ok()
            } else {
                info!("code_account == None");
                None
            };

            Some((acc, code_account))
        }
        else {
            warn!("Account not found {}", address);

            None
        }
    }

    fn add_ethereum_account(&self, address: &H160, writable: bool) -> bool {
        if is_precompile_address(address) {
            return true;
        }

        let mut accounts = self.accounts.borrow_mut();

        if let Some(ref mut account) = accounts.get_mut(address) {
            account.writable |= writable;

            true
        } else {
            let account = NeonAccount::rpc_load(self.config, *address, writable);
            accounts.insert(*address, account);

            false
        }
    }

    fn add_solana_account(&self, pubkey: Pubkey, is_writable: bool) {
        if solana_sdk::system_program::check_id(&pubkey) {
            return;
        }

        if pubkey == FAKE_OPERATOR {
            return;
        }

        let mut solana_accounts = self.solana_accounts.borrow_mut();
        
        let account = SolanaAccount { pubkey, is_writable };
        if is_writable {
            solana_accounts.insert(pubkey, account);
        } else {
            solana_accounts.entry(pubkey).or_insert(account);
        }
    }

    pub fn apply_actions(&self, actions: Vec<Action>) {
        for action in actions {
            #[allow(clippy::match_same_arms)]
            match action {
                Action::NeonTransfer { source, target, .. } => {
                    self.add_ethereum_account(&source, true);
                    self.add_ethereum_account(&target, true);
                },
                Action::NeonWithdraw { source, .. } => {
                    self.add_ethereum_account(&source, true);
                },
                Action::EvmLog { .. } => {},
                Action::EvmSetStorage { address, key, .. } => {
                    if key < U256::from(STORAGE_ENTIRIES_IN_CONTRACT_ACCOUNT) {
                        self.add_ethereum_account(&address, true);
                    } else {
                        let index = key & !U256::from(0xFF);

                        let (storage_account, _) = self.get_storage_address(&address, &index);
                        self.add_solana_account(storage_account, true);
                    }
                },
                Action::EvmIncrementNonce { address } => {
                    self.add_ethereum_account(&address, true);
                },
                Action::EvmSetCode { address, code, valids } => {
                    self.add_ethereum_account(&address, true);

                    let mut accounts = self.accounts.borrow_mut();
                    accounts.entry(address).and_modify(|a| {
                        a.code_size = EthereumContract::SIZE + code.len() + valids.len();
                    });
                },
                Action::EvmSelfDestruct { address } => {
                    self.add_ethereum_account(&address, true);
                },
                Action::ExternalInstruction { program_id, accounts, .. } => {
                    self.add_solana_account(program_id, false);

                    for account in &accounts {
                        self.add_solana_account(account.key, account.is_writable);
                    }
                }
            }
        }
    }


    fn ethereum_account_map_or<F, D>(&self, address: &H160, default: D, f: F) -> D 
    where 
        F: FnOnce(&EthereumAccount) -> D
    {
        self.add_ethereum_account(address, false);

        let mut accounts = self.accounts.borrow_mut();
        let solana_account = accounts.get_mut(address).unwrap();

        if let Some((account_data, _)) = &mut solana_account.data {
            let info = account_info(&solana_account.account, account_data);
            let ethereum_account = EthereumAccount::from_account(&self.config.evm_loader, &info).unwrap();
            f(&ethereum_account)
        } else {
            default
        }
    }

    fn ethereum_contract_map_or<F, D>(&self, address: &H160, default: D, f: F) -> D 
    where 
        F: FnOnce(&EthereumContract) -> D
    {
        self.add_ethereum_account(address, false);

        let mut accounts = self.accounts.borrow_mut();
        let solana_account = accounts.get_mut(address).unwrap();

        if let Some((_, Some(account_data))) = &mut solana_account.data {
            let info = account_info(&solana_account.account, account_data);
            let ethereum_account = EthereumContract::from_account(&self.config.evm_loader, &info).unwrap();
            f(&ethereum_account)
        } else {
            default
        }
    }
}


impl<'a> AccountStorage for EmulatorAccountStorage<'a> {
    fn neon_token_mint(&self) -> &Pubkey {
        info!("neon_token_mint");
        &self.neon_token_mint
    }

    fn operator(&self) -> &Pubkey {
        info!("operator");
        &FAKE_OPERATOR
    }

    fn program_id(&self) -> &Pubkey {
        info!("program_id");
        &self.config.evm_loader
    }

    fn block_number(&self) -> U256 {
        info!("block_number");
        self.block_number.into()
    }

    fn block_timestamp(&self) -> U256 {
        info!("block_timestamp");
        self.block_timestamp.into()
    }

    fn block_hash(&self, number: U256) -> H256 { 
        info!("block_hash {}", number);

        self.add_solana_account(recent_blockhashes::ID, false);

        if self.block_number <= number.as_u64() {
            return H256::default();
        }

        if let Ok(timestamp) = self.config.rpc_client.get_block(number.as_u64()) {
            H256::from_slice(&bs58::decode(timestamp.blockhash).into_vec().unwrap())
        } else {
            warn!("Got error trying to get block hash");
            H256::default()
        }
    }

    fn exists(&self, address: &H160) -> bool {
        info!("exists {}", address);

        self.add_ethereum_account(address, false);

        let accounts = self.accounts.borrow();
        accounts.contains_key(address)
    }

    fn nonce(&self, address: &H160) -> U256 {
        info!("nonce {}", address);

        self.ethereum_account_map_or(address, 0_u64, |a| a.trx_count).into()
    }

    fn balance(&self, address: &H160) -> U256 {
        info!("balance {}", address);

        self.ethereum_account_map_or(address, U256::zero(), |a| a.balance)
    }

    fn code_size(&self, address: &H160) -> usize {
        info!("code_size {}", address);

        self.ethereum_contract_map_or(address, 0_u32, |c| c.code_size)
            .try_into()
            .expect("usize is 8 bytes")
    }

    fn code_hash(&self, address: &H160) -> H256 {
        info!("code_hash {}", address);

        self.ethereum_contract_map_or(address, 
            H256::default(), 
            |c| evm_loader::utils::keccak256_h256(&c.extension.code)
        )
    }

    fn code(&self, address: &H160) -> Vec<u8> {
        info!("code {}", address);

        self.ethereum_contract_map_or(address,
            Vec::new(),
            |c| c.extension.code.to_vec()
        )
    }

    fn valids(&self, address: &H160) -> Vec<u8> {
        info!("valids {}", address);

        self.ethereum_contract_map_or(address,
            Vec::new(),
            |c| c.extension.valids.to_vec()
        )
    }

    fn generation(&self, address: &H160) -> u32 {
        info!("generation {}", address);

        let value = self.ethereum_contract_map_or(address, 
            0_u32, 
            |c| c.generation
        );

        info!("contract generation {:?} - {:?}", address, value);
        value
    }

    fn storage(&self, address: &H160, index: &U256) -> U256 {
        debug!("storage {} -> {}", address, index);

        let value = if *index < U256::from(STORAGE_ENTIRIES_IN_CONTRACT_ACCOUNT) {
            let index: usize = index.as_usize() * 32;
            self.ethereum_contract_map_or(address,
                U256::zero(),
                |c| U256::from_big_endian(&c.extension.storage[index..index+32])
            )
        } else {
<<<<<<< HEAD
            let (solana_address, _) = self.get_storage_address(address, index);
            debug!("read storage solana address {:?} - {:?}", address, solana_address);
=======
            #[allow(clippy::cast_possible_truncation)]
            let subindex = (*index & U256::from(0xFF)).as_u64() as u8;
            let index = *index & !U256::from(0xFF);
            
            let (solana_address, _) = self.get_storage_address(address, &index);
            info!("read storage solana address {:?} - {:?}", address, solana_address);
>>>>>>> eeed4c4f

            self.add_solana_account(solana_address, false);

            let rpc_response = self.config.rpc_client.get_account_with_commitment(
                &solana_address,
                self.config.rpc_client.commitment(),
            ).expect("Error querying account from Solana");
        
            if let Some(mut account) = rpc_response.value {
                if solana_sdk::system_program::check_id(&account.owner) {
                    debug!("read storage system owned");
                    U256::zero()
                } else {
                    let account_info = account_info(&solana_address, &mut account);
                    let storage = EthereumStorage::from_account(&self.config.evm_loader, &account_info).unwrap();
                    storage.get(subindex)
                }
            } else {
                debug!("storage account doesn't exist");
                U256::zero()
            }
        };

        debug!("Storage read {:?} -> {} = {}", address, index, value);

        value
    }

    fn solana_accounts_space(&self, address: &H160) -> (usize, usize) {
        info!("solana_accounts_space {}", address);

        let account_space = {
            self.ethereum_account_map_or(address, 0, |a| a.info.data_len())
        };

        let contract_space = {
            self.ethereum_contract_map_or(address,
                0,
                |a| {
                    EthereumContract::SIZE
                        + a.extension.code.len()
                        + a.extension.valids.len()
                        + a.extension.storage.len()
            })
        };

        (account_space, contract_space)
    }

    fn chain_id(&self) -> u64 {
        info!("chain_id");

        self.chain_id
    }

    fn clone_solana_account(&self, address: &Pubkey) -> OwnedAccountInfo {
        info!("clone_solana_account {}", address);

        if address == &FAKE_OPERATOR {
            OwnedAccountInfo {
                key: FAKE_OPERATOR,
                is_signer: true,
                is_writable: false,
                lamports: 100 * 1_000_000_000,
                data: vec![],
                owner: solana_sdk::system_program::ID,
                executable: false,
                rent_epoch: 0,
            }
        } else {
            self.add_solana_account(*address, false);

            let mut account = self.config.rpc_client.get_account(address).unwrap_or_default();
            let info = account_info(address, &mut account);
    
            OwnedAccountInfo::from_account_info(&info)
        }
    }

    fn clone_solana_account_partial(&self, address: &Pubkey, offset: usize, len: usize) -> Option<OwnedAccountInfoPartial> {
        info!("clone_solana_account_partial {}", address);

        let account = self.clone_solana_account(address);

        Some(OwnedAccountInfoPartial {
            key: account.key,
            is_signer: account.is_signer,
            is_writable: account.is_writable,
            lamports: account.lamports,
            data: account.data.get(offset .. offset + len).map(<[u8]>::to_vec)?,
            data_offset: offset,
            data_total_len: account.data.len(),
            owner: account.owner,
            executable: account.executable,
            rent_epoch: account.rent_epoch,
        })
    }

    fn solana_address(&self, address: &H160) -> (Pubkey, u8) {
        info!("solana_address {}", address);

        let seeds: &[&[u8]] = &[ &[ACCOUNT_SEED_VERSION], address.as_bytes() ];
        Pubkey::find_program_address(seeds, self.program_id())
    }
}


/// Creates new instance of `AccountInfo` from `Account`.
pub fn account_info<'a>(key: &'a Pubkey, account: &'a mut Account) -> AccountInfo<'a> {
    AccountInfo {
        key,
        is_signer: false,
        is_writable: false,
        lamports: Rc::new(RefCell::new(&mut account.lamports)),
        data: Rc::new(RefCell::new(&mut account.data)),
        owner: &account.owner,
        executable: account.executable,
        rent_epoch: account.rent_epoch,
    }
}

pub fn make_solana_program_address(
    ether_address: &H160,
    program_id: &Pubkey
) -> (Pubkey, u8) {
    Pubkey::find_program_address(&[&[ACCOUNT_SEED_VERSION], ether_address.as_bytes()], program_id)
}<|MERGE_RESOLUTION|>--- conflicted
+++ resolved
@@ -420,17 +420,12 @@
                 |c| U256::from_big_endian(&c.extension.storage[index..index+32])
             )
         } else {
-<<<<<<< HEAD
-            let (solana_address, _) = self.get_storage_address(address, index);
-            debug!("read storage solana address {:?} - {:?}", address, solana_address);
-=======
             #[allow(clippy::cast_possible_truncation)]
             let subindex = (*index & U256::from(0xFF)).as_u64() as u8;
             let index = *index & !U256::from(0xFF);
             
             let (solana_address, _) = self.get_storage_address(address, &index);
-            info!("read storage solana address {:?} - {:?}", address, solana_address);
->>>>>>> eeed4c4f
+            debug!("read storage solana address {:?} - {:?}", address, solana_address);
 
             self.add_solana_account(solana_address, false);
 
