--- conflicted
+++ resolved
@@ -135,19 +135,12 @@
     config: &'a Config,
     block_number: u64,
     block_timestamp: i64,
-<<<<<<< HEAD
+    token_mint: Pubkey,
     chain_id: u64,
 }
 
 impl<'a> EmulatorAccountStorage<'a> {
-    pub fn new(config: &'a Config, chain_id: u64) -> EmulatorAccountStorage {
-=======
-    token_mint: Pubkey,
-}
-
-impl<'a> EmulatorAccountStorage<'a> {
-    pub fn new(config: &'a Config, token_mint: Pubkey) -> EmulatorAccountStorage {
->>>>>>> 58f61584
+    pub fn new(config: &'a Config, token_mint: Pubkey, chain_id: u64) -> EmulatorAccountStorage {
         trace!("backend::new");
 
         let slot = if let Ok(slot) = config.rpc_client.get_slot() {
@@ -177,11 +170,8 @@
             config,
             block_number: slot,
             block_timestamp: timestamp,
-<<<<<<< HEAD
+            token_mint,
             chain_id,
-=======
-            token_mint,
->>>>>>> 58f61584
         }
     }
 
