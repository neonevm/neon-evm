--- conflicted
+++ resolved
@@ -441,26 +441,15 @@
 
 
 ACCOUNT_INFO_LAYOUT = cStruct(
-<<<<<<< HEAD
-    "tag" / Int8ul,
-=======
     "type" / Int8ul,
->>>>>>> 893d06e4
     "ether" / Bytes(20),
     "nonce" / Int8ul,
     "trx_count" / Bytes(8),
     "code_account" / Bytes(32),
-<<<<<<< HEAD
-    "ro_blocked_cnt" / Int8ul,
-    "is_rw_blocked_acc" / Int8ul,
-    "rw_blocked_acc" / Bytes(32),
-    "eth_token_account" / Bytes(32),
-=======
     "is_rw_blocked" / Int8ul,
     "rw_blocked_acc" / Bytes(32),
     "eth_token_account" / Bytes(32),
     "ro_blocked_cnt" / Int8ul,
->>>>>>> 893d06e4
 )
 
 
@@ -473,11 +462,7 @@
     @staticmethod
     def frombytes(data):
         cont = ACCOUNT_INFO_LAYOUT.parse(data)
-<<<<<<< HEAD
         return AccountInfo(cont.ether, cont.trx_count, PublicKey(cont.code_account))
-=======
-        return AccountInfo(cont.ether, cont.trx_count)
->>>>>>> 893d06e4
 
 
 def getAccountData(client, account, expected_length):
