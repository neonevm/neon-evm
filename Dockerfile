ARG SOLANA_REVISION=v1.8.12-testnet
# Install BPF SDK
FROM solanalabs/rust:latest AS builder
RUN rustup toolchain install nightly
RUN rustup component add clippy --toolchain nightly
WORKDIR /opt
RUN sh -c "$(curl -sSfL https://release.solana.com/stable/install)" && \
    /root/.local/share/solana/install/active_release/bin/sdk/bpf/scripts/install.sh
ENV PATH=/root/.local/share/solana/install/active_release/bin:/usr/local/cargo/bin:/usr/local/sbin:/usr/local/bin:/usr/sbin:/usr/bin:/sbin:/bin


# Build evm_loader
# Note: create stub Cargo.toml to speedup build
FROM builder AS evm-loader-builder
COPY ./evm_loader/ /opt/evm_loader/
WORKDIR /opt/evm_loader
RUN cd program && /opt/evm_loader/ci_checks.sh
ARG REVISION
ENV NEON_REVISION=${REVISION}
RUN cargo +nightly clippy && \
    cargo build --release && \
<<<<<<< HEAD
    cargo build-bpf --features devnet && cp target/deploy/evm_loader.so target/deploy/evm_loader-devnet.so && \
    cargo build-bpf --features testnet && cp target/deploy/evm_loader.so target/deploy/evm_loader-testnet.so && \
    cargo build-bpf
=======
    cargo build-bpf --features no-logs,devnet && cp target/deploy/evm_loader.so target/deploy/evm_loader-devnet.so && \
    cargo build-bpf --features no-logs,testnet && cp target/deploy/evm_loader.so target/deploy/evm_loader-testnet.so && \
    cargo build-bpf --features no-logs,alpha && cp target/deploy/evm_loader.so target/deploy/evm_loader-alpha.so && \
    cargo build-bpf --features no-logs,mainnet && cp target/deploy/evm_loader.so target/deploy/evm_loader-mainnet.so && \
    cargo build-bpf --features no-logs
>>>>>>> 16f63ab2

# Download and build spl-token
FROM builder AS spl-token-builder
ADD http://github.com/solana-labs/solana-program-library/archive/refs/tags/token-cli-v2.0.14.tar.gz /opt/
RUN tar -xvf /opt/token-cli-v2.0.14.tar.gz && \
    cd /opt/solana-program-library-token-cli-v2.0.14/token/cli && \
    cargo build --release && \
    cp /opt/solana-program-library-token-cli-v2.0.14/target/release/spl-token /opt/

# Build Solidity contracts
FROM ethereum/solc:0.7.0 AS solc
FROM ubuntu:20.04 AS contracts
RUN apt-get update && \
    DEBIAN_FRONTEND=nontineractive apt-get -y install xxd && \
    rm -rf /var/lib/apt/lists/* /var/lib/apt/cache/*
COPY evm_loader/*.sol /opt/
COPY evm_loader/precompiles_testdata.json /opt/
COPY --from=solc /usr/bin/solc /usr/bin/solc
WORKDIR /opt/
RUN solc --output-dir . --bin *.sol && \
    for file in $(ls *.bin); do xxd -r -p $file >${file}ary; done && \
        ls -l

# Define solana-image that contains utility
FROM neonlabsorg/solana:${SOLANA_REVISION} AS solana

# Build target image
FROM ubuntu:20.04 AS base
WORKDIR /opt
RUN apt-get update && \
    DEBIAN_FRONTEND=noninteractive apt-get -y install vim less openssl ca-certificates curl python3 python3-pip parallel && \
    rm -rf /var/lib/apt/lists/*

COPY evm_loader/test_requirements.txt solana-py.patch /tmp/
RUN pip3 install -r /tmp/test_requirements.txt
RUN cd /usr/local/lib/python3.8/dist-packages/ && patch -p0 </tmp/solana-py.patch

COPY --from=solana /opt/solana/bin/solana /opt/solana/bin/solana-keygen /opt/solana/bin/solana-faucet /opt/solana/bin/
COPY --from=evm-loader-builder /opt/evm_loader/target/deploy/evm_loader*.so /opt/
COPY --from=evm-loader-builder /opt/evm_loader/target/release/neon-cli /opt/
COPY --from=evm-loader-builder /opt/evm_loader/target/release/faucet /opt/
COPY --from=evm-loader-builder /opt/evm_loader/target/release/sender /opt/
COPY --from=spl-token-builder /opt/spl-token /opt/
COPY --from=contracts /opt/ /opt/solidity/
COPY --from=contracts /usr/bin/solc /usr/bin/solc
COPY evm_loader/*.py \
    evm_loader/wait-for-solana.sh \
    evm_loader/create-test-accounts.sh \
    evm_loader/deploy-evm.sh \
    evm_loader/deploy-test.sh \
    evm_loader/neon_token_keypair.json \
    evm_loader/permission_allowance_token_keypair.json \
    evm_loader/permission_denial_token_keypair.json \
    evm_loader/utils/set_single_acct_permission.sh \
    evm_loader/utils/set_many_accts_permission.sh /opt/

COPY evm_loader/performance/run.py evm_loader/performance/run.sh evm_loader/performance/deploy-evmloader.sh  /opt/
COPY evm_loader/performance/contracts  /opt/
COPY evm_loader/evm_loader-keypair.json /opt/
COPY evm_loader/collateral_pool_generator.py evm_loader/collateral-pool-keypair.json /opt/
COPY evm_loader/operator1-keypair.json /root/.config/solana/id.json
COPY evm_loader/operator2-keypair.json /root/.config/solana/id2.json


ENV CONTRACTS_DIR=/opt/solidity/
ENV PATH=/opt/solana/bin:/usr/local/sbin:/usr/local/bin:/usr/sbin:/usr/bin:/sbin:/bin:/opt<|MERGE_RESOLUTION|>--- conflicted
+++ resolved
@@ -19,17 +19,11 @@
 ENV NEON_REVISION=${REVISION}
 RUN cargo +nightly clippy && \
     cargo build --release && \
-<<<<<<< HEAD
-    cargo build-bpf --features devnet && cp target/deploy/evm_loader.so target/deploy/evm_loader-devnet.so && \
-    cargo build-bpf --features testnet && cp target/deploy/evm_loader.so target/deploy/evm_loader-testnet.so && \
-    cargo build-bpf
-=======
     cargo build-bpf --features no-logs,devnet && cp target/deploy/evm_loader.so target/deploy/evm_loader-devnet.so && \
     cargo build-bpf --features no-logs,testnet && cp target/deploy/evm_loader.so target/deploy/evm_loader-testnet.so && \
     cargo build-bpf --features no-logs,alpha && cp target/deploy/evm_loader.so target/deploy/evm_loader-alpha.so && \
     cargo build-bpf --features no-logs,mainnet && cp target/deploy/evm_loader.so target/deploy/evm_loader-mainnet.so && \
     cargo build-bpf --features no-logs
->>>>>>> 16f63ab2
 
 # Download and build spl-token
 FROM builder AS spl-token-builder
